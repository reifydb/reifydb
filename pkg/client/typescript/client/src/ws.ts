--- conflicted
+++ resolved
@@ -4,9 +4,6 @@
  * See license.md file for full license text
  */
 
-<<<<<<< HEAD
-import {ErrorResponse, ReifyError, ReadRequest, RxResponse, WriteRequest, TxResponse, WebsocketColumn} from "./types";
-=======
 import {
     ErrorResponse,
     ReadRequest,
@@ -16,7 +13,6 @@
     WriteRequest,
     WriteResponse
 } from "./types";
->>>>>>> cb6f9d93
 import {decodeValue} from "./decoder";
 
 type ResponsePayload = ErrorResponse | WriteResponse | ReadResponse;
