// Copyright (c) reifydb.com 2025
// This file is licensed under the AGPL-3.0-or-later, see license.md file

mod factory;
mod intercept;

use std::{any::Any, time::Duration};

pub use factory::FlowSubsystemFactory;
use reifydb_catalog::Catalog;
use reifydb_core::{
	Result, Value,
	interface::{
		CdcChange, CdcConsume, CdcConsumer, CdcEvent,
		CommandTransaction, ConsumerId, Engine, GetEncodedRowLayout,
		Identity, Key, Params, SourceId, TableRowKey, Transaction,
	},
	value::columnar::Columns,
};
use reifydb_engine::{StandardEngine, StandardEvaluator};
use reifydb_flow::{Change, Diff, Flow, FlowEngine};

use super::{Subsystem, cdc::{PollConsumer, PollConsumerConfig}};
use crate::health::HealthStatus;

#[derive(Clone)]
struct FlowConsumer<T: Transaction> {
	engine: StandardEngine<T>,
}

impl<T: Transaction> CdcConsume<T> for FlowConsumer<T> {
	fn consume(
		&self,
		txn: &mut CommandTransaction<T>,
		events: Vec<CdcEvent>,
	) -> Result<()> {
		for event in events {
			let key = Key::decode(event.key()).unwrap();

			let table = match key {
				Key::TableRow(TableRowKey {
					table,
					row,
				}) => table,
				_ => continue,
			};

			let frame = self
				.engine
				.query_as(
					&Identity::root(),
					"FROM reifydb.flows filter { id == 1 } map {
			cast(data, utf8) }", Params::None,
				)
				.unwrap()
				.pop()
				.unwrap();

			let value = frame[0].get_value(0);
			if matches!(value, Value::Undefined) {
				continue;
			}

			let flow: Flow = serde_json::from_str(
				value.to_string().as_str(),
			)
			.unwrap();

			let table = Catalog::get_table(txn, table)?;
			let layout = table.get_layout();

			let mut columns = Columns::from_table_def(&table);

			let row = match event.change {
				CdcChange::Insert {
					after,
					..
				} => after,
				_ => unimplemented!(),
			};

			columns.append_rows(&layout, [row]).unwrap();

			let change = Change::new(vec![Diff::Insert {
				source: SourceId::Table(table.id),
				after: columns,
			}]);

			let mut engine =
				FlowEngine::new(StandardEvaluator::default());

			engine.register(flow.clone()).unwrap();

			engine.process(txn, change.clone()).unwrap();
		}
		Ok(())
	}
}

pub struct FlowSubsystem<T: Transaction> {
	consumer: PollConsumer<T, FlowConsumer<T>>,
}

impl<T: Transaction> FlowSubsystem<T> {
<<<<<<< HEAD
	pub fn new(
		engine: StandardEngine<T>,
		consumer_id: ConsumerId,
		poll_interval: Duration,
	) -> Self {
		Self {
			consumer: PollConsumer::new(
				consumer_id,
				poll_interval,
=======
	pub fn new(engine: StandardEngine<T>) -> Self {
		let config = PollConsumerConfig::new(ConsumerId::flow_consumer(), Duration::from_millis(1));
		Self {
			consumer: PollConsumer::new(
				config,
>>>>>>> b31889df
				engine.clone(),
				FlowConsumer {
					engine: engine.clone(),
				},
			),
		}
	}
}

impl<T: Transaction> Drop for FlowSubsystem<T> {
	fn drop(&mut self) {
		let _ = self.consumer.stop();
	}
}

impl<T: Transaction> Subsystem for FlowSubsystem<T> {
	fn name(&self) -> &'static str {
		"Flow"
	}

	fn start(&mut self) -> Result<()> {
		self.consumer.start()
		// println!("FLOW SUBSYSTEM DISABLED FOR NOW");
		// Ok(())
	}

	fn stop(&mut self) -> Result<()> {
		self.consumer.stop()
	}

	fn is_running(&self) -> bool {
		self.consumer.is_running()
	}

	fn health_status(&self) -> HealthStatus {
		if self.is_running() {
			HealthStatus::Healthy
		} else {
			HealthStatus::Unknown
		}
	}

	fn as_any(&self) -> &dyn Any {
		self
	}
}<|MERGE_RESOLUTION|>--- conflicted
+++ resolved
@@ -20,7 +20,10 @@
 use reifydb_engine::{StandardEngine, StandardEvaluator};
 use reifydb_flow::{Change, Diff, Flow, FlowEngine};
 
-use super::{Subsystem, cdc::{PollConsumer, PollConsumerConfig}};
+use super::{
+	Subsystem,
+	cdc::{PollConsumer, PollConsumerConfig},
+};
 use crate::health::HealthStatus;
 
 #[derive(Clone)]
@@ -102,23 +105,14 @@
 }
 
 impl<T: Transaction> FlowSubsystem<T> {
-<<<<<<< HEAD
-	pub fn new(
-		engine: StandardEngine<T>,
-		consumer_id: ConsumerId,
-		poll_interval: Duration,
-	) -> Self {
-		Self {
-			consumer: PollConsumer::new(
-				consumer_id,
-				poll_interval,
-=======
 	pub fn new(engine: StandardEngine<T>) -> Self {
-		let config = PollConsumerConfig::new(ConsumerId::flow_consumer(), Duration::from_millis(1));
+		let config = PollConsumerConfig::new(
+			ConsumerId::flow_consumer(),
+			Duration::from_millis(1),
+		);
 		Self {
 			consumer: PollConsumer::new(
 				config,
->>>>>>> b31889df
 				engine.clone(),
 				FlowConsumer {
 					engine: engine.clone(),
