// Copyright (c) reifydb.com 2025
// This file is licensed under the AGPL-3.0-or-later, see license.md file

use std::{
	ops::Bound,
	sync::{
		Arc,
		atomic::{AtomicBool, Ordering},
	},
	thread::{self, JoinHandle},
	time::Duration,
};

use reifydb_core::{
	EncodedKey, Result, Version,
	interface::{
		ActiveCommandTransaction, CdcConsume, CdcConsumer, CdcEvent,
		CdcTransaction, ConsumerId, Engine as EngineInterface, Key,
		Transaction, VersionedCommandTransaction,
		VersionedQueryTransaction,
		key::{CdcConsumerKey, EncodableKey},
		worker_pool::Priority,
	},
	row::EncodedRow,
	util::CowVec,
};
use reifydb_engine::StandardEngine;

/// Configuration for a CDC poll consumer
#[derive(Debug, Clone)]
pub struct PollConsumerConfig {
	/// Unique identifier for this consumer
	pub consumer_id: ConsumerId,
	/// How often to poll for new CDC events
	pub poll_interval: Duration,
	/// Priority for the polling task in the worker pool
	pub priority: Priority,
}

impl PollConsumerConfig {
	pub fn new(consumer_id: ConsumerId, poll_interval: Duration) -> Self {
		Self {
			consumer_id,
			poll_interval,
			priority: Priority::Normal,
		}
	}

	pub fn with_priority(mut self, priority: Priority) -> Self {
		self.priority = priority;
		self
	}
}

pub struct PollConsumer<T: Transaction, F: CdcConsume<T>> {
	engine: Option<StandardEngine<T>>,
<<<<<<< HEAD
	processor: Option<Box<F>>,
	config: PollConsumerConfig,
=======
	consumer: Option<Box<F>>,
>>>>>>> cd554546
	state: Arc<ConsumerState>,
	worker: Option<JoinHandle<()>>,
}

struct ConsumerState {
	consumer_key: EncodedKey,
	running: AtomicBool,
}

impl<T: Transaction, C: CdcConsume<T>> PollConsumer<T, C> {
	pub fn new(
		config: PollConsumerConfig,
		engine: StandardEngine<T>,
		consume: C,
	) -> Self {
		let consumer_key = CdcConsumerKey {
			consumer: config.consumer_id.clone(),
		}
		.encode();
		
		Self {
			engine: Some(engine),
<<<<<<< HEAD
			processor: Some(Box::new(consume)),
			config,
=======
			consumer: Some(Box::new(consume)),
>>>>>>> cd554546
			state: Arc::new(ConsumerState {
				consumer_key,
				running: AtomicBool::new(false),
			}),
			worker: None,
		}
	}

	fn consume_batch(
		state: &ConsumerState,
		engine: &StandardEngine<T>,
		consumer: &C,
	) -> Result<()> {
		let mut transaction = engine.begin_command()?;

		let checkpoint = fetch_checkpoint(
			&mut transaction,
			&state.consumer_key,
		)?;
		let events = fetch_events_since(&mut transaction, checkpoint)?;

		if events.is_empty() {
			return transaction.rollback();
		}

		let latest_version = events
			.iter()
			.map(|event| event.version)
			.max()
			.unwrap_or(checkpoint);

		let table_events = events
			.into_iter()
			.filter(|event| {
				matches!(
					Key::decode(event.key()),
					Some(Key::TableRow(_))
				)
			})
			.collect::<Vec<_>>();

		if !table_events.is_empty() {
			consumer.consume(&mut transaction, table_events)?;
		}

		persist_checkpoint(
			&mut transaction,
			&state.consumer_key,
			latest_version,
		)?;
		transaction.commit()
	}

	fn polling_loop(
		config: &PollConsumerConfig,
		engine: StandardEngine<T>,
		consumer: Box<C>,
		state: Arc<ConsumerState>,
	) {
		println!(
			"[Consumer {:?}] Started polling with interval {:?}",
			config.consumer_id, config.poll_interval
		);

		while state.running.load(Ordering::Acquire) {
			if let Err(error) =
				Self::consume_batch(&state, &engine, &consumer)
			{
<<<<<<< HEAD
				println!(
					"[Consumer {:?}] Error processing events: {}",
					config.consumer_id, error
=======
				eprintln!(
					"[Consumer {:?}] Error consuming events: {}",
					state.id, error
>>>>>>> cd554546
				);
			}

			thread::sleep(config.poll_interval);
		}

		println!("[Consumer {:?}] Stopped", config.consumer_id);
	}
}

impl<T: Transaction + 'static, F: CdcConsume<T>> CdcConsumer
	for PollConsumer<T, F>
{
	fn start(&mut self) -> Result<()> {
		assert!(
			self.worker.is_none(),
			"start() can only be called once"
		);

		if self.state.running.swap(true, Ordering::AcqRel) {
			return Ok(());
		}

		let engine =
			self.engine.take().expect("engine already consumed");

		let consumer = self
			.consumer
			.take()
			.expect("consumer already consumed");

		let state = Arc::clone(&self.state);
		let config = self.config.clone();

		self.worker = Some(thread::spawn(move || {
<<<<<<< HEAD
			Self::polling_loop(&config, engine, processor, state);
=======
			Self::polling_loop(engine, consumer, state);
>>>>>>> cd554546
		}));

		Ok(())
	}

	fn stop(&mut self) -> Result<()> {
		if !self.state.running.swap(false, Ordering::AcqRel) {
			return Ok(());
		}

		if let Some(worker) = self.worker.take() {
			worker.join().expect("Failed to join consumer thread");
		}

		Ok(())
	}

	fn is_running(&self) -> bool {
		self.state.running.load(Ordering::Acquire)
	}
}

fn fetch_checkpoint<T: Transaction>(
	transaction: &mut ActiveCommandTransaction<T>,
	consumer_key: &EncodedKey,
) -> Result<Version> {
	transaction
		.get(consumer_key)?
		.and_then(|record| {
			if record.row.len() >= 8 {
				let mut buffer = [0u8; 8];
				buffer.copy_from_slice(&record.row[0..8]);
				Some(u64::from_be_bytes(buffer))
			} else {
				None
			}
		})
		.map(Ok)
		.unwrap_or(Ok(1))
}

fn persist_checkpoint<T: Transaction>(
	transaction: &mut ActiveCommandTransaction<T>,
	consumer_key: &EncodedKey,
	version: Version,
) -> Result<()> {
	let version_bytes = version.to_be_bytes().to_vec();
	transaction.set(consumer_key, EncodedRow(CowVec::new(version_bytes)))
}

fn fetch_events_since<T: Transaction>(
	transaction: &mut ActiveCommandTransaction<T>,
	since_version: Version,
) -> Result<Vec<CdcEvent>> {
	Ok(transaction
		.cdc()
		.range(Bound::Excluded(since_version), Bound::Unbounded)?
		.collect())
}<|MERGE_RESOLUTION|>--- conflicted
+++ resolved
@@ -54,12 +54,8 @@
 
 pub struct PollConsumer<T: Transaction, F: CdcConsume<T>> {
 	engine: Option<StandardEngine<T>>,
-<<<<<<< HEAD
-	processor: Option<Box<F>>,
+	consumer: Option<Box<F>>,
 	config: PollConsumerConfig,
-=======
-	consumer: Option<Box<F>>,
->>>>>>> cd554546
 	state: Arc<ConsumerState>,
 	worker: Option<JoinHandle<()>>,
 }
@@ -82,12 +78,8 @@
 		
 		Self {
 			engine: Some(engine),
-<<<<<<< HEAD
-			processor: Some(Box::new(consume)),
+			consumer: Some(Box::new(consume)),
 			config,
-=======
-			consumer: Some(Box::new(consume)),
->>>>>>> cd554546
 			state: Arc::new(ConsumerState {
 				consumer_key,
 				running: AtomicBool::new(false),
@@ -156,15 +148,9 @@
 			if let Err(error) =
 				Self::consume_batch(&state, &engine, &consumer)
 			{
-<<<<<<< HEAD
-				println!(
-					"[Consumer {:?}] Error processing events: {}",
-					config.consumer_id, error
-=======
 				eprintln!(
 					"[Consumer {:?}] Error consuming events: {}",
-					state.id, error
->>>>>>> cd554546
+					config.consumer_id, error
 				);
 			}
 
@@ -200,11 +186,7 @@
 		let config = self.config.clone();
 
 		self.worker = Some(thread::spawn(move || {
-<<<<<<< HEAD
-			Self::polling_loop(&config, engine, processor, state);
-=======
-			Self::polling_loop(engine, consumer, state);
->>>>>>> cd554546
+			Self::polling_loop(&config, engine, consumer, state);
 		}));
 
 		Ok(())
