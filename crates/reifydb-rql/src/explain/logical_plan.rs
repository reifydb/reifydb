--- conflicted
+++ resolved
@@ -6,16 +6,10 @@
 use crate::{
 	ast::parse,
 	plan::logical::{
-<<<<<<< HEAD
 		AggregateNode, AlterSequenceNode, CreateIndexNode,
-		DistinctNode, FilterNode, InlineDataNode, JoinInnerNode,
-		JoinLeftNode, JoinNaturalNode, LogicalPlan, MapNode, OrderNode,
-=======
-		AggregateNode, AlterSequenceNode, CreateIndexNode, ExtendNode,
-		FilterNode, InlineDataNode, JoinInnerNode, JoinLeftNode,
-		JoinNaturalNode, LogicalPlan, MapNode, OrderNode,
->>>>>>> 3deba4f2
-		SourceScanNode, TakeNode, compile_logical,
+		DistinctNode, ExtendNode, FilterNode, InlineDataNode,
+		JoinInnerNode, JoinLeftNode, JoinNaturalNode, LogicalPlan,
+		MapNode, OrderNode, SourceScanNode, TakeNode, compile_logical,
 	},
 };
 
@@ -533,7 +527,6 @@
 				total_fields
 			));
 		}
-<<<<<<< HEAD
 		LogicalPlan::Distinct(DistinctNode {
 			columns,
 		}) => {
@@ -568,7 +561,8 @@
 					output.push_str(col.fragment());
 				}
 				output.push_str("\n");
-=======
+			}
+		}
 		LogicalPlan::Chain(chain) => {
 			output.push_str(&format!(
 				"{}{} Chain\n",
@@ -582,7 +576,6 @@
 					last,
 					output,
 				);
->>>>>>> 3deba4f2
 			}
 		}
 	}
