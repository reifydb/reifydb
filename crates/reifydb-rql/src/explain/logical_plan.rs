// Copyright (c) reifydb.com 2025
// This file is licensed under the AGPL-3.0-or-later, see license.md file

use reifydb_core::JoinType;

use crate::{
<<<<<<< HEAD
	ast::parse,
	plan::logical::{
		AggregateNode, AlterSequenceNode, CreateIndexNode,
		DistinctNode, ExtendNode, FilterNode, InlineDataNode,
		JoinInnerNode, JoinLeftNode, JoinNaturalNode, LogicalPlan,
		MapNode, OrderNode, SourceScanNode, TakeNode, compile_logical,
=======
    ast::parse_str,
    plan::logical::{
		AggregateNode, AlterSequenceNode, CreateIndexNode, ExtendNode,
		FilterNode, InlineDataNode, JoinInnerNode, JoinLeftNode,
		JoinNaturalNode, LogicalPlan, MapNode, OrderNode,
		SourceScanNode, TakeNode, compile_logical,
>>>>>>> 05e2d098
	},
};

pub fn explain_logical_plan(query: &str) -> crate::Result<String> {
	let statements = parse_str(query)?;

	let mut plans = Vec::new();
	for statement in statements {
		plans.extend(compile_logical(statement)?)
	}

	explain_logical_plans(&plans)
}

pub fn explain_logical_plans(plans: &[LogicalPlan]) -> crate::Result<String> {
	let mut result = String::new();
	for plan in plans {
		let mut output = String::new();
		render_logical_plan_inner(&plan, "", true, &mut output);
		result += output.as_str();
	}

	Ok(result)
}

fn render_logical_plan_inner(
	plan: &LogicalPlan,
	prefix: &str,
	is_last: bool,
	output: &mut String,
) {
	let branch = if is_last {
		"└──"
	} else {
		"├──"
	};
	let child_prefix = format!(
		"{}{}",
		prefix,
		if is_last {
			"    "
		} else {
			"│   "
		}
	);

	match plan {
		LogicalPlan::CreateDeferredView(_) => unimplemented!(),
		LogicalPlan::CreateTransactionalView(_) => unimplemented!(),
		LogicalPlan::CreateSchema(_) => unimplemented!(),
		LogicalPlan::CreateSequence(_) => unimplemented!(),
		LogicalPlan::CreateTable(_) => unimplemented!(),
		LogicalPlan::AlterSequence(AlterSequenceNode {
			schema,
			table,
			column,
			value,
		}) => {
			output.push_str(&format!(
				"{}{} AlterSequence\n",
				prefix, branch
			));
			let child_prefix = format!(
				"{}{}",
				prefix,
				if is_last {
					"    "
				} else {
					"│   "
				}
			);

			if let Some(schema_fragment) = schema {
				output.push_str(&format!(
					"{}├── Schema: {}\n",
					child_prefix,
					schema_fragment.fragment()
				));
				output.push_str(&format!(
					"{}├── Table: {}\n",
					child_prefix,
					table.fragment()
				));
			} else {
				output.push_str(&format!(
					"{}├── Table: {}\n",
					child_prefix,
					table.fragment()
				));
			}
			output.push_str(&format!(
				"{}├── Column: {}\n",
				child_prefix,
				column.fragment()
			));
			output.push_str(&format!(
				"{}└── Value: {}\n",
				child_prefix, value
			));
		}
		LogicalPlan::CreateIndex(CreateIndexNode {
			index_type,
			name,
			schema,
			table,
			columns,
			filter,
			map,
		}) => {
			output.push_str(&format!(
				"{}{} CreateIndex\n",
				prefix, branch
			));
			let child_prefix = format!(
				"{}{}",
				prefix,
				if is_last {
					"    "
				} else {
					"│   "
				}
			);

			output.push_str(&format!(
				"{}├── Type: {:?}\n",
				child_prefix, index_type
			));
			output.push_str(&format!(
				"{}├── Name: {}\n",
				child_prefix,
				name.fragment()
			));
			output.push_str(&format!(
				"{}├── Schema: {}\n",
				child_prefix,
				schema.fragment()
			));
			output.push_str(&format!(
				"{}├── Table: {}\n",
				child_prefix,
				table.fragment()
			));

			let columns_str = columns
				.iter()
				.map(|col| {
					if let Some(order) = &col.order {
						format!(
							"{} {:?}",
							col.column.fragment(),
							order
						)
					} else {
						col.column
							.fragment()
							.to_string()
					}
				})
				.collect::<Vec<_>>()
				.join(", ");

			if !filter.is_empty() {
				output.push_str(&format!(
					"{}├── Columns: {}\n",
					child_prefix, columns_str
				));
				let filter_str = filter
					.iter()
					.map(|f| f.to_string())
					.collect::<Vec<_>>()
					.join(", ");
				output.push_str(&format!(
					"{}├── Filters: {}\n",
					child_prefix, filter_str
				));
			} else {
				output.push_str(&format!(
					"{}└── Columns: {}\n",
					child_prefix, columns_str
				));
			}

			if let Some(map_expr) = map {
				output.push_str(&format!(
					"{}└── Map: {}\n",
					child_prefix,
					map_expr.to_string()
				));
			}
		}
		LogicalPlan::Delete(delete) => {
			output.push_str(&format!(
				"{}{} Delete\n",
				prefix, branch
			));

			// Show target table if specified
			if let Some(table) = &delete.table {
				output.push_str(&format!(
					"{}├── target table: {}\n",
					child_prefix,
					if let Some(schema) = &delete.schema {
						format!("{}.{}", schema, table)
					} else {
						table.to_string()
					}
				));
			} else {
				output.push_str(&format!(
					"{}├── target table: <inferred from input>\n",
					child_prefix
				));
			}

			// Explain the input pipeline if present
			if let Some(input) = &delete.input {
				output.push_str(&format!(
					"{}└── Input Pipeline:\n",
					child_prefix
				));
				let pipeline_prefix =
					format!("{}    ", child_prefix);
				render_logical_plan_inner(
					input,
					&pipeline_prefix,
					true,
					output,
				);
			}
		}
		LogicalPlan::Insert(_) => unimplemented!(),
		LogicalPlan::Update(update) => {
			output.push_str(&format!(
				"{}{} Update\n",
				prefix, branch
			));

			// Show target table if specified
			if let Some(table) = &update.table {
				output.push_str(&format!(
					"{}├── target table: {}\n",
					child_prefix,
					if let Some(schema) = &update.schema {
						format!("{}.{}", schema, table)
					} else {
						table.to_string()
					}
				));
			} else {
				output.push_str(&format!(
					"{}├── target table: <inferred from input>\n",
					child_prefix
				));
			}

			// Explain the input pipeline if present
			if let Some(input) = &update.input {
				output.push_str(&format!(
					"{}└── Input Pipeline:\n",
					child_prefix
				));
				let pipeline_prefix =
					format!("{}    ", child_prefix);
				render_logical_plan_inner(
					input,
					&pipeline_prefix,
					true,
					output,
				);
			}
		}

		LogicalPlan::Take(TakeNode {
			take,
		}) => {
			output.push_str(&format!(
				"{}{} Take {}\n",
				prefix, branch, take
			));
		}
		LogicalPlan::Filter(FilterNode {
			condition,
		}) => {
			output.push_str(&format!(
				"{}{} Filter\n",
				prefix, branch
			));
			output.push_str(&format!(
				"{}{} condition: {}\n",
				child_prefix,
				"└──",
				condition.to_string()
			));
		}
		LogicalPlan::Map(MapNode {
			map,
		}) => {
			output.push_str(&format!("{}{} Map\n", prefix, branch));
			for (i, expr) in map.iter().enumerate() {
				let last = i == map.len() - 1;
				output.push_str(&format!(
					"{}{} {}\n",
					child_prefix,
					if last {
						"└──"
					} else {
						"├──"
					},
					expr.to_string()
				));
			}
		}
		LogicalPlan::Extend(ExtendNode {
			extend,
		}) => {
			output.push_str(&format!(
				"{}{} Extend\n",
				prefix, branch
			));
			for (i, expr) in extend.iter().enumerate() {
				let last = i == extend.len() - 1;
				output.push_str(&format!(
					"{}{} {}\n",
					child_prefix,
					if last {
						"└──"
					} else {
						"├──"
					},
					expr.to_string()
				));
			}
		}
		LogicalPlan::Aggregate(AggregateNode {
			by,
			map,
		}) => {
			output.push_str(&format!(
				"{}{} Aggregate\n",
				prefix, branch
			));

			// Show Map branch
			if !map.is_empty() {
				output.push_str(&format!(
					"{}├── Map\n",
					child_prefix
				));
				let map_prefix =
					format!("{}│   ", child_prefix);
				for (i, expr) in map.iter().enumerate() {
					let last = i == map.len() - 1;
					output.push_str(&format!(
						"{}{} {}\n",
						map_prefix,
						if last {
							"└──"
						} else {
							"├──"
						},
						expr.to_string()
					));
				}
			}

			// Show By branch (even if empty for consistency)
			if !by.is_empty() {
				output.push_str(&format!(
					"{}└── By\n",
					child_prefix
				));
				let by_prefix = format!("{}    ", child_prefix);
				for (i, expr) in by.iter().enumerate() {
					let last = i == by.len() - 1;
					output.push_str(&format!(
						"{}{} {}\n",
						by_prefix,
						if last {
							"└──"
						} else {
							"├──"
						},
						expr.to_string()
					));
				}
			} else {
				// Show empty By for global aggregations
				output.push_str(&format!(
					"{}└── By\n",
					child_prefix
				));
			}
		}
		LogicalPlan::Order(OrderNode {
			by,
		}) => {
			output.push_str(&format!(
				"{}{} Order\n",
				prefix, branch
			));
			for (i, key) in by.iter().enumerate() {
				let last = i == by.len() - 1;
				output.push_str(&format!(
					"{}{} by: {}\n",
					child_prefix,
					if last {
						"└──"
					} else {
						"├──"
					},
					key.to_string()
				));
			}
		}
		LogicalPlan::JoinInner(JoinInnerNode {
			with,
			on,
		}) => {
			let on = on
				.iter()
				.map(|c| c.to_string())
				.collect::<Vec<_>>()
				.join(", ");
			output.push_str(&format!(
				"{}{}Join(Inner) [{}]\n",
				prefix, branch, on
			));

			for (i, plan) in with.iter().enumerate() {
				let last = i == with.len() - 1;
				render_logical_plan_inner(
					plan,
					child_prefix.as_str(),
					last,
					output,
				);
			}
		}
		LogicalPlan::JoinLeft(JoinLeftNode {
			with,
			on,
		}) => {
			let on = on
				.iter()
				.map(|c| c.to_string())
				.collect::<Vec<_>>()
				.join(", ");
			output.push_str(&format!(
				"{}{}Join(Left) [{}]\n",
				prefix, branch, on
			));

			for (i, plan) in with.iter().enumerate() {
				let last = i == with.len() - 1;
				render_logical_plan_inner(
					plan,
					child_prefix.as_str(),
					last,
					output,
				);
			}
		}
		LogicalPlan::JoinNatural(JoinNaturalNode {
			with,
			join_type,
		}) => {
			let join_type_str = match join_type {
				JoinType::Inner => "Inner",
				JoinType::Left => "Left",
			};
			output.push_str(&format!(
				"{}{}Join(Natural {}) [using common columns]\n",
				prefix, branch, join_type_str
			));

			for (i, plan) in with.iter().enumerate() {
				let last = i == with.len() - 1;
				render_logical_plan_inner(
					plan,
					child_prefix.as_str(),
					last,
					output,
				);
			}
		}
		LogicalPlan::SourceScan(SourceScanNode {
			schema,
			source: table,
		}) => {
			let name = format!(
				"{}.{}",
				schema.fragment(),
				table.fragment()
			);

			output.push_str(&format!(
				"{}{} TableScan {}\n",
				prefix, branch, name
			));
		}
		LogicalPlan::InlineData(InlineDataNode {
			rows,
		}) => {
			output.push_str(&format!(
				"{}{} InlineData\n",
				prefix, branch
			));
			let total_fields: usize =
				rows.iter().map(|row| row.len()).sum();
			output.push_str(&format!(
				"{}{} rows: {}, fields: {}\n",
				child_prefix,
				"└──",
				rows.len(),
				total_fields
			));
		}
		LogicalPlan::Distinct(DistinctNode {
			columns,
		}) => {
			output.push_str(&format!(
				"{}{} Distinct\n",
				prefix, branch
			));
			let child_prefix = format!(
				"{}{}",
				prefix,
				if is_last {
					"    "
				} else {
					"│   "
				}
			);

			if columns.is_empty() {
				output.push_str(&format!(
					"{}└── Columns: (primary key)\n",
					child_prefix
				));
			} else {
				output.push_str(&format!(
					"{}└── Columns: ",
					child_prefix
				));
				for (i, col) in columns.iter().enumerate() {
					if i > 0 {
						output.push_str(", ");
					}
					output.push_str(col.fragment());
				}
				output.push_str("\n");
			}
		}
		LogicalPlan::Chain(chain) => {
			output.push_str(&format!(
				"{}{} Chain\n",
				prefix, branch
			));
			for (i, step) in chain.steps.iter().enumerate() {
				let last = i == chain.steps.len() - 1;
				render_logical_plan_inner(
					step,
					child_prefix.as_str(),
					last,
					output,
				);
			}
		}
	}
}<|MERGE_RESOLUTION|>--- conflicted
+++ resolved
@@ -4,21 +4,12 @@
 use reifydb_core::JoinType;
 
 use crate::{
-<<<<<<< HEAD
-	ast::parse,
+	ast::parse_str,
 	plan::logical::{
 		AggregateNode, AlterSequenceNode, CreateIndexNode,
 		DistinctNode, ExtendNode, FilterNode, InlineDataNode,
 		JoinInnerNode, JoinLeftNode, JoinNaturalNode, LogicalPlan,
 		MapNode, OrderNode, SourceScanNode, TakeNode, compile_logical,
-=======
-    ast::parse_str,
-    plan::logical::{
-		AggregateNode, AlterSequenceNode, CreateIndexNode, ExtendNode,
-		FilterNode, InlineDataNode, JoinInnerNode, JoinLeftNode,
-		JoinNaturalNode, LogicalPlan, MapNode, OrderNode,
-		SourceScanNode, TakeNode, compile_logical,
->>>>>>> 05e2d098
 	},
 };
 
