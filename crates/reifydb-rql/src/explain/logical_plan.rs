--- conflicted
+++ resolved
@@ -6,17 +6,10 @@
 use crate::{
 	ast::parse_str,
 	plan::logical::{
-<<<<<<< HEAD
-		AggregateNode, AlterSequenceNode, CreateIndexNode, ExtendNode,
-		FilterNode, InlineDataNode, JoinInnerNode, JoinLeftNode,
-		JoinNaturalNode, LogicalPlan, MapNode, OrderNode,
-		SourceScanNode, TakeNode, compile_logical,
-=======
 		AggregateNode, AlterSequenceNode, CreateIndexNode,
 		DistinctNode, ExtendNode, FilterNode, InlineDataNode,
 		JoinInnerNode, JoinLeftNode, JoinNaturalNode, LogicalPlan,
 		MapNode, OrderNode, SourceScanNode, TakeNode, compile_logical,
->>>>>>> 2031fd57
 	},
 };
 
