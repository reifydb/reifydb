// Copyright (c) reifydb.com 2025
// This file is licensed under the AGPL-3.0-or-later, see license.md file

use std::fmt::Write;

use reifydb_catalog::CatalogQueryTransaction;
use reifydb_core::{JoinType, interface::QueryTransaction};

use crate::{
	ast::parse_str,
	plan::{
		logical::compile_logical,
		physical,
		physical::{DistinctNode, PhysicalPlan, compile_physical},
	},
};

pub fn explain_physical_plan<T>(
	rx: &mut T,
	query: &str,
) -> crate::Result<String>
where
	T: QueryTransaction + CatalogQueryTransaction,
{
	let statements = parse_str(query)?;

	let mut plans = Vec::new();
	for statement in statements {
		let logical = compile_logical(statement)?;
		plans.extend(compile_physical(rx, logical))
	}

	let mut result = String::new();
	for plan in plans {
		if let Some(plan) = plan {
			let mut output = String::new();
			render_physical_plan_inner(
				&plan,
				"",
				true,
				&mut output,
			);
			result += output.as_str();
		}
	}

	Ok(result)
}

/// Write the current node line
fn write_node_header(
	output: &mut String,
	prefix: &str,
	is_last: bool,
	label: &str,
) {
	let branch = if is_last {
		"└──"
	} else {
		"├──"
	};
	writeln!(output, "{}{} {}", prefix, branch, label).unwrap();
}

/// Compute prefix for child nodes
fn with_child_prefix<F: FnOnce(&str)>(prefix: &str, is_last: bool, f: F) {
	let child_prefix = format!(
		"{}{}",
		prefix,
		if is_last {
			"    "
		} else {
			"│   "
		}
	);
	f(&child_prefix);
}

fn render_physical_plan_inner(
	plan: &PhysicalPlan,
	prefix: &str,
	is_last: bool,
	output: &mut String,
) {
	match plan {
		PhysicalPlan::CreateDeferredView(_) => unimplemented!(),
		PhysicalPlan::CreateTransactionalView(_) => unimplemented!(),
		PhysicalPlan::CreateSchema(_) => unimplemented!(),
		PhysicalPlan::CreateTable(_) => unimplemented!(),
		PhysicalPlan::AlterSequence(physical::AlterSequencePlan {
			schema,
			table,
			column,
			value,
		}) => {
			let schema_str = schema
				.as_ref()
				.map(|s| format!("{}.", s.fragment()))
				.unwrap_or_default();
			let label = format!(
				"AlterSequence {}{}.{} SET VALUE {}",
				schema_str,
				table.fragment(),
				column.fragment(),
				value
			);
			write_node_header(output, prefix, is_last, &label);
		}
		PhysicalPlan::Delete(_) => unimplemented!(),
		PhysicalPlan::Insert(_) => unimplemented!(),
		PhysicalPlan::Update(_) => unimplemented!(),
		PhysicalPlan::Aggregate(physical::AggregateNode {
			by,
			map,
			input,
		}) => {
			write_node_header(output, prefix, is_last, "Aggregate");
			with_child_prefix(prefix, is_last, |child_prefix| {
				// Show Map branch
				if !map.is_empty() {
					writeln!(
						output,
						"{}├── Map",
						child_prefix
					)
					.unwrap();
					let map_prefix =
						format!("{}│   ", child_prefix);
					for (i, expr) in map.iter().enumerate()
					{
						let last = i == map.len() - 1;
						writeln!(
							output,
							"{}{} {}",
							map_prefix,
							if last {
								"└──"
							} else {
								"├──"
							},
							expr.to_string()
						)
						.unwrap();
					}
				}

				// Show By branch (even if empty for
				// consistency)
				if !by.is_empty() {
					writeln!(
						output,
						"{}├── By",
						child_prefix
					)
					.unwrap();
					let by_prefix =
						format!("{}│   ", child_prefix);
					for (i, expr) in by.iter().enumerate() {
						let last = i == by.len() - 1;
						writeln!(
							output,
							"{}{} {}",
							by_prefix,
							if last {
								"└──"
							} else {
								"├──"
							},
							expr.to_string()
						)
						.unwrap();
					}
				} else {
					// Show empty By for global aggregations
					writeln!(
						output,
						"{}├── By",
						child_prefix
					)
					.unwrap();
				}

				// Show Source branch
				writeln!(output, "{}└── Source", child_prefix)
					.unwrap();
				let source_prefix =
					format!("{}    ", child_prefix);
				render_physical_plan_inner(
					input,
					&source_prefix,
					true,
					output,
				);
			});
		}

		PhysicalPlan::Filter(physical::FilterNode {
			conditions,
			input,
		}) => {
			let label = format!(
				"Filter [{}]",
				conditions
					.iter()
					.map(|e| e.to_string())
					.collect::<Vec<_>>()
					.join(", ")
			);
			write_node_header(output, prefix, is_last, &label);
			with_child_prefix(prefix, is_last, |child_prefix| {
				render_physical_plan_inner(
					input,
					child_prefix,
					true,
					output,
				);
			});
		}

		PhysicalPlan::Take(physical::TakeNode {
			take,
			input,
		}) => {
			let label = format!("Take {}", take);
			write_node_header(output, prefix, is_last, &label);
			with_child_prefix(prefix, is_last, |child_prefix| {
				render_physical_plan_inner(
					input,
					child_prefix,
					true,
					output,
				);
			});
		}

		PhysicalPlan::Sort(physical::SortNode {
			by,
			input,
		}) => {
			let label = format!(
				"Sort: [{}]",
				by.iter()
					.map(|o| o.to_string())
					.collect::<Vec<_>>()
					.join(", ")
			);
			write_node_header(output, prefix, is_last, &label);
			with_child_prefix(prefix, is_last, |child_prefix| {
				render_physical_plan_inner(
					input,
					child_prefix,
					true,
					output,
				);
			});
		}

		PhysicalPlan::Map(physical::MapNode {
			map,
			input,
		}) => {
			let label = format!(
				"Map [{}]",
				map.iter()
					.map(|e| e.to_string())
					.collect::<Vec<_>>()
					.join(", ")
			);
			write_node_header(output, prefix, is_last, &label);
			with_child_prefix(prefix, is_last, |child_prefix| {
				if let Some(input) = input {
					render_physical_plan_inner(
						input,
						child_prefix,
						true,
						output,
					);
				}
			});
		}

		PhysicalPlan::Extend(physical::ExtendNode {
			extend,
			input,
		}) => {
			let label = format!(
				"Extend [{}]",
				extend.iter()
					.map(|e| e.to_string())
					.collect::<Vec<_>>()
					.join(", ")
			);
			write_node_header(output, prefix, is_last, &label);
			with_child_prefix(prefix, is_last, |child_prefix| {
				if let Some(input) = input {
					render_physical_plan_inner(
						input,
						child_prefix,
						true,
						output,
					);
				}
			});
		}

		PhysicalPlan::JoinInner(physical::JoinInnerNode {
			left,
			right,
			on,
		}) => {
			let label = format!(
				"Join(Inner) on: [{}]",
				on.iter()
					.map(|e| e.to_string())
					.collect::<Vec<_>>()
					.join(", ")
			);
			write_node_header(output, prefix, is_last, &label);
			with_child_prefix(prefix, is_last, |child_prefix| {
				render_physical_plan_inner(
					left,
					child_prefix,
					false,
					output,
				);
				render_physical_plan_inner(
					right,
					child_prefix,
					true,
					output,
				);
			});
		}

		PhysicalPlan::JoinLeft(physical::JoinLeftNode {
			left,
			right,
			on,
		}) => {
			let label = format!(
				"Join(Left) on: [{}]",
				on.iter()
					.map(|e| e.to_string())
					.collect::<Vec<_>>()
					.join(", ")
			);
			write_node_header(output, prefix, is_last, &label);
			with_child_prefix(prefix, is_last, |child_prefix| {
				render_physical_plan_inner(
					left,
					child_prefix,
					false,
					output,
				);
				render_physical_plan_inner(
					right,
					child_prefix,
					true,
					output,
				);
			});
		}

		PhysicalPlan::JoinNatural(physical::JoinNaturalNode {
			left,
			right,
			join_type,
		}) => {
			let join_type_str = match join_type {
				JoinType::Inner => "Inner",
				JoinType::Left => "Left",
			};
			let label = format!(
				"Join(Natural {}) [using common columns]",
				join_type_str
			);
			write_node_header(output, prefix, is_last, &label);
			with_child_prefix(prefix, is_last, |child_prefix| {
				render_physical_plan_inner(
					left,
					child_prefix,
					false,
					output,
				);
				render_physical_plan_inner(
					right,
					child_prefix,
					true,
					output,
				);
			});
		}

		PhysicalPlan::TableScan(physical::TableScanNode {
			schema,
			table,
		}) => {
			let label = format!(
				"TableScan {}.{}",
				schema.name, table.name
			);
			write_node_header(output, prefix, is_last, &label);
		}

		PhysicalPlan::ViewScan(physical::ViewScanNode {
			schema,
			view,
		}) => {
			let label = format!(
				"ViewScan {}.{}",
				schema.name, view.name
			);
			write_node_header(output, prefix, is_last, &label);
		}

		PhysicalPlan::InlineData(physical::InlineDataNode {
			rows,
		}) => {
			let total_fields: usize =
				rows.iter().map(|row| row.len()).sum();
			let label = format!(
				"InlineData rows: {}, fields: {}",
				rows.len(),
				total_fields
			);
			write_node_header(output, prefix, is_last, &label);
		}
		PhysicalPlan::Distinct(DistinctNode {
			input,
			columns,
		}) => {
			let label = if columns.is_empty() {
				"Distinct (primary key)".to_string()
			} else {
				let cols: Vec<String> = columns
					.iter()
					.map(|c| c.fragment().to_string())
					.collect();
				format!("Distinct {{{}}}", cols.join(", "))
			};
			write_node_header(output, prefix, is_last, &label);
			with_child_prefix(prefix, is_last, |child_prefix| {
				render_physical_plan_inner(
					input,
					&child_prefix,
					true,
					output,
				);
			});
		}
<<<<<<< HEAD
		PhysicalPlan::AlterTable(_) => {
			write_node_header(
				output,
				prefix,
				is_last,
				"AlterTable",
			);
		}
		PhysicalPlan::AlterView(_) => {
			write_node_header(output, prefix, is_last, "AlterView");
=======
		&PhysicalPlan::VirtualScan(ref scan) => {
			output.push_str(&format!(
				"{}VirtualScan: {}\n",
				prefix, scan.table.name
			));
>>>>>>> a2d7bec7
		}
	}
}<|MERGE_RESOLUTION|>--- conflicted
+++ resolved
@@ -448,7 +448,6 @@
 				);
 			});
 		}
-<<<<<<< HEAD
 		PhysicalPlan::AlterTable(_) => {
 			write_node_header(
 				output,
@@ -459,13 +458,16 @@
 		}
 		PhysicalPlan::AlterView(_) => {
 			write_node_header(output, prefix, is_last, "AlterView");
-=======
-		&PhysicalPlan::VirtualScan(ref scan) => {
-			output.push_str(&format!(
-				"{}VirtualScan: {}\n",
-				prefix, scan.table.name
-			));
->>>>>>> a2d7bec7
+		}
+		PhysicalPlan::VirtualScan(physical::VirtualScanNode {
+			schema,
+			table,
+		}) => {
+			let label = format!(
+				"VirtualScan: {}.{}",
+				schema.name, table.name
+			);
+			write_node_header(output, prefix, is_last, &label);
 		}
 	}
 }