// Copyright (c) reifydb.com 2025
// This file is licensed under the AGPL-3.0-or-later, see license.md file

use std::fmt::Write;

use reifydb_catalog::CatalogQueryTransaction;
use reifydb_core::{JoinType, interface::QueryTransaction};

use crate::{
	ast::parse_str,
	plan::{
		logical::compile_logical,
		physical,
		physical::{DistinctNode, PhysicalPlan, compile_physical},
	},
};

pub fn explain_physical_plan<T>(
	rx: &mut T,
	query: &str,
) -> crate::Result<String>
where
	T: QueryTransaction + CatalogQueryTransaction,
{
	let statements = parse_str(query)?;

	let mut plans = Vec::new();
	for statement in statements {
		let logical = compile_logical(statement)?;
		plans.extend(compile_physical(rx, logical))
	}

	let mut result = String::new();
	for plan in plans {
		if let Some(plan) = plan {
			let mut output = String::new();
			render_physical_plan_inner(
				&plan,
				"",
				true,
				&mut output,
			);
			result += output.as_str();
		}
	}

	Ok(result)
}

/// Write the current node line
fn write_node_header(
	output: &mut String,
	prefix: &str,
	is_last: bool,
	label: &str,
) {
	let branch = if is_last {
		"└──"
	} else {
		"├──"
	};
	writeln!(output, "{}{} {}", prefix, branch, label).unwrap();
}

/// Compute prefix for child nodes
fn with_child_prefix<F: FnOnce(&str)>(prefix: &str, is_last: bool, f: F) {
	let child_prefix = format!(
		"{}{}",
		prefix,
		if is_last {
			"    "
		} else {
			"│   "
		}
	);
	f(&child_prefix);
}

fn render_physical_plan_inner(
	plan: &PhysicalPlan,
	prefix: &str,
	is_last: bool,
	output: &mut String,
) {
	match plan {
		PhysicalPlan::CreateDeferredView(_) => unimplemented!(),
		PhysicalPlan::CreateTransactionalView(_) => unimplemented!(),
		PhysicalPlan::CreateSchema(_) => unimplemented!(),
		PhysicalPlan::CreateTable(_) => unimplemented!(),
		PhysicalPlan::AlterSequence(physical::AlterSequencePlan {
			schema,
			table,
			column,
			value,
		}) => {
			let schema_str = schema
				.as_ref()
				.map(|s| format!("{}.", s.fragment()))
				.unwrap_or_default();
			let label = format!(
				"AlterSequence {}{}.{} SET VALUE {}",
				schema_str,
				table.fragment(),
				column.fragment(),
				value
			);
			write_node_header(output, prefix, is_last, &label);
		}
		PhysicalPlan::Delete(_) => unimplemented!(),
		PhysicalPlan::Insert(_) => unimplemented!(),
		PhysicalPlan::Update(_) => unimplemented!(),
		PhysicalPlan::Aggregate(physical::AggregateNode {
			by,
			map,
			input,
		}) => {
			write_node_header(output, prefix, is_last, "Aggregate");
			with_child_prefix(prefix, is_last, |child_prefix| {
				// Show Map branch
				if !map.is_empty() {
					writeln!(
						output,
						"{}├── Map",
						child_prefix
					)
					.unwrap();
					let map_prefix =
						format!("{}│   ", child_prefix);
					for (i, expr) in map.iter().enumerate()
					{
						let last = i == map.len() - 1;
						writeln!(
							output,
							"{}{} {}",
							map_prefix,
							if last {
								"└──"
							} else {
								"├──"
							},
							expr.to_string()
						)
						.unwrap();
					}
				}

				// Show By branch (even if empty for
				// consistency)
				if !by.is_empty() {
					writeln!(
						output,
						"{}├── By",
						child_prefix
					)
					.unwrap();
					let by_prefix =
						format!("{}│   ", child_prefix);
					for (i, expr) in by.iter().enumerate() {
						let last = i == by.len() - 1;
						writeln!(
							output,
							"{}{} {}",
							by_prefix,
							if last {
								"└──"
							} else {
								"├──"
							},
							expr.to_string()
						)
						.unwrap();
					}
				} else {
					// Show empty By for global aggregations
					writeln!(
						output,
						"{}├── By",
						child_prefix
					)
					.unwrap();
				}

				// Show Source branch
				writeln!(output, "{}└── Source", child_prefix)
					.unwrap();
				let source_prefix =
					format!("{}    ", child_prefix);
				render_physical_plan_inner(
					input,
					&source_prefix,
					true,
					output,
				);
			});
		}

		PhysicalPlan::Filter(physical::FilterNode {
			conditions,
			input,
		}) => {
			let label = format!(
				"Filter [{}]",
				conditions
					.iter()
					.map(|e| e.to_string())
					.collect::<Vec<_>>()
					.join(", ")
			);
			write_node_header(output, prefix, is_last, &label);
			with_child_prefix(prefix, is_last, |child_prefix| {
				render_physical_plan_inner(
					input,
					child_prefix,
					true,
					output,
				);
			});
		}

		PhysicalPlan::Take(physical::TakeNode {
			take,
			input,
		}) => {
			let label = format!("Take {}", take);
			write_node_header(output, prefix, is_last, &label);
			with_child_prefix(prefix, is_last, |child_prefix| {
				render_physical_plan_inner(
					input,
					child_prefix,
					true,
					output,
				);
			});
		}

		PhysicalPlan::Sort(physical::SortNode {
			by,
			input,
		}) => {
			let label = format!(
				"Sort: [{}]",
				by.iter()
					.map(|o| o.to_string())
					.collect::<Vec<_>>()
					.join(", ")
			);
			write_node_header(output, prefix, is_last, &label);
			with_child_prefix(prefix, is_last, |child_prefix| {
				render_physical_plan_inner(
					input,
					child_prefix,
					true,
					output,
				);
			});
		}

		PhysicalPlan::Map(physical::MapNode {
			map,
			input,
		}) => {
			let label = format!(
				"Map [{}]",
				map.iter()
					.map(|e| e.to_string())
					.collect::<Vec<_>>()
					.join(", ")
			);
			write_node_header(output, prefix, is_last, &label);
			with_child_prefix(prefix, is_last, |child_prefix| {
				if let Some(input) = input {
					render_physical_plan_inner(
						input,
						child_prefix,
						true,
						output,
					);
				}
			});
		}

		PhysicalPlan::Extend(physical::ExtendNode {
			extend,
			input,
		}) => {
			let label = format!(
				"Extend [{}]",
				extend.iter()
					.map(|e| e.to_string())
					.collect::<Vec<_>>()
					.join(", ")
			);
			write_node_header(output, prefix, is_last, &label);
			with_child_prefix(prefix, is_last, |child_prefix| {
				if let Some(input) = input {
					render_physical_plan_inner(
						input,
						child_prefix,
						true,
						output,
					);
				}
			});
		}

		PhysicalPlan::JoinInner(physical::JoinInnerNode {
			left,
			right,
			on,
		}) => {
			let label = format!(
				"Join(Inner) on: [{}]",
				on.iter()
					.map(|e| e.to_string())
					.collect::<Vec<_>>()
					.join(", ")
			);
			write_node_header(output, prefix, is_last, &label);
			with_child_prefix(prefix, is_last, |child_prefix| {
				render_physical_plan_inner(
					left,
					child_prefix,
					false,
					output,
				);
				render_physical_plan_inner(
					right,
					child_prefix,
					true,
					output,
				);
			});
		}

		PhysicalPlan::JoinLeft(physical::JoinLeftNode {
			left,
			right,
			on,
		}) => {
			let label = format!(
				"Join(Left) on: [{}]",
				on.iter()
					.map(|e| e.to_string())
					.collect::<Vec<_>>()
					.join(", ")
			);
			write_node_header(output, prefix, is_last, &label);
			with_child_prefix(prefix, is_last, |child_prefix| {
				render_physical_plan_inner(
					left,
					child_prefix,
					false,
					output,
				);
				render_physical_plan_inner(
					right,
					child_prefix,
					true,
					output,
				);
			});
		}

		PhysicalPlan::JoinNatural(physical::JoinNaturalNode {
			left,
			right,
			join_type,
		}) => {
			let join_type_str = match join_type {
				JoinType::Inner => "Inner",
				JoinType::Left => "Left",
			};
			let label = format!(
				"Join(Natural {}) [using common columns]",
				join_type_str
			);
			write_node_header(output, prefix, is_last, &label);
			with_child_prefix(prefix, is_last, |child_prefix| {
				render_physical_plan_inner(
					left,
					child_prefix,
					false,
					output,
				);
				render_physical_plan_inner(
					right,
					child_prefix,
					true,
					output,
				);
			});
		}

		PhysicalPlan::TableScan(physical::TableScanNode {
			schema,
			table,
		}) => {
			let label = format!(
				"TableScan {}.{}",
				schema.name, table.name
			);
			write_node_header(output, prefix, is_last, &label);
		}

		PhysicalPlan::ViewScan(physical::ViewScanNode {
			schema,
			view,
		}) => {
			let label = format!(
				"ViewScan {}.{}",
				schema.name, view.name
			);
			write_node_header(output, prefix, is_last, &label);
		}

		PhysicalPlan::InlineData(physical::InlineDataNode {
			rows,
		}) => {
			let total_fields: usize =
				rows.iter().map(|row| row.len()).sum();
			let label = format!(
				"InlineData rows: {}, fields: {}",
				rows.len(),
				total_fields
			);
			write_node_header(output, prefix, is_last, &label);
		}
		PhysicalPlan::Distinct(DistinctNode {
			input,
			columns,
		}) => {
			let label = if columns.is_empty() {
				"Distinct (primary key)".to_string()
			} else {
				let cols: Vec<String> = columns
					.iter()
					.map(|c| c.fragment().to_string())
					.collect();
				format!("Distinct {{{}}}", cols.join(", "))
			};
			write_node_header(output, prefix, is_last, &label);
			with_child_prefix(prefix, is_last, |child_prefix| {
				render_physical_plan_inner(
					input,
					&child_prefix,
					true,
					output,
				);
			});
		}
<<<<<<< HEAD
		&PhysicalPlan::TableVirtualScan(ref scan) => {
			output.push_str(&format!(
				"{}VirtualScan: {}\n",
				prefix, scan.table.name
			));
=======
		PhysicalPlan::AlterTable(_) => {
			write_node_header(
				output,
				prefix,
				is_last,
				"AlterTable",
			);
		}
		PhysicalPlan::AlterView(_) => {
			write_node_header(output, prefix, is_last, "AlterView");
		}
		PhysicalPlan::VirtualScan(physical::VirtualScanNode {
			schema,
			table,
			..
		}) => {
			let label = format!(
				"VirtualScan: {}.{}",
				schema.name, table.name
			);
			write_node_header(output, prefix, is_last, &label);
>>>>>>> f5560630
		}
	}
}<|MERGE_RESOLUTION|>--- conflicted
+++ resolved
@@ -448,13 +448,6 @@
 				);
 			});
 		}
-<<<<<<< HEAD
-		&PhysicalPlan::TableVirtualScan(ref scan) => {
-			output.push_str(&format!(
-				"{}VirtualScan: {}\n",
-				prefix, scan.table.name
-			));
-=======
 		PhysicalPlan::AlterTable(_) => {
 			write_node_header(
 				output,
@@ -466,17 +459,18 @@
 		PhysicalPlan::AlterView(_) => {
 			write_node_header(output, prefix, is_last, "AlterView");
 		}
-		PhysicalPlan::VirtualScan(physical::VirtualScanNode {
-			schema,
-			table,
-			..
-		}) => {
+		PhysicalPlan::TableVirtualScan(
+			physical::TableVirtualScanNode {
+				schema,
+				table,
+				..
+			},
+		) => {
 			let label = format!(
 				"VirtualScan: {}.{}",
 				schema.name, table.name
 			);
 			write_node_header(output, prefix, is_last, &label);
->>>>>>> f5560630
 		}
 	}
 }