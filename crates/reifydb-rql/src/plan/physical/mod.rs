--- conflicted
+++ resolved
@@ -8,11 +8,7 @@
 	CatalogStore, table::TableColumnToCreate, view::ViewColumnToCreate,
 };
 use reifydb_core::{
-<<<<<<< HEAD
-	JoinType, OwnedFragment, SortKey, Type,
-=======
-	Fragment, JoinType, SortKey,
->>>>>>> 090e07d2
+	Fragment, JoinType, SortKey, Type,
 	interface::{
 		ColumnDef, ColumnId, ColumnIndex, QueryTransaction, SchemaDef,
 		TableDef, ViewDef, VirtualTableDef, VirtualTableId,
@@ -349,6 +345,7 @@
 									index: ColumnIndex(0),
 									auto_increment: false,
 								},
+
 								ColumnDef {
 									id: ColumnId(2),
 									name: "value".to_string(),
@@ -582,18 +579,13 @@
 }
 
 #[derive(Debug, Clone)]
-<<<<<<< HEAD
 pub struct VirtualScanNode {
 	pub schema: SchemaDef,
 	pub table: VirtualTableDef,
 }
 
 #[derive(Debug, Clone)]
-pub struct TakeNode {
-	pub input: Box<PhysicalPlan>,
-=======
 pub struct TakeNode<'a> {
 	pub input: Box<PhysicalPlan<'a>>,
->>>>>>> 090e07d2
 	pub take: usize,
 }