// Copyright (c) reifydb.com 2025
// This file is licensed under the AGPL-3.0-or-later, see license.md file

mod alter;
mod create;

use reifydb_catalog::{
	Catalog, schema::SchemaDef, table::TableColumnToCreate,
	view::ViewColumnToCreate,
};
use reifydb_core::{
	JoinType, OwnedFragment, SortKey,
	interface::{
		TableDef, VersionedQueryTransaction, ViewDef,
		evaluate::expression::{AliasExpression, Expression},
	},
	result::error::diagnostic::catalog::schema_not_found,
	return_error,
};

use crate::plan::{
	logical::LogicalPlan,
	physical::PhysicalPlan::{TableScan, ViewScan},
};

struct Compiler {}

pub fn compile_physical(
	rx: &mut impl VersionedQueryTransaction,
	logical: Vec<LogicalPlan>,
) -> crate::Result<Option<PhysicalPlan>> {
	Compiler::compile(rx, logical)
}

impl Compiler {
	fn compile(
		rx: &mut impl VersionedQueryTransaction,
		logical: Vec<LogicalPlan>,
	) -> crate::Result<Option<PhysicalPlan>> {
		if logical.is_empty() {
			return Ok(None);
		}

		let mut stack: Vec<PhysicalPlan> = Vec::new();
		for plan in logical {
			match plan {
				LogicalPlan::Aggregate(aggregate) => {
					let input = stack.pop().unwrap(); // FIXME
					stack.push(PhysicalPlan::Aggregate(
						AggregateNode {
							by: aggregate.by,
							map: aggregate.map,
							input: Box::new(input),
						},
					));
				}

				LogicalPlan::CreateSchema(create) => {
					stack.push(
						Self::compile_create_schema(
							rx, create,
						)?,
					);
				}

				LogicalPlan::CreateTable(create) => {
					stack.push(Self::compile_create_table(
						rx, create,
					)?);
				}

				LogicalPlan::CreateDeferredView(create) => {
					stack.push(
						Self::compile_create_deferred(
							rx, create,
						)?,
					);
				}

				LogicalPlan::AlterSequence(alter) => {
					stack.push(
						Self::compile_alter_sequence(
							rx, alter,
						)?,
					);
				}

				LogicalPlan::Filter(filter) => {
					let input = stack.pop().unwrap(); // FIXME
					stack.push(PhysicalPlan::Filter(
						FilterNode {
							conditions: vec![filter
									.condition],
							input: Box::new(input),
						},
					));
				}

				LogicalPlan::InlineData(inline) => {
					stack.push(PhysicalPlan::InlineData(
						InlineDataNode {
							rows: inline.rows,
						},
					));
				}

				LogicalPlan::Delete(delete) => {
					let input = stack
						.pop()
						.map(|i| Box::new(i));
					stack.push(PhysicalPlan::Delete(
						DeletePlan {
							input,
							schema: delete.schema,
							table: delete.table,
						},
					))
				}

				LogicalPlan::Insert(insert) => {
					let input = stack.pop().unwrap();
					stack.push(PhysicalPlan::Insert(
						InsertPlan {
							input: Box::new(input),
							schema: insert.schema,
							table: insert.table,
						},
					))
				}

				LogicalPlan::Update(update) => {
					let input = stack.pop().unwrap();
					stack.push(PhysicalPlan::Update(
						UpdatePlan {
							input: Box::new(input),
							schema: update.schema,
							table: update.table,
						},
					))
				}

				LogicalPlan::JoinInner(join) => {
					let left = stack.pop().unwrap(); // FIXME;
					let right =
						Self::compile(rx, join.with)?
							.unwrap();
					stack.push(PhysicalPlan::JoinInner(
						JoinInnerNode {
							left: Box::new(left),
							right: Box::new(right),
							on: join.on,
						},
					));
				}

				LogicalPlan::JoinLeft(join) => {
					let left = stack.pop().unwrap(); // FIXME;
					let right =
						Self::compile(rx, join.with)?
							.unwrap();
					stack.push(PhysicalPlan::JoinLeft(
						JoinLeftNode {
							left: Box::new(left),
							right: Box::new(right),
							on: join.on,
						},
					));
				}

				LogicalPlan::JoinNatural(join) => {
					let left = stack.pop().unwrap(); // FIXME;
					let right =
						Self::compile(rx, join.with)?
							.unwrap();
					stack.push(PhysicalPlan::JoinNatural(
						JoinNaturalNode {
							left: Box::new(left),
							right: Box::new(right),
							join_type: join
								.join_type,
						},
					));
				}

				LogicalPlan::Order(order) => {
					let input = stack.pop().unwrap(); // FIXME
					stack.push(PhysicalPlan::Sort(
						SortNode {
							by: order.by,
							input: Box::new(input),
						},
					));
				}

				LogicalPlan::Map(map) => {
					let input = stack.pop().map(Box::new);
					stack.push(PhysicalPlan::Map(
						MapNode {
							map: map.map,
							input,
						},
					));
				}

				LogicalPlan::SourceScan(scan) => {
					let Some(schema) =
						Catalog::find_schema_by_name(
							rx,
							&scan.schema.fragment(),
						)?
					else {
						return_error!(
							schema_not_found(
								Some(scan
									.schema
									.clone(
									)),
								&scan.schema
									.fragment()
							)
						);
					};

					if let Some(table) =
						Catalog::find_table_by_name(
							rx,
							schema.id,
							&scan.source.fragment,
						)? {
						stack.push(TableScan(
							TableScanNode {
								schema,
								table,
							},
						));
					} else if let Some(view) =
						Catalog::find_view_by_name(
							rx,
							schema.id,
							&scan.source.fragment,
						)? {
						stack.push(ViewScan(
							ViewScanNode {
								schema,
								view,
							},
						));
					} else {
						unimplemented!()
					}
				}

				LogicalPlan::Take(take) => {
					let input = stack.pop().unwrap(); // FIXME
					stack.push(PhysicalPlan::Take(
						TakeNode {
							take: take.take,
							input: Box::new(input),
						},
					));
				}

				_ => unimplemented!(),
			}
		}

		if stack.len() != 1 {
			// return Err("Logical plan did not reduce to a single
			// physical plan".into());
			dbg!(&stack);
			panic!(
				"logical plan did not reduce to a single physical plan"
			); // FIXME
		}

		Ok(Some(stack.pop().unwrap()))
	}
}

#[derive(Debug, Clone)]
pub enum PhysicalPlan {
	CreateDeferredView(CreateDeferredViewPlan),
	CreateSchema(CreateSchemaPlan),
	CreateTable(CreateTablePlan),
	// Alter
	AlterSequence(AlterSequencePlan),
	// Mutate
	Delete(DeletePlan),
	Insert(InsertPlan),
	Update(UpdatePlan),

	// Query
	Aggregate(AggregateNode),
	Filter(FilterNode),
	JoinInner(JoinInnerNode),
	JoinLeft(JoinLeftNode),
	JoinNatural(JoinNaturalNode),
	Take(TakeNode),
	Sort(SortNode),
	Map(MapNode),
	InlineData(InlineDataNode),
	TableScan(TableScanNode),
	ViewScan(ViewScanNode),
}

#[derive(Debug, Clone)]
pub struct CreateDeferredViewPlan {
	pub schema: SchemaDef,
	pub view: OwnedFragment,
	pub if_not_exists: bool,
	pub columns: Vec<ViewColumnToCreate>,
	pub with: Option<Box<PhysicalPlan>>,
}

#[derive(Debug, Clone)]
pub struct CreateSchemaPlan {
	pub schema: OwnedFragment,
	pub if_not_exists: bool,
}

#[derive(Debug, Clone)]
pub struct CreateTablePlan {
	pub schema: SchemaDef,
	pub table: OwnedFragment,
	pub if_not_exists: bool,
	pub columns: Vec<TableColumnToCreate>,
}

#[derive(Debug, Clone)]
pub struct AlterSequencePlan {
	pub schema: Option<OwnedFragment>,
	pub table: OwnedFragment,
	pub column: OwnedFragment,
	pub value: Expression,
}

#[derive(Debug, Clone)]
pub struct AggregateNode {
	pub input: Box<PhysicalPlan>,
	pub by: Vec<Expression>,
	pub map: Vec<Expression>,
}

#[derive(Debug, Clone)]
pub struct FilterNode {
	pub input: Box<PhysicalPlan>,
	pub conditions: Vec<Expression>,
}

#[derive(Debug, Clone)]
pub struct DeletePlan {
	pub input: Option<Box<PhysicalPlan>>,
	pub schema: Option<OwnedFragment>,
	pub table: OwnedFragment,
}

#[derive(Debug, Clone)]
pub struct InsertPlan {
	pub input: Box<PhysicalPlan>,
	pub schema: Option<OwnedFragment>,
	pub table: OwnedFragment,
}

#[derive(Debug, Clone)]
pub struct UpdatePlan {
	pub input: Box<PhysicalPlan>,
	pub schema: Option<OwnedFragment>,
	pub table: OwnedFragment,
}

#[derive(Debug, Clone)]
pub struct JoinInnerNode {
	pub left: Box<PhysicalPlan>,
	pub right: Box<PhysicalPlan>,
	pub on: Vec<Expression>,
}

#[derive(Debug, Clone)]
pub struct JoinLeftNode {
	pub left: Box<PhysicalPlan>,
	pub right: Box<PhysicalPlan>,
	pub on: Vec<Expression>,
}

#[derive(Debug, Clone)]
pub struct JoinNaturalNode {
	pub left: Box<PhysicalPlan>,
	pub right: Box<PhysicalPlan>,
	pub join_type: JoinType,
}

#[derive(Debug, Clone)]
pub struct SortNode {
	pub input: Box<PhysicalPlan>,
	pub by: Vec<SortKey>,
}

#[derive(Debug, Clone)]
pub struct MapNode {
	pub input: Option<Box<PhysicalPlan>>,
	pub map: Vec<Expression>,
}

#[derive(Debug, Clone)]
pub struct InlineDataNode {
	pub rows: Vec<Vec<AliasExpression>>,
}

#[derive(Debug, Clone)]
pub struct TableScanNode {
	pub schema: SchemaDef,
<<<<<<< HEAD
	pub table: OwnedFragment,
=======
	pub table: TableDef,
}

#[derive(Debug, Clone)]
pub struct ViewScanNode {
	pub schema: SchemaDef,
	pub view: ViewDef,
>>>>>>> 06dec82d
}

#[derive(Debug, Clone)]
pub struct TakeNode {
	pub input: Box<PhysicalPlan>,
	pub take: usize,
}<|MERGE_RESOLUTION|>--- conflicted
+++ resolved
@@ -225,7 +225,7 @@
 						Catalog::find_table_by_name(
 							rx,
 							schema.id,
-							&scan.source.fragment,
+							&scan.source.fragment(),
 						)? {
 						stack.push(TableScan(
 							TableScanNode {
@@ -237,7 +237,7 @@
 						Catalog::find_view_by_name(
 							rx,
 							schema.id,
-							&scan.source.fragment,
+							&scan.source.fragment(),
 						)? {
 						stack.push(ViewScan(
 							ViewScanNode {
@@ -409,9 +409,6 @@
 #[derive(Debug, Clone)]
 pub struct TableScanNode {
 	pub schema: SchemaDef,
-<<<<<<< HEAD
-	pub table: OwnedFragment,
-=======
 	pub table: TableDef,
 }
 
@@ -419,7 +416,6 @@
 pub struct ViewScanNode {
 	pub schema: SchemaDef,
 	pub view: ViewDef,
->>>>>>> 06dec82d
 }
 
 #[derive(Debug, Clone)]
