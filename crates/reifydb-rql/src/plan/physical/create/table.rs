// Copyright (c) reifydb.com 2025
// This file is licensed under the AGPL-3.0-or-later, see license.md file

use PhysicalPlan::CreateTable;
use reifydb_catalog::CatalogQueryTransaction;
use reifydb_core::{
	diagnostic::catalog::schema_not_found, interface::QueryTransaction,
	return_error,
};

use crate::plan::{
	logical::CreateTableNode,
	physical::{Compiler, CreateTablePlan, PhysicalPlan},
};

impl Compiler {
<<<<<<< HEAD
	pub(crate) fn compile_create_table<T>(
		rx: &mut T,
		create: CreateTableNode,
	) -> crate::Result<PhysicalPlan>
	where
		T: QueryTransaction + CatalogQueryTransaction,
	{
		let Some(schema) =
			rx.find_schema_by_name(&create.schema.fragment())?
=======
	pub(crate) fn compile_create_table<'a>(
		rx: &mut impl QueryTransaction,
		create: CreateTableNode<'a>,
	) -> crate::Result<PhysicalPlan<'a>> {
		let Some(schema) = CatalogStore::find_schema_by_name(
			rx,
			create.schema.fragment(),
		)?
>>>>>>> 4b715b85
		else {
			return_error!(schema_not_found(
				create.schema.clone(),
				create.schema.fragment()
			));
		};

		Ok(CreateTable(CreateTablePlan {
			schema,
			table: create.table,
			if_not_exists: create.if_not_exists,
			columns: create.columns,
		}))
	}
}<|MERGE_RESOLUTION|>--- conflicted
+++ resolved
@@ -2,7 +2,7 @@
 // This file is licensed under the AGPL-3.0-or-later, see license.md file
 
 use PhysicalPlan::CreateTable;
-use reifydb_catalog::CatalogQueryTransaction;
+use reifydb_catalog::CatalogStore;
 use reifydb_core::{
 	diagnostic::catalog::schema_not_found, interface::QueryTransaction,
 	return_error,
@@ -14,17 +14,6 @@
 };
 
 impl Compiler {
-<<<<<<< HEAD
-	pub(crate) fn compile_create_table<T>(
-		rx: &mut T,
-		create: CreateTableNode,
-	) -> crate::Result<PhysicalPlan>
-	where
-		T: QueryTransaction + CatalogQueryTransaction,
-	{
-		let Some(schema) =
-			rx.find_schema_by_name(&create.schema.fragment())?
-=======
 	pub(crate) fn compile_create_table<'a>(
 		rx: &mut impl QueryTransaction,
 		create: CreateTableNode<'a>,
@@ -33,7 +22,6 @@
 			rx,
 			create.schema.fragment(),
 		)?
->>>>>>> 4b715b85
 		else {
 			return_error!(schema_not_found(
 				create.schema.clone(),
