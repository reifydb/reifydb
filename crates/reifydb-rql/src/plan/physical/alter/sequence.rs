--- conflicted
+++ resolved
@@ -10,20 +10,10 @@
 };
 
 impl Compiler {
-<<<<<<< HEAD
-	pub(crate) fn compile_alter_sequence<T>(
-		_rx: &mut T,
-		alter: AlterSequenceNode,
-	) -> crate::Result<PhysicalPlan>
-	where
-		T: QueryTransaction + CatalogQueryTransaction,
-	{
-=======
 	pub(crate) fn compile_alter_sequence<'a>(
 		_rx: &mut impl QueryTransaction,
 		alter: AlterSequenceNode<'a>,
 	) -> crate::Result<PhysicalPlan<'a>> {
->>>>>>> 4b715b85
 		// For ALTER SEQUENCE, we just pass through the logical plan
 		// info The actual execution will happen in the engine
 		Ok(PhysicalPlan::AlterSequence(AlterSequencePlan {
