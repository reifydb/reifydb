--- conflicted
+++ resolved
@@ -32,48 +32,6 @@
 			return Ok(vec![]);
 		}
 
-<<<<<<< HEAD
-		let mut result = Vec::with_capacity(ast.len());
-		for node in ast {
-			match node {
-				Ast::Create(node) => {
-					result.push(Self::compile_create(node)?)
-				}
-				Ast::Alter(node) => {
-					result.push(Self::compile_alter(node)?)
-				}
-				Ast::AstDelete(node) => {
-					result.push(Self::compile_delete(node)?)
-				}
-				Ast::AstInsert(node) => {
-					result.push(Self::compile_insert(node)?)
-				}
-				Ast::AstUpdate(node) => {
-					result.push(Self::compile_update(node)?)
-				}
-
-				Ast::Aggregate(node) => result
-					.push(Self::compile_aggregate(node)?),
-				Ast::Filter(node) => {
-					result.push(Self::compile_filter(node)?)
-				}
-				Ast::From(node) => {
-					result.push(Self::compile_from(node)?)
-				}
-				Ast::Join(node) => {
-					result.push(Self::compile_join(node)?)
-				}
-				Ast::Take(node) => {
-					result.push(Self::compile_take(node)?)
-				}
-				Ast::Sort(node) => {
-					result.push(Self::compile_sort(node)?)
-				}
-				Ast::Distinct(node) => result
-					.push(Self::compile_distinct(node)?),
-				Ast::Map(node) => {
-					result.push(Self::compile_map(node)?)
-=======
 		let ast_len = ast.len();
 		let ast_vec = ast.0; // Extract the inner Vec
 
@@ -135,7 +93,6 @@
 					chain_nodes.push(Self::compile_single(
 						node,
 					)?);
->>>>>>> 3deba4f2
 				}
 			}
 			unreachable!("Pipeline should have been handled above");
@@ -163,6 +120,7 @@
 			Ast::Join(node) => Self::compile_join(node),
 			Ast::Take(node) => Self::compile_take(node),
 			Ast::Sort(node) => Self::compile_sort(node),
+			Ast::Distinct(node) => Self::compile_distinct(node),
 			Ast::Map(node) => Self::compile_map(node),
 			Ast::Extend(node) => Self::compile_extend(node),
 			node => unimplemented!("{:?}", node),
