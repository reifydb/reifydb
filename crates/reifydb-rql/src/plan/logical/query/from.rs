--- conflicted
+++ resolved
@@ -28,11 +28,7 @@
 					.unwrap_or(OwnedFragment::testing(
 						"default",
 					)),
-<<<<<<< HEAD
-				table: table.fragment(),
-=======
-				source: table.span(),
->>>>>>> 06dec82d
+				source: table.fragment(),
 			})),
 			AstFrom::Inline {
 				list,
