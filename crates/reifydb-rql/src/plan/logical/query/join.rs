--- conflicted
+++ resolved
@@ -22,11 +22,7 @@
 			} => {
 				let with = match *with {
 					Ast::Identifier(identifier) => {
-<<<<<<< HEAD
-						vec![TableScan(TableScanNode { schema: OwnedFragment::testing("default"), table: identifier.fragment() })]
-=======
-						vec![SourceScan(SourceScanNode { schema: OwnedSpan::testing("default"), source: identifier.span() })]
->>>>>>> 06dec82d
+						vec![SourceScan(SourceScanNode { schema: OwnedFragment::testing("default"), source: identifier.fragment() })]
 					}
 					Ast::Infix(AstInfix {
 						left,
@@ -45,21 +41,10 @@
 						else {
 							unreachable!()
 						};
-<<<<<<< HEAD
-						vec![TableScan(TableScanNode {
+						vec![SourceScan(SourceScanNode {
 							schema: schema.fragment(),
-							table: table.fragment(),
+							source: table.fragment(),
 						})]
-=======
-						vec![SourceScan(
-							SourceScanNode {
-								schema: schema
-									.span(),
-								source: table
-									.span(),
-							},
-						)]
->>>>>>> 06dec82d
 					}
 					_ => unimplemented!(),
 				};
@@ -78,11 +63,7 @@
 			} => {
 				let with = match *with {
 					Ast::Identifier(identifier) => {
-<<<<<<< HEAD
-						vec![TableScan(TableScanNode { schema: OwnedFragment::testing("default"), table: identifier.fragment() })]
-=======
-						vec![SourceScan(SourceScanNode { schema: OwnedSpan::testing("default"), source: identifier.span() })]
->>>>>>> 06dec82d
+						vec![SourceScan(SourceScanNode { schema: OwnedFragment::testing("default"), source: identifier.fragment() })]
 					}
 					Ast::Infix(AstInfix {
 						left,
@@ -101,21 +82,10 @@
 						else {
 							unreachable!()
 						};
-<<<<<<< HEAD
-						vec![TableScan(TableScanNode {
+						vec![SourceScan(SourceScanNode {
 							schema: schema.fragment(),
-							table: table.fragment(),
+							source: table.fragment(),
 						})]
-=======
-						vec![SourceScan(
-							SourceScanNode {
-								schema: schema
-									.span(),
-								source: table
-									.span(),
-							},
-						)]
->>>>>>> 06dec82d
 					}
 					_ => unimplemented!(),
 				};
@@ -134,11 +104,7 @@
 			} => {
 				let with = match *with {
 					Ast::Identifier(identifier) => {
-<<<<<<< HEAD
-						vec![TableScan(TableScanNode { schema: OwnedFragment::testing("default"), table: identifier.fragment() })]
-=======
-						vec![SourceScan(SourceScanNode { schema: OwnedSpan::testing("default"), source: identifier.span() })]
->>>>>>> 06dec82d
+						vec![SourceScan(SourceScanNode { schema: OwnedFragment::testing("default"), source: identifier.fragment() })]
 					}
 					Ast::Infix(AstInfix {
 						left,
@@ -157,21 +123,10 @@
 						else {
 							unreachable!()
 						};
-<<<<<<< HEAD
-						vec![TableScan(TableScanNode {
+						vec![SourceScan(SourceScanNode {
 							schema: schema.fragment(),
-							table: table.fragment(),
+							source: table.fragment(),
 						})]
-=======
-						vec![SourceScan(
-							SourceScanNode {
-								schema: schema
-									.span(),
-								source: table
-									.span(),
-							},
-						)]
->>>>>>> 06dec82d
 					}
 					_ => unimplemented!(),
 				};
