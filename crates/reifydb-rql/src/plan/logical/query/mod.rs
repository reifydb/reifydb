--- conflicted
+++ resolved
@@ -2,11 +2,8 @@
 // This file is licensed under the AGPL-3.0-or-later, see license.md file
 
 mod aggregate;
-<<<<<<< HEAD
 mod distinct;
-=======
 mod extend;
->>>>>>> 3deba4f2
 mod filter;
 mod from;
 mod join;
