--- conflicted
+++ resolved
@@ -46,11 +46,7 @@
 		self.kind == TokenKind::Operator(operator)
 	}
 	pub fn value(&self) -> &str {
-<<<<<<< HEAD
-		self.fragment.text()
-=======
 		self.fragment.value()
->>>>>>> 1348d384
 	}
 }
 
