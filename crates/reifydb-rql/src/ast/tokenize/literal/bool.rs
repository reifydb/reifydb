--- conflicted
+++ resolved
@@ -56,22 +56,14 @@
 	fn test_boolean_true() {
 		let tokens = tokenize("true").unwrap();
 		assert_eq!(tokens[0].kind, TokenKind::Literal(True));
-<<<<<<< HEAD
-		assert_eq!(tokens[0].fragment.text(), "true");
-=======
 		assert_eq!(tokens[0].fragment.value(), "true");
->>>>>>> 1348d384
 	}
 
 	#[test]
 	fn test_boolean_false() {
 		let tokens = tokenize("false").unwrap();
 		assert_eq!(tokens[0].kind, TokenKind::Literal(False));
-<<<<<<< HEAD
-		assert_eq!(tokens[0].fragment.text(), "false");
-=======
 		assert_eq!(tokens[0].fragment.value(), "false");
->>>>>>> 1348d384
 	}
 
 	#[test]
@@ -91,20 +83,12 @@
 		let tokens = tokenize("true123").unwrap();
 		// Should parse as identifier, not boolean
 		assert_eq!(tokens[0].kind, TokenKind::Identifier);
-<<<<<<< HEAD
-		assert_eq!(tokens[0].fragment.text(), "true123");
-=======
 		assert_eq!(tokens[0].fragment.value(), "true123");
->>>>>>> 1348d384
 
 		let tokens = tokenize("false_value").unwrap();
 		// Should parse as identifier, not boolean
 		assert_eq!(tokens[0].kind, TokenKind::Identifier);
-<<<<<<< HEAD
-		assert_eq!(tokens[0].fragment.text(), "false_value");
-=======
 		assert_eq!(tokens[0].fragment.value(), "false_value");
->>>>>>> 1348d384
 	}
 
 	#[test]
