--- conflicted
+++ resolved
@@ -33,27 +33,8 @@
 		return None;
 	}
 
-<<<<<<< HEAD
-	// Create fragment with the content (excluding @)
-	let fragment =
-		cursor.make_fragment(start_pos, start_line, start_column);
-	// The fragment includes the @, but we want just the temporal content
-	let text_value = fragment.text();
-	let text_without_at = if text_value.starts_with('@') {
-		&text_value[1..]
-	} else {
-		text_value
-	}
-	.to_string();
-	let fragment = OwnedFragment::Statement {
-		text: text_without_at,
-		line: fragment.line(),
-		column: fragment.column(),
-	};
-=======
 	// Create fragment with just the temporal content (excluding @)
 	let temporal_start = start_pos + 1; // Skip the '@'
->>>>>>> 1348d384
 
 	Some(Token {
 		kind: TokenKind::Literal(Literal::Temporal),
@@ -76,22 +57,14 @@
 	fn test_temporal_date() {
 		let tokens = tokenize("@2024-01-15").unwrap();
 		assert_eq!(tokens[0].kind, TokenKind::Literal(Temporal));
-<<<<<<< HEAD
-		assert_eq!(tokens[0].fragment.text(), "2024-01-15");
-=======
 		assert_eq!(tokens[0].fragment.value(), "2024-01-15");
->>>>>>> 1348d384
 	}
 
 	#[test]
 	fn test_temporal_datetime() {
 		let tokens = tokenize("@2024-01-15T10:30:00").unwrap();
 		assert_eq!(tokens[0].kind, TokenKind::Literal(Temporal));
-<<<<<<< HEAD
-		assert_eq!(tokens[0].fragment.text(), "2024-01-15T10:30:00");
-=======
 		assert_eq!(tokens[0].fragment.value(), "2024-01-15T10:30:00");
->>>>>>> 1348d384
 	}
 
 	#[test]
@@ -99,11 +72,7 @@
 		let tokens = tokenize("@2024-01-15T10:30:00+05:30").unwrap();
 		assert_eq!(tokens[0].kind, TokenKind::Literal(Temporal));
 		assert_eq!(
-<<<<<<< HEAD
-			tokens[0].fragment.text(),
-=======
 			tokens[0].fragment.value(),
->>>>>>> 1348d384
 			"2024-01-15T10:30:00+05:30"
 		);
 	}
@@ -112,11 +81,7 @@
 	fn test_temporal_time_only() {
 		let tokens = tokenize("@10:30:00").unwrap();
 		assert_eq!(tokens[0].kind, TokenKind::Literal(Temporal));
-<<<<<<< HEAD
-		assert_eq!(tokens[0].fragment.text(), "10:30:00");
-=======
 		assert_eq!(tokens[0].fragment.value(), "10:30:00");
->>>>>>> 1348d384
 	}
 
 	#[test]
@@ -124,11 +89,7 @@
 		let tokens = tokenize("@2024-01-15T10:30:00.123456").unwrap();
 		assert_eq!(tokens[0].kind, TokenKind::Literal(Temporal));
 		assert_eq!(
-<<<<<<< HEAD
-			tokens[0].fragment.text(),
-=======
 			tokens[0].fragment.value(),
->>>>>>> 1348d384
 			"2024-01-15T10:30:00.123456"
 		);
 	}
@@ -137,26 +98,16 @@
 	fn test_temporal_alternative_format() {
 		let tokens = tokenize("@2024/01/15").unwrap();
 		assert_eq!(tokens[0].kind, TokenKind::Literal(Temporal));
-<<<<<<< HEAD
-		assert_eq!(tokens[0].fragment.text(), "2024/01/15");
-=======
 		assert_eq!(tokens[0].fragment.value(), "2024/01/15");
->>>>>>> 1348d384
 	}
 
 	#[test]
 	fn test_temporal_with_trailing() {
 		let tokens = tokenize("@2024-01-15 rest").unwrap();
 		assert_eq!(tokens[0].kind, TokenKind::Literal(Temporal));
-<<<<<<< HEAD
-		assert_eq!(tokens[0].fragment.text(), "2024-01-15");
-		assert_eq!(tokens[1].kind, TokenKind::Identifier);
-		assert_eq!(tokens[1].fragment.text(), "rest");
-=======
 		assert_eq!(tokens[0].fragment.value(), "2024-01-15");
 		assert_eq!(tokens[1].kind, TokenKind::Identifier);
 		assert_eq!(tokens[1].fragment.value(), "rest");
->>>>>>> 1348d384
 	}
 
 	#[test]
