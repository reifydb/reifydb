// Copyright (c) reifydb.com 2025
// This file is licensed under the AGPL-3.0-or-later, see license.md file

use reifydb_core::{Fragment, OwnedFragment, diagnostic::ast, return_error};

use crate::ast::{
	Ast, AstLiteral, AstLiteralNumber, AstPrefix, AstPrefixOperator, Token,
	TokenKind,
	parse::{Parser, Precedence},
	tokenize::{Literal::Number, Operator},
};

impl<'a> Parser<'a> {
	pub(crate) fn parse_prefix(&mut self) -> crate::Result<Ast<'a>> {
		let operator = self.parse_prefix_operator()?;

		// Determine precedence based on operator type
		let precedence = match &operator {
			AstPrefixOperator::Not(_) => Precedence::Assignment,
			_ => Precedence::Prefix,
		};

		let expr = self.parse_node(precedence)?;

		if matches!(operator, AstPrefixOperator::Negate(_)) {
			if let Ast::Literal(AstLiteral::Number(literal)) = &expr
			{
				return Ok(Ast::Literal(AstLiteral::Number(
					AstLiteralNumber(Token {
						kind: TokenKind::Literal(
							Number,
						),
						fragment: Fragment::Owned(OwnedFragment::Statement {
							column: operator
								.token()
								.fragment
								.column(),
							line: operator
								.token()
								.fragment
								.line(),
							text: format!(
								"-{}",
								literal.0
									.fragment
<<<<<<< HEAD
									.column(),
								line: operator
									.token()
									.fragment
									.line(),
								text: format!(
									"-{}",
									literal.0
										.fragment
										.text()
								),
							}
						},
=======
									.fragment()
							),
						}),
>>>>>>> 1348d384
					}),
				)));
			}
		}

		Ok(Ast::Prefix(AstPrefix {
			operator,
			node: Box::new(expr),
		}))
	}

	fn parse_prefix_operator(
		&mut self,
	) -> crate::Result<AstPrefixOperator<'a>> {
		let token = self.advance()?;
		match &token.kind {
			TokenKind::Operator(operator) => match operator {
				Operator::Plus => {
					Ok(AstPrefixOperator::Plus(token))
				}
				Operator::Minus => {
					Ok(AstPrefixOperator::Negate(token))
				}
				Operator::Bang => {
					Ok(AstPrefixOperator::Not(token))
				}
				Operator::Not => {
					Ok(AstPrefixOperator::Not(token))
				}
				_ => return_error!(
					ast::unsupported_token_error(
						token.fragment
					)
				),
			},
			_ => return_error!(ast::unsupported_token_error(
				token.fragment
			)),
		}
	}
}

#[cfg(test)]
mod tests {
	use std::ops::Deref;

	use crate::ast::{
		Ast, Ast::Literal, AstLiteral, AstLiteralNumber, AstPrefix,
		AstPrefixOperator, parse::parse, tokenize::tokenize,
	};

	#[test]
	fn test_negative_number() {
		let tokens = tokenize("-2").unwrap();
		let result = parse(tokens).unwrap();
		assert_eq!(result.len(), 1);

		let Literal(AstLiteral::Number(AstLiteralNumber(token))) =
			&result[0].first_unchecked()
		else {
			panic!()
		};
		assert_eq!(token.value(), "-2");
	}

	#[test]
	fn test_group_plus() {
		let tokens = tokenize("+(2)").unwrap();
		let result = parse(tokens).unwrap();
		assert_eq!(result.len(), 1);

		let Ast::Prefix(AstPrefix {
			operator,
			node,
		}) = result[0].first_unchecked()
		else {
			panic!()
		};
		assert!(matches!(*operator, AstPrefixOperator::Plus(_)));

		let Ast::Tuple(tuple) = node.deref() else {
			panic!()
		};
		let Literal(AstLiteral::Number(node)) =
			&tuple.nodes.first().unwrap()
		else {
			panic!()
		};
		assert_eq!(node.value(), "2");
	}

	#[test]
	fn test_group_negate() {
		let tokens = tokenize("-(2)").unwrap();
		let result = parse(tokens).unwrap();
		assert_eq!(result.len(), 1);

		let Ast::Prefix(AstPrefix {
			operator,
			node,
		}) = result[0].first_unchecked()
		else {
			panic!()
		};
		assert!(matches!(*operator, AstPrefixOperator::Negate(_)));

		let Ast::Tuple(tuple) = node.deref() else {
			panic!()
		};
		let Literal(AstLiteral::Number(node)) =
			&tuple.nodes.first().unwrap()
		else {
			panic!()
		};
		assert_eq!(node.value(), "2");
	}

	#[test]
	fn test_group_negate_negative_number() {
		let tokens = tokenize("-(-2)").unwrap();
		let result = parse(tokens).unwrap();
		assert_eq!(result.len(), 1);

		let Ast::Prefix(AstPrefix {
			operator,
			node,
		}) = result[0].first_unchecked()
		else {
			panic!()
		};
		assert!(matches!(*operator, AstPrefixOperator::Negate(_)));

		let Ast::Tuple(tuple) = node.deref() else {
			panic!()
		};
		let Literal(AstLiteral::Number(AstLiteralNumber(token))) =
			&tuple.nodes.first().unwrap()
		else {
			panic!()
		};
		assert_eq!(token.value(), "-2");
	}

	#[test]
	fn test_not_false() {
		let tokens = tokenize("!false").unwrap();
		let result = parse(tokens).unwrap();
		assert_eq!(result.len(), 1);

		let Ast::Prefix(AstPrefix {
			operator,
			node,
		}) = result[0].first_unchecked()
		else {
			panic!()
		};
		assert!(matches!(*operator, AstPrefixOperator::Not(_)));

		let Literal(AstLiteral::Boolean(node)) = node.deref() else {
			panic!()
		};
		assert!(!node.value());
	}

	#[test]
	fn test_not_word_false() {
		let tokens = tokenize("not false").unwrap();
		let result = parse(tokens).unwrap();
		assert_eq!(result.len(), 1);

		let Ast::Prefix(AstPrefix {
			operator,
			node,
		}) = result[0].first_unchecked()
		else {
			panic!()
		};
		assert!(matches!(*operator, AstPrefixOperator::Not(_)));

		let Literal(AstLiteral::Boolean(node)) = node.deref() else {
			panic!()
		};
		assert!(!node.value());
	}

	#[test]
	fn test_not_comparison_precedence() {
		let tokens = tokenize("not x == 5").unwrap();
		let result = parse(tokens).unwrap();
		assert_eq!(result.len(), 1);

		// Should parse as: not (x == 5), not (not x) == 5
		let Ast::Prefix(AstPrefix {
			operator,
			node,
		}) = result[0].first_unchecked()
		else {
			panic!(
				"Expected prefix expression, got {:?}",
				result[0].first_unchecked()
			)
		};
		assert!(matches!(*operator, AstPrefixOperator::Not(_)));

		// The inner expression should be a comparison (x == 5)
		let Ast::Infix(inner) = node.deref() else {
			panic!(
				"Expected infix comparison inside NOT, got {:?}",
				node.deref()
			)
		};

		// Verify it's an equality comparison
		assert!(matches!(
			inner.operator,
			crate::ast::InfixOperator::Equal(_)
		));

		// Left side should be identifier 'x'
		let Ast::Identifier(left_id) = inner.left.deref() else {
			panic!("Expected identifier on left side")
		};
		assert_eq!(left_id.value(), "x");

		// Right side should be number '5'
		let Literal(AstLiteral::Number(right_num)) =
			inner.right.deref()
		else {
			panic!("Expected number on right side")
		};
		assert_eq!(right_num.value(), "5");
	}
}<|MERGE_RESOLUTION|>--- conflicted
+++ resolved
@@ -43,25 +43,9 @@
 								"-{}",
 								literal.0
 									.fragment
-<<<<<<< HEAD
-									.column(),
-								line: operator
-									.token()
-									.fragment
-									.line(),
-								text: format!(
-									"-{}",
-									literal.0
-										.fragment
-										.text()
-								),
-							}
-						},
-=======
-									.fragment()
+									.value()
 							),
 						}),
->>>>>>> 1348d384
 					}),
 				)));
 			}
