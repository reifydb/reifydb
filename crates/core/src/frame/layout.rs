--- conflicted
+++ resolved
@@ -87,18 +87,11 @@
                     unique_contexts.insert((schema.clone(), table.clone()));
                 }
                 
-<<<<<<< HEAD
-                // Only qualify if there are actually multiple different contexts for this column name
-                let has_duplicates = unique_contexts.len() > 1;
-
-                if has_duplicates {
-=======
                 // Qualify if there are duplicates OR if the layout explicitly specifies schema/table
                 let has_duplicates = unique_contexts.len() > 1;
                 let has_explicit_qualification = column_layout.schema.is_some() || column_layout.table.is_some();
 
                 if has_duplicates || has_explicit_qualification {
->>>>>>> 0ab640a0
                     // This column has naming conflicts - add qualification using available table info
                     match (&column_layout.schema, &column_layout.table) {
                         (Some(schema), Some(table)) => FrameColumnLayout {
