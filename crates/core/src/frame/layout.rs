// Copyright (c) reifydb.com 2025
// This file is licensed under the AGPL-3.0-or-later, see license.md file

use crate::frame::frame::build_indices;
use crate::frame::{
    ColumnQualified, ColumnValues, Frame, FrameColumn, FrameColumnLayout, FullyQualified,
    TableQualified, Unqualified,
};

#[derive(Debug, Clone)]
pub struct FrameLayout {
    pub columns: Vec<FrameColumnLayout>,
}

impl FrameLayout {
    pub fn from_frame(frame: &Frame) -> Self {
        Self { columns: frame.columns.iter().map(|c| FrameColumnLayout::from_column(c)).collect() }
    }
}

impl Frame {
    pub fn apply_layout(&mut self, layout: &FrameLayout) {
        // Check for duplicate column names and qualify them only when needed
        let layout_with_qualification = self.qualify_duplicates_only(layout);

        for (i, column_layout) in layout_with_qualification.columns.iter().enumerate() {
            if i < self.columns.len() {
                let column = &mut self.columns[i];
                let values = std::mem::replace(column.values_mut(), ColumnValues::undefined(0));

                *column = match (&column_layout.schema, &column_layout.table) {
                    (Some(schema), Some(table)) => FrameColumn::FullyQualified(FullyQualified {
                        schema: schema.clone(),
                        table: table.clone(),
                        name: column_layout.name.clone(),
                        values,
                    }),
                    (None, Some(table)) => FrameColumn::TableQualified(TableQualified {
                        table: table.clone(),
                        name: column_layout.name.clone(),
                        values,
                    }),
                    (None, None) => match column {
                        FrameColumn::Unqualified(_) => FrameColumn::Unqualified(Unqualified {
                            name: column_layout.name.clone(),
                            values,
                        }),
                        _ => FrameColumn::ColumnQualified(ColumnQualified {
                            name: column_layout.name.clone(),
                            values,
                        }),
                    },
                    (Some(_), None) => FrameColumn::ColumnQualified(ColumnQualified {
                        name: column_layout.name.clone(),
                        values,
                    }),
                };
            }
        }

        let (index, frame_index) = build_indices(&self.columns);
        self.index = index;
        self.frame_index = frame_index;
    }

    fn qualify_duplicates_only(&self, layout: &FrameLayout) -> FrameLayout {
        use std::collections::HashMap;

        // Group columns by name and check for ambiguity across different table/schema contexts
        let mut name_groups: HashMap<String, Vec<(Option<String>, Option<String>)>> = HashMap::new();
        for column_layout in &layout.columns {
            name_groups.entry(column_layout.name.clone())
                .or_insert_with(Vec::new)
                .push((column_layout.schema.clone(), column_layout.table.clone()));
        }

        // Only qualify columns that appear more than once across different table/schema contexts
        let qualified_columns: Vec<_> = layout
            .columns
            .iter()
            .map(|column_layout| {
                let contexts = name_groups.get(&column_layout.name).unwrap();
                
                // Check if this column name appears in different table/schema contexts
                let mut unique_contexts = std::collections::HashSet::new();
                for (schema, table) in contexts {
                    unique_contexts.insert((schema.clone(), table.clone()));
                }
                
<<<<<<< HEAD
                // Qualify if there are duplicates OR if the layout explicitly specifies schema/table
                let has_duplicates = unique_contexts.len() > 1;
                let has_explicit_qualification = column_layout.schema.is_some() || column_layout.table.is_some();

                if has_duplicates || has_explicit_qualification {
=======
                // Only qualify if there are actually multiple different contexts for this column name
                let has_duplicates = unique_contexts.len() > 1;

                if has_duplicates {
>>>>>>> 550fdfe3
                    // This column has naming conflicts - add qualification using available table info
                    match (&column_layout.schema, &column_layout.table) {
                        (Some(schema), Some(table)) => FrameColumnLayout {
                            schema: Some(schema.clone()),
                            table: Some(table.clone()),
                            name: column_layout.name.clone(),
                        },
                        (None, Some(table)) => FrameColumnLayout {
                            schema: None,
                            table: Some(table.clone()),
                            name: column_layout.name.clone(),
                        },
                        _ => {
                            // No table info in layout, try to get it from existing columns
                            if let Some(existing_column) =
                                self.columns.iter().find(|c| c.name() == column_layout.name)
                            {
                                match (existing_column.schema(), existing_column.table()) {
                                    (Some(schema), Some(table)) => FrameColumnLayout {
                                        schema: Some(schema.to_string()),
                                        table: Some(table.to_string()),
                                        name: column_layout.name.clone(),
                                    },
                                    (None, Some(table)) => FrameColumnLayout {
                                        schema: None,
                                        table: Some(table.to_string()),
                                        name: column_layout.name.clone(),
                                    },
                                    _ => {
                                        // Use frame name as fallback table qualification
                                        FrameColumnLayout {
                                            schema: None,
                                            table: Some(self.name.clone()),
                                            name: column_layout.name.clone(),
                                        }
                                    }
                                }
                            } else {
                                // Use frame name as fallback table qualification
                                FrameColumnLayout {
                                    schema: None,
                                    table: Some(self.name.clone()),
                                    name: column_layout.name.clone(),
                                }
                            }
                        }
                    }
                } else {
                    // No duplicates - remove unnecessary qualification
                    FrameColumnLayout {
                        schema: None,
                        table: None,
                        name: column_layout.name.clone(),
                    }
                }
            })
            .collect();

        FrameLayout { columns: qualified_columns }
    }
}<|MERGE_RESOLUTION|>--- conflicted
+++ resolved
@@ -67,9 +67,11 @@
         use std::collections::HashMap;
 
         // Group columns by name and check for ambiguity across different table/schema contexts
-        let mut name_groups: HashMap<String, Vec<(Option<String>, Option<String>)>> = HashMap::new();
+        let mut name_groups: HashMap<String, Vec<(Option<String>, Option<String>)>> =
+            HashMap::new();
         for column_layout in &layout.columns {
-            name_groups.entry(column_layout.name.clone())
+            name_groups
+                .entry(column_layout.name.clone())
                 .or_insert_with(Vec::new)
                 .push((column_layout.schema.clone(), column_layout.table.clone()));
         }
@@ -80,25 +82,19 @@
             .iter()
             .map(|column_layout| {
                 let contexts = name_groups.get(&column_layout.name).unwrap();
-                
+
                 // Check if this column name appears in different table/schema contexts
                 let mut unique_contexts = std::collections::HashSet::new();
                 for (schema, table) in contexts {
                     unique_contexts.insert((schema.clone(), table.clone()));
                 }
-                
-<<<<<<< HEAD
+
                 // Qualify if there are duplicates OR if the layout explicitly specifies schema/table
                 let has_duplicates = unique_contexts.len() > 1;
-                let has_explicit_qualification = column_layout.schema.is_some() || column_layout.table.is_some();
+                let has_explicit_qualification =
+                    column_layout.schema.is_some() || column_layout.table.is_some();
 
                 if has_duplicates || has_explicit_qualification {
-=======
-                // Only qualify if there are actually multiple different contexts for this column name
-                let has_duplicates = unique_contexts.len() > 1;
-
-                if has_duplicates {
->>>>>>> 550fdfe3
                     // This column has naming conflicts - add qualification using available table info
                     match (&column_layout.schema, &column_layout.table) {
                         (Some(schema), Some(table)) => FrameColumnLayout {
