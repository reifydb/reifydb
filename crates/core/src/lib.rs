--- conflicted
+++ resolved
@@ -13,13 +13,10 @@
 pub use util::{BitVec, CowVec, Either, WaitGroup, retry};
 pub use value::{Date, DateTime, GetType, Interval, OrderedF32, OrderedF64, RowId, Time, Type, Value};
 
-<<<<<<< HEAD
-=======
 pub type Result<T> = std::result::Result<T, Error>;
 
 // Note: error! and return_error! macros are automatically available due to #[macro_export]
 
->>>>>>> 883a50b4
 pub mod clock;
 pub mod delta;
 pub mod error;
