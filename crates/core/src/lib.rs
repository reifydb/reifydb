// Copyright (c) reifydb.com 2025
// This file is licensed under the AGPL-3.0-or-later, see license.md file

// #![cfg_attr(not(debug_assertions), deny(missing_docs))]
#![cfg_attr(not(debug_assertions), deny(warnings))]
// #![cfg_attr(not(debug_assertions), deny(clippy::unwrap_used))]
// #![cfg_attr(not(debug_assertions), deny(clippy::expect_used))]

pub use error::Error;
pub use row::key::{EncodedKey, EncodedKeyRange};
pub use sort::{SortDirection, SortKey};
pub use interface::{BorrowedSpan, ColumnDescriptor, IntoOwnedSpan, OwnedSpan, Span, SpanColumn, SpanLine};
pub use util::{BitVec, CowVec, Either, WaitGroup, retry};
pub use value::{Date, DateTime, GetType, Interval, OrderedF32, OrderedF64, RowId, Time, Type, Value};

<<<<<<< HEAD
pub type Result<T> = std::result::Result<T, Error>;

// Note: error! and return_error! macros are automatically available due to #[macro_export]

=======
>>>>>>> c7ddc6a7
pub mod clock;
pub mod delta;
pub mod error;
pub mod hook;
pub mod interface;
pub mod row;
mod sort;
pub mod util;
pub mod value;

pub type Version = u64;

#[derive(Copy, Clone, Debug)]
pub enum StoreKind {
    DeferredView,
    Series,
    Table,
}<|MERGE_RESOLUTION|>--- conflicted
+++ resolved
@@ -13,13 +13,7 @@
 pub use util::{BitVec, CowVec, Either, WaitGroup, retry};
 pub use value::{Date, DateTime, GetType, Interval, OrderedF32, OrderedF64, RowId, Time, Type, Value};
 
-<<<<<<< HEAD
 pub type Result<T> = std::result::Result<T, Error>;
-
-// Note: error! and return_error! macros are automatically available due to #[macro_export]
-
-=======
->>>>>>> c7ddc6a7
 pub mod clock;
 pub mod delta;
 pub mod error;
