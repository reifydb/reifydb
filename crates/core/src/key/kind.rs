// Copyright (c) reifydb.com 2025
// This file is licensed under the AGPL-3.0-or-later, see license.md file

use reifydb_type::Error;
use serde::{Deserialize, Serialize};

#[repr(u8)]
#[derive(Debug, Clone, Copy, PartialEq, Eq, Serialize, Deserialize)]
#[serde(try_from = "u8", into = "u8")]
pub enum KeyKind {
	Namespace = 0x01,
	Table = 0x02,
	Row = 0x03,
	NamespaceTable = 0x04,
	SystemSequence = 0x05,
	Columns = 0x06,
	Column = 0x07,
	RowSequence = 0x08,
	ColumnPolicy = 0x09,
	SystemVersion = 0x0A,
	TransactionVersion = 0x0B,
	Index = 0x0C,
	IndexEntry = 0x0D,
	ColumnSequence = 0x0E,
	CdcConsumer = 0x0F,
	View = 0x10,
	NamespaceView = 0x11,
	PrimaryKey = 0x12,
	FlowNodeState = 0x13,
	RingBuffer = 0x14,
	NamespaceRingBuffer = 0x15,
	RingBufferMetadata = 0x16,
	SourceRetentionPolicy = 0x17,
	OperatorRetentionPolicy = 0x18,
	Flow = 0x19,
	NamespaceFlow = 0x1A,
<<<<<<< HEAD
	FlowNode = 0x1B,
	FlowNodeByFlow = 0x1C,
	FlowEdge = 0x1D,
	FlowEdgeByFlow = 0x1E,
=======
	FlowNodeInternalState = 0x1B,
>>>>>>> b5d70b9f
}

impl From<KeyKind> for u8 {
	fn from(kind: KeyKind) -> Self {
		kind as u8
	}
}
impl TryFrom<u8> for KeyKind {
	type Error = Error;

	fn try_from(value: u8) -> std::result::Result<Self, Self::Error> {
		match value {
			0x01 => Ok(Self::Namespace),
			0x02 => Ok(Self::Table),
			0x03 => Ok(Self::Row),
			0x04 => Ok(Self::NamespaceTable),
			0x05 => Ok(Self::SystemSequence),
			0x06 => Ok(Self::Columns),
			0x07 => Ok(Self::Column),
			0x08 => Ok(Self::RowSequence),
			0x09 => Ok(Self::ColumnPolicy),
			0x0A => Ok(Self::SystemVersion),
			0x0B => Ok(Self::TransactionVersion),
			0x0C => Ok(Self::Index),
			0x0D => Ok(Self::IndexEntry),
			0x0E => Ok(Self::ColumnSequence),
			0x0F => Ok(Self::CdcConsumer),
			0x10 => Ok(Self::View),
			0x11 => Ok(Self::NamespaceView),
			0x12 => Ok(Self::PrimaryKey),
			0x13 => Ok(Self::FlowNodeState),
			0x14 => Ok(Self::RingBuffer),
			0x15 => Ok(Self::NamespaceRingBuffer),
			0x16 => Ok(Self::RingBufferMetadata),
			0x17 => Ok(Self::SourceRetentionPolicy),
			0x18 => Ok(Self::OperatorRetentionPolicy),
			0x19 => Ok(Self::Flow),
			0x1A => Ok(Self::NamespaceFlow),
<<<<<<< HEAD
			0x1B => Ok(Self::FlowNode),
			0x1C => Ok(Self::FlowNodeByFlow),
			0x1D => Ok(Self::FlowEdge),
			0x1E => Ok(Self::FlowEdgeByFlow),
=======
			0x1B => Ok(Self::FlowNodeInternalState),
>>>>>>> b5d70b9f
			_ => Err(serde::de::Error::custom(format!("Invalid KeyKind value: {value:#04x}"))),
		}
	}
}<|MERGE_RESOLUTION|>--- conflicted
+++ resolved
@@ -34,14 +34,11 @@
 	OperatorRetentionPolicy = 0x18,
 	Flow = 0x19,
 	NamespaceFlow = 0x1A,
-<<<<<<< HEAD
 	FlowNode = 0x1B,
 	FlowNodeByFlow = 0x1C,
 	FlowEdge = 0x1D,
 	FlowEdgeByFlow = 0x1E,
-=======
-	FlowNodeInternalState = 0x1B,
->>>>>>> b5d70b9f
+	FlowNodeInternalState = 0x1F,
 }
 
 impl From<KeyKind> for u8 {
@@ -80,14 +77,11 @@
 			0x18 => Ok(Self::OperatorRetentionPolicy),
 			0x19 => Ok(Self::Flow),
 			0x1A => Ok(Self::NamespaceFlow),
-<<<<<<< HEAD
 			0x1B => Ok(Self::FlowNode),
 			0x1C => Ok(Self::FlowNodeByFlow),
 			0x1D => Ok(Self::FlowEdge),
 			0x1E => Ok(Self::FlowEdgeByFlow),
-=======
-			0x1B => Ok(Self::FlowNodeInternalState),
->>>>>>> b5d70b9f
+			0x1F => Ok(Self::FlowNodeInternalState),
 			_ => Err(serde::de::Error::custom(format!("Invalid KeyKind value: {value:#04x}"))),
 		}
 	}
