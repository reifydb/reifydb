// Copyright (c) reifydb.com 2025
// This file is licensed under the AGPL-3.0-or-later, see license.md file

use reifydb_type::Error;
use serde::{Deserialize, Serialize};

#[repr(u8)]
#[derive(Debug, Clone, Copy, PartialEq, Eq, Hash, Serialize, Deserialize)]
#[serde(try_from = "u8", into = "u8")]
pub enum KeyKind {
	Namespace = 0x01,
	Table = 0x02,
	Row = 0x03,
	NamespaceTable = 0x04,
	SystemSequence = 0x05,
	Columns = 0x06,
	Column = 0x07,
	RowSequence = 0x08,
	ColumnPolicy = 0x09,
	SystemVersion = 0x0A,
	TransactionVersion = 0x0B,
	Index = 0x0C,
	IndexEntry = 0x0D,
	ColumnSequence = 0x0E,
	CdcConsumer = 0x0F,
	View = 0x10,
	NamespaceView = 0x11,
	PrimaryKey = 0x12,
	FlowNodeState = 0x13,
	RingBuffer = 0x14,
	NamespaceRingBuffer = 0x15,
	RingBufferMetadata = 0x16,
	SourceRetentionPolicy = 0x17,
	OperatorRetentionPolicy = 0x18,
	Flow = 0x19,
	NamespaceFlow = 0x1A,
	FlowNode = 0x1B,
	FlowNodeByFlow = 0x1C,
	FlowEdge = 0x1D,
	FlowEdgeByFlow = 0x1E,
	FlowNodeInternalState = 0x1F,
	Dictionary = 0x20,
	DictionaryEntry = 0x21,
	DictionaryEntryIndex = 0x22,
	NamespaceDictionary = 0x23,
	DictionarySequence = 0x24,
<<<<<<< HEAD
	FlowVersion = 0x25,
=======
	StorageTracker = 0x25,
>>>>>>> d9ced2f8
}

impl From<KeyKind> for u8 {
	fn from(kind: KeyKind) -> Self {
		kind as u8
	}
}
impl TryFrom<u8> for KeyKind {
	type Error = Error;

	fn try_from(value: u8) -> std::result::Result<Self, Self::Error> {
		match value {
			0x01 => Ok(Self::Namespace),
			0x02 => Ok(Self::Table),
			0x03 => Ok(Self::Row),
			0x04 => Ok(Self::NamespaceTable),
			0x05 => Ok(Self::SystemSequence),
			0x06 => Ok(Self::Columns),
			0x07 => Ok(Self::Column),
			0x08 => Ok(Self::RowSequence),
			0x09 => Ok(Self::ColumnPolicy),
			0x0A => Ok(Self::SystemVersion),
			0x0B => Ok(Self::TransactionVersion),
			0x0C => Ok(Self::Index),
			0x0D => Ok(Self::IndexEntry),
			0x0E => Ok(Self::ColumnSequence),
			0x0F => Ok(Self::CdcConsumer),
			0x10 => Ok(Self::View),
			0x11 => Ok(Self::NamespaceView),
			0x12 => Ok(Self::PrimaryKey),
			0x13 => Ok(Self::FlowNodeState),
			0x14 => Ok(Self::RingBuffer),
			0x15 => Ok(Self::NamespaceRingBuffer),
			0x16 => Ok(Self::RingBufferMetadata),
			0x17 => Ok(Self::SourceRetentionPolicy),
			0x18 => Ok(Self::OperatorRetentionPolicy),
			0x19 => Ok(Self::Flow),
			0x1A => Ok(Self::NamespaceFlow),
			0x1B => Ok(Self::FlowNode),
			0x1C => Ok(Self::FlowNodeByFlow),
			0x1D => Ok(Self::FlowEdge),
			0x1E => Ok(Self::FlowEdgeByFlow),
			0x1F => Ok(Self::FlowNodeInternalState),
			0x20 => Ok(Self::Dictionary),
			0x21 => Ok(Self::DictionaryEntry),
			0x22 => Ok(Self::DictionaryEntryIndex),
			0x23 => Ok(Self::NamespaceDictionary),
			0x24 => Ok(Self::DictionarySequence),
<<<<<<< HEAD
			0x25 => Ok(Self::FlowVersion),
=======
			0x25 => Ok(Self::StorageTracker),
>>>>>>> d9ced2f8
			_ => Err(serde::de::Error::custom(format!("Invalid KeyKind value: {value:#04x}"))),
		}
	}
}<|MERGE_RESOLUTION|>--- conflicted
+++ resolved
@@ -44,11 +44,8 @@
 	DictionaryEntryIndex = 0x22,
 	NamespaceDictionary = 0x23,
 	DictionarySequence = 0x24,
-<<<<<<< HEAD
-	FlowVersion = 0x25,
-=======
 	StorageTracker = 0x25,
->>>>>>> d9ced2f8
+	FlowVersion = 0x26,
 }
 
 impl From<KeyKind> for u8 {
@@ -97,11 +94,8 @@
 			0x22 => Ok(Self::DictionaryEntryIndex),
 			0x23 => Ok(Self::NamespaceDictionary),
 			0x24 => Ok(Self::DictionarySequence),
-<<<<<<< HEAD
-			0x25 => Ok(Self::FlowVersion),
-=======
 			0x25 => Ok(Self::StorageTracker),
->>>>>>> d9ced2f8
+			0x26 => Ok(Self::FlowVersion),
 			_ => Err(serde::de::Error::custom(format!("Invalid KeyKind value: {value:#04x}"))),
 		}
 	}
