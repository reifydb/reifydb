--- conflicted
+++ resolved
@@ -234,11 +234,7 @@
                     if let Ok(f) = value.parse::<f64>() {
                         // For unsigned types, reject negative values
                         if f < 0.0 {
-<<<<<<< HEAD
-                            return Err(Error(number_out_of_range(span.to_owned(), T::type_enum(), None)));
-=======
-                            return_error!(number_out_of_range(span.to_owned(), T::type_enum()));
->>>>>>> 883a50b4
+                            return_error!(number_out_of_range(span.to_owned(), T::type_enum(), None));
                         }
                         let truncated = f.trunc();
                         let type_enum = T::type_enum();
@@ -295,20 +291,12 @@
             if TypeId::of::<T>() == TypeId::of::<f32>() {
                 let v_f32 = cast::<f32, T>(v);
                 if v_f32 == f32::INFINITY || v_f32 == f32::NEG_INFINITY {
-<<<<<<< HEAD
-                    return Err(Error(number_out_of_range(span.to_owned(), T::type_enum(), None)));
-=======
-                    return_error!(number_out_of_range(span.to_owned(), T::type_enum()));
->>>>>>> 883a50b4
+                    return_error!(number_out_of_range(span.to_owned(), T::type_enum(), None));
                 }
             } else if TypeId::of::<T>() == TypeId::of::<f64>() {
                 let v_f64 = cast::<f64, T>(v);
                 if v_f64 == f64::INFINITY || v_f64 == f64::NEG_INFINITY {
-<<<<<<< HEAD
-                    return Err(Error(number_out_of_range(span.to_owned(), T::type_enum(), None)));
-=======
-                    return_error!(number_out_of_range(span.to_owned(), T::type_enum()));
->>>>>>> 883a50b4
+                    return_error!(number_out_of_range(span.to_owned(), T::type_enum(), None));
                 }
             }
             Ok(v)
