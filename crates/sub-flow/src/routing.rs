// Copyright (c) reifydb.com 2025
// This file is licensed under the AGPL-3.0-or-later, see license.md file

//! CDC event conversion utilities for flows.

use reifydb_core::{
<<<<<<< HEAD
	CommitVersion, CowVec, Result, Row,
	interface::{CdcChange, PrimitiveId},
	value::encoded::{EncodedValues, EncodedValuesNamedLayout},
=======
	CowVec, Result, Row,
	interface::{Cdc, CdcChange, Engine, PrimitiveId, catalog::FlowId},
	key::Key,
	value::{
		column::Columns,
		encoded::{EncodedValues, EncodedValuesNamedLayout},
	},
>>>>>>> 4f8429d0
};
use reifydb_flow_operator_sdk::{FlowChange, FlowDiff};
use reifydb_type::RowNumber;

use crate::catalog::FlowCatalog;

/// Convert CDC change format to FlowChange format.
pub(crate) async fn convert_cdc_to_flow_change(
	txn: &mut reifydb_engine::StandardQueryTransaction,
	catalog_cache: &FlowCatalog,
	source_id: PrimitiveId,
	row_number: RowNumber,
	cdc_change: &CdcChange,
	version: CommitVersion,
) -> Result<FlowChange> {
	match cdc_change {
		CdcChange::Insert {
			post,
			..
		} => {
			let row = create_row(txn, catalog_cache, source_id, row_number, post.to_vec()).await?;
			let diff = FlowDiff::Insert {
				post: Columns::from_row(&row),
			};
			Ok(FlowChange::external(source_id, version, vec![diff]))
		}
		CdcChange::Update {
			pre,
			post,
			..
		} => {
			let pre_row = create_row(txn, catalog_cache, source_id, row_number, pre.to_vec()).await?;
			let post_row = create_row(txn, catalog_cache, source_id, row_number, post.to_vec()).await?;
			let diff = FlowDiff::Update {
				pre: Columns::from_row(&pre_row),
				post: Columns::from_row(&post_row),
			};
			Ok(FlowChange::external(source_id, version, vec![diff]))
		}
		CdcChange::Delete {
			pre,
			..
		} => {
			let pre_bytes = pre.as_ref().map(|v| v.to_vec()).unwrap_or_default();
			let row = create_row(txn, catalog_cache, source_id, row_number, pre_bytes).await?;
			let diff = FlowDiff::Remove {
				pre: Columns::from_row(&row),
			};
			Ok(FlowChange::external(source_id, version, vec![diff]))
		}
	}
}

/// Create a Row from encoded bytes, handling dictionary decoding.
pub(crate) async fn create_row(
	txn: &mut reifydb_engine::StandardQueryTransaction,
	catalog_cache: &FlowCatalog,
	source_id: PrimitiveId,
	row_number: RowNumber,
	row_bytes: Vec<u8>,
) -> Result<Row> {
	use reifydb_core::{
		Error,
		interface::{EncodableKey, QueryTransaction},
		key::DictionaryEntryIndexKey,
		value::encoded::EncodedValuesLayout,
	};
	use reifydb_type::{DictionaryEntryId, Value, internal};

	// Get cached source metadata (loads from catalog on cache miss)
	let metadata = catalog_cache.get_or_load(txn, source_id).await?;

	let raw_encoded = EncodedValues(CowVec::new(row_bytes));

	// If no dictionary columns, return directly with value layout
	if !metadata.has_dictionary_columns {
		let layout = EncodedValuesNamedLayout::new(metadata.value_types.clone());
		return Ok(Row {
			number: row_number,
			encoded: raw_encoded,
			layout,
		});
	}

	// Decode dictionary columns
	let storage_layout = EncodedValuesLayout::new(&metadata.storage_types);
	let value_layout = EncodedValuesNamedLayout::new(metadata.value_types.clone());

	let mut values: Vec<Value> = Vec::with_capacity(metadata.dictionaries.len());
	for (idx, dict_opt) in metadata.dictionaries.iter().enumerate() {
		let raw_value = storage_layout.get_value(&raw_encoded, idx);

		if let Some(dictionary) = dict_opt {
			// Decode dictionary ID to actual value
			if let Some(entry_id) = DictionaryEntryId::from_value(&raw_value) {
				let index_key =
					DictionaryEntryIndexKey::new(dictionary.id, entry_id.to_u128() as u64).encode();
				match txn.get(&index_key).await? {
					Some(v) => {
						let decoded_value: Value =
							postcard::from_bytes(&v.values).map_err(|e| {
								Error(internal!(
									"Failed to deserialize dictionary value: {}",
									e
								))
							})?;
						values.push(decoded_value);
					}
					None => {
						values.push(Value::Undefined);
					}
				}
			} else {
				values.push(raw_value);
			}
		} else {
			values.push(raw_value);
		}
	}

	// Re-encode with value layout
	let mut encoded = value_layout.allocate();
	value_layout.set_values(&mut encoded, &values);

	Ok(Row {
		number: row_number,
		encoded,
		layout: value_layout,
	})
}<|MERGE_RESOLUTION|>--- conflicted
+++ resolved
@@ -4,19 +4,12 @@
 //! CDC event conversion utilities for flows.
 
 use reifydb_core::{
-<<<<<<< HEAD
 	CommitVersion, CowVec, Result, Row,
 	interface::{CdcChange, PrimitiveId},
-	value::encoded::{EncodedValues, EncodedValuesNamedLayout},
-=======
-	CowVec, Result, Row,
-	interface::{Cdc, CdcChange, Engine, PrimitiveId, catalog::FlowId},
-	key::Key,
 	value::{
 		column::Columns,
 		encoded::{EncodedValues, EncodedValuesNamedLayout},
 	},
->>>>>>> 4f8429d0
 };
 use reifydb_flow_operator_sdk::{FlowChange, FlowDiff};
 use reifydb_type::RowNumber;
