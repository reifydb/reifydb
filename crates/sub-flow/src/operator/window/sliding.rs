--- conflicted
+++ resolved
@@ -274,13 +274,8 @@
 	let expired_diffs = operator.process_expired_windows(txn, current_timestamp).await?;
 	result.extend(expired_diffs);
 
-<<<<<<< HEAD
-	// Process each incoming change
-	for (_diff_idx, diff) in change.diffs.iter().enumerate() {
-=======
 	// Process each incoming change (each diff may contain multiple rows)
 	for diff in change.diffs.iter() {
->>>>>>> 4f8429d0
 		match diff {
 			FlowDiff::Insert {
 				post,
