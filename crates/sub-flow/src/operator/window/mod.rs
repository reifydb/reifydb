--- conflicted
+++ resolved
@@ -63,7 +63,7 @@
 
 		// Debug: Extract and log the actual values being stored
 		let mut stored_values = Vec::new();
-		for (i, _field) in row.layout.fields().fields.iter().enumerate() {
+		for (i, field) in row.layout.fields().fields.iter().enumerate() {
 			let value = row.layout.get_value_by_idx(&row.encoded, i);
 			stored_values.push(format!("{:?}", value));
 		}
@@ -614,11 +614,4 @@
 			_ => false,
 		}
 	}
-<<<<<<< HEAD
-
-	fn get_rows(&self, _rows: &[reifydb_type::RowNumber]) -> crate::Result<Vec<Option<Row>>> {
-		unimplemented!()
-	}
-=======
->>>>>>> 4f8429d0
 }