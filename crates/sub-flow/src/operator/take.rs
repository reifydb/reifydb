// Copyright (c) reifydb.com 2025
// This file is licensed under the AGPL-3.0-or-later, see license.md file

use reifydb_core::{
	CowVec, EncodedKey,
	flow::{FlowChange, FlowDiff},
	interface::{FlowNodeId, Transaction},
	row::EncodedRow,
};
use reifydb_engine::{StandardCommandTransaction, StandardEvaluator};
use reifydb_type::RowNumber;
use serde::{Deserialize, Serialize};

use crate::{
	Result,
	operator::{Operator, transform::TransformOperator},
};

#[derive(Debug, Clone, Serialize, Deserialize)]
struct TakeState {
	current_count: usize,
	row_ids: Vec<RowNumber>,
}

pub struct TakeOperator {
	node: FlowNodeId,
	limit: usize,
}

impl TakeOperator {
	pub fn new(node: FlowNodeId, limit: usize) -> Self {
		Self {
			node,
			limit,
		}
	}

	fn load_state<T: Transaction>(&self, txn: &mut StandardCommandTransaction<T>) -> Result<TakeState> {
		let empty_key = EncodedKey::new(Vec::new());
		let state_row = self.get(txn, &empty_key)?;

		if state_row.as_ref().is_empty() {
			Ok(TakeState {
				current_count: 0,
				row_ids: Vec::new(),
			})
		} else {
			serde_json::from_slice(state_row.as_ref()).map_err(|e| {
				reifydb_type::Error(reifydb_type::internal_error!(
					"Failed to deserialize TakeState: {}",
					e
				))
			})
		}
	}

	fn save_state<T: Transaction>(&self, txn: &mut StandardCommandTransaction<T>, state: &TakeState) -> Result<()> {
		let empty_key = EncodedKey::new(Vec::new());
		let serialized = serde_json::to_vec(state).map_err(|e| {
			reifydb_type::Error(reifydb_type::internal_error!("Failed to serialize TakeState: {}", e))
		})?;

		self.set(txn, &empty_key, EncodedRow(CowVec::new(serialized)))?;
		Ok(())
	}
}

impl<T: Transaction> Operator<T> for TakeOperator {
	fn apply(
		&self,
		txn: &mut StandardCommandTransaction<T>,
		change: FlowChange,
		evaluator: &StandardEvaluator,
	) -> Result<FlowChange> {
		// Load current state
		let mut state = self.load_state(txn)?;
		let mut output_diffs = Vec::new();

		for diff in change.diffs {
			match diff {
				FlowDiff::Insert {
					source,
<<<<<<< HEAD
					rows: row_ids,
					after,
=======
					row_ids,
					post: after,
>>>>>>> 51dae633
				} => {
					// For DESC order (default), we need to
					// keep the highest row IDs
					let mut all_rows: Vec<_> = state.row_ids.clone();
					for &row_id in row_ids.iter() {
						all_rows.push(row_id);
					}

					// Sort in descending order (highest IDs
					// first)
					all_rows.sort_by(|a, b| b.0.cmp(&a.0));

					// Take only the limit
					let new_top_rows: Vec<_> = all_rows.into_iter().take(self.limit).collect();

					// Find what changed
					let mut rows_to_add = Vec::new();
					let mut rows_to_remove = Vec::new();

					for &row_id in &new_top_rows {
						if !state.row_ids.contains(&row_id) {
							rows_to_add.push(row_id);
						}
					}

					for &row_id in &state.row_ids {
						if !new_top_rows.contains(&row_id) {
							rows_to_remove.push(row_id);
						}
					}

					// Emit changes
					if !rows_to_remove.is_empty() {
						// These rows are no longer in
						// top N
						output_diffs.push(FlowDiff::Remove {
<<<<<<< HEAD
							source,
							rows: CowVec::new(rows_to_remove),
							before: after.clone(), /* Simplified - should track actual
							                        * data */
=======
							source: *source,
							row_ids: rows_to_remove,
							pre: after.clone(), /* Simplified - should track actual
							                     * data */
>>>>>>> 51dae633
						});
					}

					if !rows_to_add.is_empty() {
						// These are new top N rows
						output_diffs.push(FlowDiff::Insert {
<<<<<<< HEAD
							source,
							rows: CowVec::new(rows_to_add),
							after: after.clone(),
=======
							source: *source,
							row_ids: rows_to_add,
							post: after.clone(),
>>>>>>> 51dae633
						});
					}

					// Update state
					state.row_ids = new_top_rows;
					state.current_count = state.row_ids.len();
				}
				FlowDiff::Remove {
					source,
<<<<<<< HEAD
					rows: row_ids,
					before,
=======
					row_ids,
					pre: before,
>>>>>>> 51dae633
				} => {
					// Remove these rows from our state
					let mut new_state_rows = Vec::new();
					for &row_id in &state.row_ids {
						if !row_ids.contains(&row_id) {
							new_state_rows.push(row_id);
						}
					}

					// Pass through the removal if it was in
					// our top N
					let mut rows_to_remove = Vec::new();
					for &row_id in row_ids.iter() {
						if state.row_ids.contains(&row_id) {
							rows_to_remove.push(row_id);
						}
					}

					if !rows_to_remove.is_empty() {
						output_diffs.push(FlowDiff::Remove {
<<<<<<< HEAD
							source,
							rows: CowVec::new(rows_to_remove),
							before: before.clone(),
=======
							source: *source,
							row_ids: rows_to_remove,
							pre: before.clone(),
>>>>>>> 51dae633
						});
					}

					// Update state
					state.row_ids = new_state_rows;
					state.current_count = state.row_ids.len();

					// Note: In a full implementation, we'd
					// need to check if there are
					// additional rows to bring into the top
					// N to replace removed ones
				}
				FlowDiff::Update {
					source,
<<<<<<< HEAD
					rows: row_ids,
					before,
					after,
=======
					row_ids,
					pre: before,
					post: after,
>>>>>>> 51dae633
				} => {
					// Only pass through updates for rows in
					// our top N
					let mut rows_to_update = Vec::new();
					for &row_id in row_ids.iter() {
						if state.row_ids.contains(&row_id) {
							rows_to_update.push(row_id);
						}
					}

					if !rows_to_update.is_empty() {
						output_diffs.push(FlowDiff::Update {
<<<<<<< HEAD
							source,
							rows: CowVec::new(rows_to_update),
							before: before.clone(),
							after: after.clone(),
=======
							source: *source,
							row_ids: rows_to_update,
							pre: before.clone(),
							post: after.clone(),
>>>>>>> 51dae633
						});
					}
				}
			}
		}

		// Save updated state
		self.save_state(txn, &state)?;

		Ok(FlowChange {
			diffs: output_diffs,
		})
	}
}

impl<T: Transaction> TransformOperator<T> for TakeOperator {
	fn id(&self) -> FlowNodeId {
		self.node
	}
}<|MERGE_RESOLUTION|>--- conflicted
+++ resolved
@@ -80,13 +80,8 @@
 			match diff {
 				FlowDiff::Insert {
 					source,
-<<<<<<< HEAD
 					rows: row_ids,
-					after,
-=======
-					row_ids,
 					post: after,
->>>>>>> 51dae633
 				} => {
 					// For DESC order (default), we need to
 					// keep the highest row IDs
@@ -123,32 +118,19 @@
 						// These rows are no longer in
 						// top N
 						output_diffs.push(FlowDiff::Remove {
-<<<<<<< HEAD
 							source,
 							rows: CowVec::new(rows_to_remove),
-							before: after.clone(), /* Simplified - should track actual
-							                        * data */
-=======
-							source: *source,
-							row_ids: rows_to_remove,
 							pre: after.clone(), /* Simplified - should track actual
 							                     * data */
->>>>>>> 51dae633
 						});
 					}
 
 					if !rows_to_add.is_empty() {
 						// These are new top N rows
 						output_diffs.push(FlowDiff::Insert {
-<<<<<<< HEAD
 							source,
 							rows: CowVec::new(rows_to_add),
-							after: after.clone(),
-=======
-							source: *source,
-							row_ids: rows_to_add,
 							post: after.clone(),
->>>>>>> 51dae633
 						});
 					}
 
@@ -158,13 +140,8 @@
 				}
 				FlowDiff::Remove {
 					source,
-<<<<<<< HEAD
 					rows: row_ids,
-					before,
-=======
-					row_ids,
 					pre: before,
->>>>>>> 51dae633
 				} => {
 					// Remove these rows from our state
 					let mut new_state_rows = Vec::new();
@@ -185,15 +162,9 @@
 
 					if !rows_to_remove.is_empty() {
 						output_diffs.push(FlowDiff::Remove {
-<<<<<<< HEAD
 							source,
 							rows: CowVec::new(rows_to_remove),
-							before: before.clone(),
-=======
-							source: *source,
-							row_ids: rows_to_remove,
 							pre: before.clone(),
->>>>>>> 51dae633
 						});
 					}
 
@@ -208,15 +179,9 @@
 				}
 				FlowDiff::Update {
 					source,
-<<<<<<< HEAD
 					rows: row_ids,
-					before,
-					after,
-=======
-					row_ids,
 					pre: before,
 					post: after,
->>>>>>> 51dae633
 				} => {
 					// Only pass through updates for rows in
 					// our top N
@@ -229,17 +194,10 @@
 
 					if !rows_to_update.is_empty() {
 						output_diffs.push(FlowDiff::Update {
-<<<<<<< HEAD
 							source,
 							rows: CowVec::new(rows_to_update),
-							before: before.clone(),
-							after: after.clone(),
-=======
-							source: *source,
-							row_ids: rows_to_update,
 							pre: before.clone(),
 							post: after.clone(),
->>>>>>> 51dae633
 						});
 					}
 				}
