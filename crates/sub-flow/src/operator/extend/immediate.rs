use reifydb_core::{
	flow::{FlowChange, FlowDiff},
	interface::{EvaluationContext, Evaluator, Params, Transaction, expression::Expression},
	value::columnar::Columns,
};
use reifydb_engine::{StandardCommandTransaction, StandardEvaluator};

use crate::operator::Operator;

pub struct ExtendOperator {
	expressions: Vec<Expression<'static>>,
}

impl ExtendOperator {
	pub fn new(expressions: Vec<Expression<'static>>) -> Self {
		Self {
			expressions,
		}
	}
}

impl<T: Transaction> Operator<T> for ExtendOperator {
	fn apply(
		&self,
		_txn: &mut StandardCommandTransaction<T>,
		change: FlowChange,
		evaluator: &StandardEvaluator,
	) -> crate::Result<FlowChange> {
		let mut output = Vec::new();

		for diff in change.diffs {
			match diff {
				FlowDiff::Insert {
					source,
<<<<<<< HEAD
					rows: row_ids,
					after,
				} => {
					let extended_columns = self.extend(evaluator, &after)?;
					output.push(FlowDiff::Insert {
						source,
						rows: row_ids.clone(),
						after: extended_columns,
=======
					row_ids,
					post: after,
				} => {
					let extended_columns = self.extend(evaluator, &after)?;
					output.push(FlowDiff::Insert {
						source: *source,
						row_ids: row_ids.clone(),
						post: extended_columns,
>>>>>>> 51dae633
					});
				}
				FlowDiff::Update {
					source,
<<<<<<< HEAD
					rows: row_ids,
					before,
					after,
=======
					row_ids,
					pre: before,
					post: after,
>>>>>>> 51dae633
				} => {
					let extended_before = self.extend(evaluator, &before)?;
					let extended_after = self.extend(evaluator, &after)?;
					output.push(FlowDiff::Update {
<<<<<<< HEAD
						source,
						rows: row_ids.clone(),
						before: extended_before,
						after: extended_after,
=======
						source: *source,
						row_ids: row_ids.clone(),
						pre: extended_before,
						post: extended_after,
>>>>>>> 51dae633
					});
				}
				FlowDiff::Remove {
					source,
<<<<<<< HEAD
					rows: row_ids,
					before,
				} => {
					let extended_before = self.extend(evaluator, &before)?;
					output.push(FlowDiff::Remove {
						source,
						rows: row_ids.clone(),
						before: extended_before,
=======
					row_ids,
					pre: before,
				} => {
					let extended_before = self.extend(evaluator, &before)?;
					output.push(FlowDiff::Remove {
						source: *source,
						row_ids: row_ids.clone(),
						pre: extended_before,
>>>>>>> 51dae633
					});
				}
			}
		}

		Ok(FlowChange::new(output))
	}
}

impl ExtendOperator {
	fn extend(&self, evaluator: &StandardEvaluator, columns: &Columns) -> crate::Result<Columns> {
		// Start with all existing columns (EXTEND preserves everything)
		let mut result_columns = columns.clone().into_iter().collect::<Vec<_>>();
		let row_count = columns.row_count();

		// Add the new derived columns
		let empty_params = Params::None;
		let eval_ctx = EvaluationContext {
			target_column: None,
			column_policies: Vec::new(),
			columns: columns.clone(),
			row_count,
			take: None,
			params: &empty_params,
		};

		for expr in &self.expressions {
			let column = evaluator.evaluate(&eval_ctx, expr)?;
			result_columns.push(column);
		}

		Ok(Columns::new(result_columns))
	}
}<|MERGE_RESOLUTION|>--- conflicted
+++ resolved
@@ -32,76 +32,41 @@
 			match diff {
 				FlowDiff::Insert {
 					source,
-<<<<<<< HEAD
 					rows: row_ids,
-					after,
+					post: after,
 				} => {
 					let extended_columns = self.extend(evaluator, &after)?;
 					output.push(FlowDiff::Insert {
 						source,
 						rows: row_ids.clone(),
-						after: extended_columns,
-=======
-					row_ids,
-					post: after,
-				} => {
-					let extended_columns = self.extend(evaluator, &after)?;
-					output.push(FlowDiff::Insert {
-						source: *source,
-						row_ids: row_ids.clone(),
 						post: extended_columns,
->>>>>>> 51dae633
 					});
 				}
 				FlowDiff::Update {
 					source,
-<<<<<<< HEAD
 					rows: row_ids,
-					before,
-					after,
-=======
-					row_ids,
 					pre: before,
 					post: after,
->>>>>>> 51dae633
 				} => {
 					let extended_before = self.extend(evaluator, &before)?;
 					let extended_after = self.extend(evaluator, &after)?;
 					output.push(FlowDiff::Update {
-<<<<<<< HEAD
 						source,
 						rows: row_ids.clone(),
-						before: extended_before,
-						after: extended_after,
-=======
-						source: *source,
-						row_ids: row_ids.clone(),
 						pre: extended_before,
 						post: extended_after,
->>>>>>> 51dae633
 					});
 				}
 				FlowDiff::Remove {
 					source,
-<<<<<<< HEAD
 					rows: row_ids,
-					before,
+					pre: before,
 				} => {
 					let extended_before = self.extend(evaluator, &before)?;
 					output.push(FlowDiff::Remove {
 						source,
 						rows: row_ids.clone(),
-						before: extended_before,
-=======
-					row_ids,
-					pre: before,
-				} => {
-					let extended_before = self.extend(evaluator, &before)?;
-					output.push(FlowDiff::Remove {
-						source: *source,
-						row_ids: row_ids.clone(),
 						pre: extended_before,
->>>>>>> 51dae633
 					});
 				}
 			}
