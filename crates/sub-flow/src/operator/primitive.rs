--- conflicted
+++ resolved
@@ -176,27 +176,8 @@
 		Ok(change)
 	}
 
-<<<<<<< HEAD
-	async fn get_rows(&self, _txn: &mut FlowTransaction, _rows: &[RowNumber]) -> crate::Result<Vec<Option<Row>>> {
-		// let mut result = Vec::with_capacity(rows.len());
-		// for row in rows {
-		// 	result.push(txn
-		// 		.get(&RowKey {
-		// 			primitive: PrimitiveId::flow(self.flow.id),
-		// 			row: *row,
-		// 		}
-		// 		.encode())?
-		// 		.map(|encoded| Row {
-		// 			number: *row,
-		// 			encoded,
-		// 			layout: (&self.flow).into(),
-		// 		}));
-		// }
-		// Ok(result)
-=======
 	async fn pull(&self, _txn: &mut FlowTransaction, _rows: &[RowNumber]) -> crate::Result<Columns> {
 		// TODO: Implement flow pull
->>>>>>> 4f8429d0
 		unimplemented!()
 	}
 }