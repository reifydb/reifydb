--- conflicted
+++ resolved
@@ -53,13 +53,8 @@
 			match diff {
 				FlowDiff::Insert {
 					source,
-<<<<<<< HEAD
 					rows: row_ids,
-					after,
-=======
-					row_ids,
 					post: after,
->>>>>>> 51dae633
 				} => {
 					// Evaluate input expression
 					let empty_params = Params::None;
@@ -113,29 +108,17 @@
 					let output_columns = Columns::new(all_columns);
 
 					output.push(FlowDiff::Insert {
-<<<<<<< HEAD
 						source,
 						rows: row_ids.clone(),
-						after: output_columns,
-=======
-						source: *source,
-						row_ids: row_ids.clone(),
 						post: output_columns,
->>>>>>> 51dae633
 					});
 				}
 
 				FlowDiff::Update {
 					source,
-<<<<<<< HEAD
 					rows: row_ids,
-					before,
-					after,
-=======
-					row_ids,
 					pre: before,
 					post: after,
->>>>>>> 51dae633
 				} => {
 					// For updates, process the new values
 					// Evaluate input expression
@@ -192,8 +175,8 @@
 					output.push(FlowDiff::Update {
 						source,
 						rows: row_ids.clone(),
-						before: before.clone(),
-						after: output_columns,
+						pre: before.clone(),
+						post: output_columns,
 					});
 				}
 
