// Copyright (c) reifydb.com 2025
// This file is licensed under the AGPL-3.0-or-later, see license.md file

use reifydb_core::{
	EncodedKey,
	flow::{FlowChange, FlowDiff},
	interface::{EvaluationContext, Evaluator, FlowNodeId, Transaction, expression::Expression},
	row::EncodedRow,
	util::CowVec,
	value::{
		columnar::{Column, ColumnData, ColumnQualified, Columns},
		container::NumberContainer,
	},
};
use reifydb_engine::{StandardCommandTransaction, StandardEvaluator};
use reifydb_type::Params;

use crate::operator::{
	Operator,
	transform::{TransformOperator, TransformOperatorFactory, extract},
};

pub struct RunningAvgOperator {
	node: FlowNodeId,
	input_expression: Expression<'static>,
	column_name: String,
}

impl RunningAvgOperator {
	fn parse_state(&self, bytes: &[u8]) -> (f64, usize) {
		if bytes.len() >= 16 {
			let sum = f64::from_le_bytes(bytes[0..8].try_into().unwrap());
			let count = usize::from_le_bytes(bytes[8..16].try_into().unwrap());
			(sum, count)
		} else {
			(0.0, 0)
		}
	}

	fn encode_state(&self, sum: f64, count: usize) -> Vec<u8> {
		let mut bytes = Vec::with_capacity(16);
		bytes.extend(&sum.to_le_bytes());
		bytes.extend(&count.to_le_bytes());
		bytes
	}
}

impl<T: Transaction> Operator<T> for RunningAvgOperator {
	fn apply(
		&self,
		txn: &mut StandardCommandTransaction<T>,
		change: FlowChange,
		evaluator: &StandardEvaluator,
	) -> crate::Result<FlowChange> {
		let mut output = Vec::new();

		for diff in change.diffs {
			match diff {
				FlowDiff::Insert {
					source,
<<<<<<< HEAD
					rows: row_ids,
					after,
=======
					row_ids,
					post: after,
>>>>>>> 51dae633
				} => {
					// Evaluate input expression
					let empty_params = Params::None;
					let eval_ctx = EvaluationContext {
						target_column: None,
						column_policies: Vec::new(),
						columns: after.clone(),
						row_count: after.row_count(),
						take: None,
						params: &empty_params,
					};

					let input_column = evaluator.evaluate(&eval_ctx, &self.input_expression)?;

					// Get current state
					let empty_key = EncodedKey::new(Vec::new());
					let state_row = self.get(txn, &empty_key)?;
					let (mut sum, mut count) = self.parse_state(state_row.as_ref());

					let row_count = after.row_count();
					let mut avgs = Vec::with_capacity(row_count);

					// Process values
					match input_column.data() {
						ColumnData::Float8(container) => {
							for val in container.data().iter() {
								sum += val;
								count += 1;
								avgs.push(sum / count as f64);
							}
						}
						ColumnData::Int8(container) => {
							for val in container.data().iter() {
								sum += *val as f64;
								count += 1;
								avgs.push(sum / count as f64);
							}
						}
						_ => panic!("running_avg requires numeric input"),
					}

					// Save updated state
					let empty_key = EncodedKey::new(Vec::new());
					self.set(
						txn,
						&empty_key,
						EncodedRow(CowVec::new(self.encode_state(sum, count))),
					)?;

					// Build output
					let mut all_columns: Vec<Column> = after.clone().into_iter().collect();
					all_columns.push(Column::ColumnQualified(ColumnQualified {
						name: self.column_name.clone(),
						data: ColumnData::Float8(NumberContainer::from_vec(avgs)),
					}));
					let output_columns = Columns::new(all_columns);

					output.push(FlowDiff::Insert {
<<<<<<< HEAD
						source,
						rows: row_ids.clone(),
						after: output_columns,
=======
						source: *source,
						row_ids: row_ids.clone(),
						post: output_columns,
>>>>>>> 51dae633
					});
				}

				FlowDiff::Update {
					source: _,
<<<<<<< HEAD
					rows: _,
					before: _,
					after: _,
=======
					row_ids: _,
					pre: _,
					post: _,
>>>>>>> 51dae633
				} => {
					// Similar processing for updates
					// ... (abbreviated for brevity)
					output.push(diff.clone());
				}

				FlowDiff::Remove {
					..
				} => {
					output.push(diff.clone());
				}
			}
		}

		Ok(FlowChange::new(output))
	}
}

impl<T: Transaction> TransformOperator<T> for RunningAvgOperator {
	fn id(&self) -> FlowNodeId {
		self.node
	}
}

impl<T: Transaction> TransformOperatorFactory<T> for RunningAvgOperator {
	fn create_from_expressions(
		node: FlowNodeId,
		expressions: &[Expression<'static>],
	) -> crate::Result<Box<dyn Operator<T>>> {
		let mut input_expression = None;
		let mut column_name = "running_avg".to_string();

		for expr in expressions {
			if let Expression::Alias(alias_expr) = expr {
				match alias_expr.alias.to_string().as_str() {
					"input" | "value" => {
						input_expression = Some(alias_expr.expression.clone());
					}
					"column" | "name" => {
						column_name = extract::string(&alias_expr.expression)?;
					}
					_ => {}
				}
			} else if input_expression.is_none() {
				// If it's not an alias expression and we don't
				// have an input yet, treat it as the input
				// parameter
				input_expression = Some(Box::new(expr.clone()));
			}
		}

		let input_expression =
			*input_expression.unwrap_or_else(|| panic!("running_avg requires 'input' parameter"));

		Ok(Box::new(RunningAvgOperator {
			node,
			input_expression,
			column_name,
		}))
	}
}<|MERGE_RESOLUTION|>--- conflicted
+++ resolved
@@ -58,13 +58,8 @@
 			match diff {
 				FlowDiff::Insert {
 					source,
-<<<<<<< HEAD
 					rows: row_ids,
-					after,
-=======
-					row_ids,
 					post: after,
->>>>>>> 51dae633
 				} => {
 					// Evaluate input expression
 					let empty_params = Params::None;
@@ -123,29 +118,17 @@
 					let output_columns = Columns::new(all_columns);
 
 					output.push(FlowDiff::Insert {
-<<<<<<< HEAD
 						source,
 						rows: row_ids.clone(),
-						after: output_columns,
-=======
-						source: *source,
-						row_ids: row_ids.clone(),
 						post: output_columns,
->>>>>>> 51dae633
 					});
 				}
 
 				FlowDiff::Update {
 					source: _,
-<<<<<<< HEAD
 					rows: _,
-					before: _,
-					after: _,
-=======
-					row_ids: _,
 					pre: _,
 					post: _,
->>>>>>> 51dae633
 				} => {
 					// Similar processing for updates
 					// ... (abbreviated for brevity)
