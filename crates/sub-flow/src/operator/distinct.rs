// Copyright (c) reifydb.com 2025
// This file is licensed under the AGPL-3.0-or-later, see license.md file

use reifydb_core::{
	EncodedKey,
	flow::{FlowChange, FlowDiff},
	interface::{EvaluationContext, Evaluator, FlowNodeId, Params, Transaction, expression::Expression},
	row::EncodedRow,
	util::CowVec,
	value::columnar::Columns,
};
use reifydb_engine::{StandardCommandTransaction, StandardEvaluator};
use reifydb_hash::{Hash128, xxh3_128};
use reifydb_type::{Error, Value, internal_error};
use serde::{Deserialize, Serialize};

use crate::operator::{Operator, transform::TransformOperator};

#[derive(Debug, Clone, Serialize, Deserialize)]
struct DistinctEntry {
	count: usize,
	first_row_id: u64,
	row_data: Vec<Value>,
}

pub struct DistinctOperator {
	node: FlowNodeId,
	expressions: Vec<Expression<'static>>,
}

impl DistinctOperator {
	pub fn new(node: FlowNodeId, expressions: Vec<Expression<'static>>) -> Self {
		Self {
			node,
			expressions,
		}
	}

	fn hash_to_key(hash: Hash128) -> EncodedKey {
		let mut key = Vec::with_capacity(16);
		key.extend(&hash.0.to_be_bytes());
		EncodedKey::new(key)
	}

	fn hash_row_with_expressions(
		evaluator: &StandardEvaluator,
		expressions: &[Expression],
		columns: &Columns,
		row_idx: usize,
	) -> crate::Result<Hash128> {
		let mut buffer = Vec::new();

		if expressions.is_empty() {
			// If no expressions specified, hash all columns
			for col in columns.iter() {
				let value = col.data().get_value(row_idx);
				buffer.extend(format!("{:?}", value).as_bytes());
			}
		} else {
			// Hash only the specified expressions
			let row_count = columns.row_count();
			let empty_params = Params::None;
			let eval_ctx = EvaluationContext {
				target_column: None,
				column_policies: Vec::new(),
				columns: columns.clone(),
				row_count,
				take: None,
				params: &empty_params,
			};
			for expr in expressions {
				let result = evaluator.evaluate(&eval_ctx, expr)?;
				let value = result.data().get_value(row_idx);
				buffer.extend(format!("{:?}", value).as_bytes());
			}
		}

		Ok(xxh3_128(&buffer))
	}

	fn extract_row_values(
		evaluator: &StandardEvaluator,
		expressions: &[Expression],
		columns: &Columns,
		row_idx: usize,
	) -> crate::Result<Vec<Value>> {
		if expressions.is_empty() {
			// If no expressions specified, extract all columns
			Ok(columns.iter().map(|col| col.data().get_value(row_idx)).collect())
		} else {
			// Extract only the specified expressions
			let row_count = columns.row_count();
			let empty_params = Params::None;
			let eval_ctx = EvaluationContext {
				target_column: None,
				column_policies: Vec::new(),
				columns: columns.clone(),
				row_count,
				take: None,
				params: &empty_params,
			};
			let mut values = Vec::new();
			for expr in expressions {
				let result = evaluator.evaluate(&eval_ctx, expr)?;
				values.push(result.data().get_value(row_idx));
			}
			Ok(values)
		}
	}
}

impl<T: Transaction> Operator<T> for DistinctOperator {
	fn apply(
		&self,
		txn: &mut StandardCommandTransaction<T>,
		change: FlowChange,
		evaluator: &StandardEvaluator,
	) -> crate::Result<FlowChange> {
		let mut output_diffs = Vec::new();

		for diff in change.diffs {
			match diff {
				FlowDiff::Insert {
					source,
<<<<<<< HEAD
					rows: row_ids,
					after,
=======
					row_ids,
					post: after,
>>>>>>> 51dae633
				} => {
					let mut new_distinct_rows = Vec::new();

					for (idx, &row_id) in row_ids.iter().enumerate() {
						let row_hash = Self::hash_row_with_expressions(
							evaluator,
							&self.expressions,
							&after,
							idx,
						)?;
						let key = Self::hash_to_key(row_hash);

						// Check if we've seen this row
						// before
						let existing = self.get(txn, &key).ok();

						if existing.as_ref().map(|r| r.as_ref().is_empty()).unwrap_or(true) {
							// First time seeing
							// this distinct value
							let entry = DistinctEntry {
								count: 1,
								first_row_id: row_id.0,
								row_data: Self::extract_row_values(
									evaluator,
									&self.expressions,
									&after,
									idx,
								)?,
							};

							let serialized = serde_json::to_vec(&entry).map_err(|e| {
								Error(internal_error!("Failed to serialize: {}", e))
							})?;
							self.set(txn, &key, EncodedRow(CowVec::new(serialized)))?;

							// Emit this row as new
							// distinct value
							new_distinct_rows.push(row_id);

							// Add columns for this
							// row - simplified,
							// just clone the row
							// In production, we'd
							// properly handle
							// column slicing
						} else {
							// Update the count for
							// existing distinct
							// value
							let bytes = existing.unwrap();
							let mut entry: DistinctEntry = serde_json::from_slice(
								bytes.as_ref(),
							)
							.map_err(|e| {
								Error(internal_error!("Failed to deserialize: {}", e))
							})?;
							entry.count += 1;
							let serialized = serde_json::to_vec(&entry).map_err(|e| {
								Error(internal_error!("Failed to serialize: {}", e))
							})?;
							self.set(txn, &key, EncodedRow(CowVec::new(serialized)))?;
							// Don't emit since it's
							// not distinct
						}
					}

					if !new_distinct_rows.is_empty() {
						// For simplicity, just pass
						// through the unique rows
						// A real implementation would
						// properly handle columnar data
						output_diffs.push(FlowDiff::Insert {
<<<<<<< HEAD
							source,
							rows: CowVec::new(new_distinct_rows),
							after: after.clone(),
=======
							source: *source,
							row_ids: new_distinct_rows,
							post: after.clone(),
>>>>>>> 51dae633
						});
					}
				}

				FlowDiff::Remove {
					source,
<<<<<<< HEAD
					rows: row_ids,
					before,
=======
					row_ids,
					pre: before,
>>>>>>> 51dae633
				} => {
					let mut removed_distinct_rows = Vec::new();

					for (idx, &row_id) in row_ids.iter().enumerate() {
						let row_hash = Self::hash_row_with_expressions(
							evaluator,
							&self.expressions,
							&before,
							idx,
						)?;
						let key = Self::hash_to_key(row_hash);

						let existing = self.get(txn, &key).ok();
						if let Some(data) = existing {
							if !data.as_ref().is_empty() {
								let mut entry: DistinctEntry = serde_json::from_slice(
									data.as_ref(),
								)
								.map_err(|e| {
									Error(internal_error!(
										"Failed to deserialize: {}",
										e
									))
								})?;

								if entry.count > 1 {
									// Still
									// have
									// other
									// instances
									entry.count -= 1;
									let serialized = serde_json::to_vec(&entry)
										.map_err(|e| {
											Error(internal_error!(
												"Failed to serialize: {}",
												e
											))
										})?;
									self.set(
										txn,
										&key,
										EncodedRow(CowVec::new(serialized)),
									)?;
								} else {
									// Last instance
									// - remove from
									// state
									// and emit
									// retraction
									self.remove(txn, &key)?;

									removed_distinct_rows.push(
										reifydb_type::RowNumber(
											entry.first_row_id,
										),
									);
								}
							}
						}
					}

					if !removed_distinct_rows.is_empty() {
						output_diffs.push(FlowDiff::Remove {
<<<<<<< HEAD
							source,
							rows: CowVec::new(removed_distinct_rows),
							before: before.clone(),
=======
							source: *source,
							row_ids: removed_distinct_rows,
							pre: before.clone(),
>>>>>>> 51dae633
						});
					}
				}

				FlowDiff::Update {
					source,
<<<<<<< HEAD
					rows: row_ids,
					before,
					after,
=======
					row_ids,
					pre: before,
					post: after,
>>>>>>> 51dae633
				} => {
					// Handle update as remove + insert
					// First process the remove
					let remove_diff = FlowDiff::Remove {
<<<<<<< HEAD
						source,
						rows: row_ids.clone(),
						before: before.clone(),
=======
						source: *source,
						row_ids: row_ids.clone(),
						pre: before.clone(),
>>>>>>> 51dae633
					};
					let remove_change = FlowChange::new(vec![remove_diff]);
					let remove_result = self.apply(txn, remove_change, evaluator)?;
					output_diffs.extend(remove_result.diffs);

					// Then process the insert
					let insert_diff = FlowDiff::Insert {
<<<<<<< HEAD
						source,
						rows: row_ids.clone(),
						after: after.clone(),
=======
						source: *source,
						row_ids: row_ids.clone(),
						post: after.clone(),
>>>>>>> 51dae633
					};
					let insert_change = FlowChange::new(vec![insert_diff]);
					let insert_result = self.apply(txn, insert_change, evaluator)?;
					output_diffs.extend(insert_result.diffs);
				}
			}
		}

		Ok(FlowChange {
			diffs: output_diffs,
		})
	}
}

impl<T: Transaction> TransformOperator<T> for DistinctOperator {
	fn id(&self) -> FlowNodeId {
		self.node
	}
}<|MERGE_RESOLUTION|>--- conflicted
+++ resolved
@@ -122,13 +122,8 @@
 			match diff {
 				FlowDiff::Insert {
 					source,
-<<<<<<< HEAD
 					rows: row_ids,
-					after,
-=======
-					row_ids,
 					post: after,
->>>>>>> 51dae633
 				} => {
 					let mut new_distinct_rows = Vec::new();
 
@@ -201,28 +196,17 @@
 						// A real implementation would
 						// properly handle columnar data
 						output_diffs.push(FlowDiff::Insert {
-<<<<<<< HEAD
 							source,
 							rows: CowVec::new(new_distinct_rows),
-							after: after.clone(),
-=======
-							source: *source,
-							row_ids: new_distinct_rows,
 							post: after.clone(),
->>>>>>> 51dae633
 						});
 					}
 				}
 
 				FlowDiff::Remove {
 					source,
-<<<<<<< HEAD
 					rows: row_ids,
-					before,
-=======
-					row_ids,
 					pre: before,
->>>>>>> 51dae633
 				} => {
 					let mut removed_distinct_rows = Vec::new();
 
@@ -286,43 +270,25 @@
 
 					if !removed_distinct_rows.is_empty() {
 						output_diffs.push(FlowDiff::Remove {
-<<<<<<< HEAD
 							source,
 							rows: CowVec::new(removed_distinct_rows),
-							before: before.clone(),
-=======
-							source: *source,
-							row_ids: removed_distinct_rows,
 							pre: before.clone(),
->>>>>>> 51dae633
 						});
 					}
 				}
 
 				FlowDiff::Update {
 					source,
-<<<<<<< HEAD
 					rows: row_ids,
-					before,
-					after,
-=======
-					row_ids,
 					pre: before,
 					post: after,
->>>>>>> 51dae633
 				} => {
 					// Handle update as remove + insert
 					// First process the remove
 					let remove_diff = FlowDiff::Remove {
-<<<<<<< HEAD
 						source,
 						rows: row_ids.clone(),
-						before: before.clone(),
-=======
-						source: *source,
-						row_ids: row_ids.clone(),
 						pre: before.clone(),
->>>>>>> 51dae633
 					};
 					let remove_change = FlowChange::new(vec![remove_diff]);
 					let remove_result = self.apply(txn, remove_change, evaluator)?;
@@ -330,15 +296,9 @@
 
 					// Then process the insert
 					let insert_diff = FlowDiff::Insert {
-<<<<<<< HEAD
 						source,
 						rows: row_ids.clone(),
-						after: after.clone(),
-=======
-						source: *source,
-						row_ids: row_ids.clone(),
 						post: after.clone(),
->>>>>>> 51dae633
 					};
 					let insert_change = FlowChange::new(vec![insert_diff]);
 					let insert_result = self.apply(txn, insert_change, evaluator)?;
