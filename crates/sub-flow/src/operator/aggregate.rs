use std::{
	collections::HashMap,
	hash::{DefaultHasher, Hash, Hasher},
};

use reifydb_core::{
	EncodedKey,
	flow::{FlowChange, FlowDiff},
	interface::{
		EvaluationContext, Evaluator, FlowNodeId, Params, SourceId, Transaction, ViewId, expression::Expression,
	},
	row::EncodedRow,
	util::{CowVec, encoding::keycode},
	value::columnar::{Column, ColumnData, ColumnQualified, Columns},
};
use reifydb_engine::{StandardCommandTransaction, StandardEvaluator};
use reifydb_type::{OrderedF64, RowNumber, Value};
use serde::{Deserialize, Serialize};

use crate::{
	Result,
	operator::{Operator, transform::TransformOperator},
};

// ============================================================================
// State Management
// ============================================================================

/// State for a single aggregate group
#[derive(Debug, Clone, Serialize, Deserialize)]
struct GroupState {
	/// Number of rows in this group (for COUNT)
	count: i64,
	/// Sum accumulator (for SUM and AVG)
	sum: HashMap<String, Value>,
	/// Min accumulator
	min: HashMap<String, Value>,
	/// Max accumulator
	max: HashMap<String, Value>,
	/// Reference count (for handling deletes)
	ref_count: usize,
	/// Previous emitted values (for generating retractions)
	previous_output: Option<Columns>,
}

impl GroupState {
	fn new() -> Self {
		Self {
			count: 0,
			sum: HashMap::new(),
			min: HashMap::new(),
			max: HashMap::new(),
			ref_count: 0,
			previous_output: None,
		}
	}

	fn update_insert(&mut self, columns: &Columns, row_indices: &[usize], agg_columns: &[String]) {
		let num_rows = row_indices.len();
		self.count += num_rows as i64;
		self.ref_count += num_rows;

		for col_name in agg_columns {
			if let Some(column) = columns.iter().find(|c| c.name() == col_name) {
				// Process all rows at once for this column
				let mut values = Vec::with_capacity(row_indices.len());
				for &row_idx in row_indices {
					values.push(column.data().get_value(row_idx));
				}

				// Update sum - aggregate all values at once
				if !values.is_empty() {
					let aggregated_sum =
						values.iter().fold(None, |acc: Option<Value>, val| match acc {
							Some(a) => Some(add_values(&a, val)),
							None => Some(val.clone()),
						});

					if let Some(new_sum) = aggregated_sum {
						self.sum.entry(col_name.clone())
							.and_modify(|v| *v = add_values(v, &new_sum))
							.or_insert(new_sum);
					}

					// Update min - find minimum across all
					// values
					let new_min = values.iter().fold(None, |acc: Option<Value>, val| match acc {
						Some(a) => Some(min_value(&a, val)),
						None => Some(val.clone()),
					});

					if let Some(new_min) = new_min {
						self.min.entry(col_name.clone())
							.and_modify(|v| *v = min_value(v, &new_min))
							.or_insert(new_min);
					}

					// Update max - find maximum across all
					// values
					let new_max = values.iter().fold(None, |acc: Option<Value>, val| match acc {
						Some(a) => Some(max_value(&a, val)),
						None => Some(val.clone()),
					});

					if let Some(new_max) = new_max {
						self.max.entry(col_name.clone())
							.and_modify(|v| *v = max_value(v, &new_max))
							.or_insert(new_max);
					}
				}
			}
		}
	}

	fn update_delete(&mut self, columns: &Columns, row_indices: &[usize], agg_columns: &[String]) {
		let num_rows = row_indices.len();
		self.count -= num_rows as i64;
		self.ref_count -= num_rows;

		for col_name in agg_columns {
			if let Some(column) = columns.iter().find(|c| c.name() == col_name) {
				// Process all rows at once for this column
				let mut values = Vec::with_capacity(row_indices.len());
				for &row_idx in row_indices {
					values.push(column.data().get_value(row_idx));
				}

				// Update sum - subtract all values at once
				if !values.is_empty() {
					let aggregated_sum =
						values.iter().fold(None, |acc: Option<Value>, val| match acc {
							Some(a) => Some(add_values(&a, val)),
							None => Some(val.clone()),
						});

					if let Some(sum_to_subtract) = aggregated_sum {
						self.sum.entry(col_name.clone())
							.and_modify(|v| *v = subtract_values(v, &sum_to_subtract));
					}
				}

				// Note: MIN/MAX cannot be incrementally
				// maintained on delete Would need to store
				// all values or recompute
			}
		}
	}

	fn to_encoded_row(&self) -> EncodedRow {
		let bytes = keycode::serialize(self);
		EncodedRow(CowVec::new(bytes))
	}

	fn from_encoded_row(row: &EncodedRow) -> Option<Self> {
		keycode::deserialize(row.as_ref()).ok()
	}
}

// ============================================================================
// Aggregate Operator
// ============================================================================

pub struct AggregateOperator {
	/// Node ID within the flow
	node: FlowNodeId,
	/// GROUP BY expressions
	by: Vec<Expression<'static>>,
	/// Aggregate expressions (SUM, COUNT, etc.)
	map: Vec<Expression<'static>>,
	/// Column names to aggregate
	agg_columns: Vec<String>,
}

impl AggregateOperator {
	pub fn new(node: FlowNodeId, by: Vec<Expression<'static>>, map: Vec<Expression<'static>>) -> Self {
		// Extract column names from aggregate expressions
		let agg_columns = extract_aggregate_columns(&map);

		Self {
			node,
			by,
			map,
			agg_columns,
		}
	}

	fn group_key_to_encoded_key(group_key: &[Value]) -> EncodedKey {
		let serialized = serde_json::to_vec(group_key).unwrap_or_default();
		EncodedKey::new(serialized)
	}

	fn compute_group_key(
		&self,
		evaluator: &StandardEvaluator,
		columns: &Columns,
		row_indices: Option<&[usize]>,
	) -> Result<HashMap<Vec<Value>, Vec<usize>>> {
		let mut group_map = HashMap::new();
		let empty_params = Params::None;
		let row_count = columns.row_count();

		// Evaluate all grouping expressions once
		let mut group_columns = Vec::new();
		for expr in &self.by {
			let eval_ctx = EvaluationContext {
				target_column: None,
				column_policies: Vec::new(),
				columns: columns.clone(),
				row_count,
				take: None,
				params: &empty_params,
			};

			let result = evaluator.evaluate(&eval_ctx, expr)?;
			group_columns.push(result);
		}

		// Build group keys for all rows
		let indices: Vec<usize> = if let Some(indices) = row_indices {
			indices.to_vec()
		} else {
			(0..row_count).collect()
		};

		for &row_idx in &indices {
			let mut key = Vec::new();
			for col in &group_columns {
				key.push(col.data().get_value(row_idx));
			}
			group_map.entry(key).or_insert_with(Vec::new).push(row_idx);
		}

		Ok(group_map)
	}

	fn load_state<T: Transaction>(
		&self,
		txn: &mut StandardCommandTransaction<T>,
		group_key: &[Value],
	) -> Result<GroupState> {
		let key = Self::group_key_to_encoded_key(group_key);

		let state_row = self.get(txn, &key)?;
		if state_row.as_ref().is_empty() {
			Ok(GroupState::new())
		} else {
			let state = GroupState::from_encoded_row(&state_row).unwrap_or_else(GroupState::new);
			Ok(state)
		}
	}

	fn save_state<T: Transaction>(
		&self,
		txn: &mut StandardCommandTransaction<T>,
		group_key: &[Value],
		state: &GroupState,
	) -> Result<()> {
		let key = Self::group_key_to_encoded_key(group_key);

		if state.ref_count == 0 {
			// Remove state if no more references
			self.remove(txn, &key)?;
		} else {
			// Save updated state
			self.set(txn, &key, state.to_encoded_row())?;
		}

		Ok(())
	}

	fn load_all_states<T: Transaction>(
		&self,
		txn: &mut StandardCommandTransaction<T>,
	) -> Result<HashMap<Vec<Value>, GroupState>> {
		let mut states = HashMap::new();

		// Scan all entries for this node
		let iter = self.scan(txn)?;
		for (key, row) in iter {
			if let Ok(group_key) = serde_json::from_slice::<Vec<Value>>(key.as_ref()) {
				if let Some(state) = GroupState::from_encoded_row(&row) {
					states.insert(group_key, state);
				}
			}
		}

		Ok(states)
	}

	fn emit_groupchanges<T: Transaction>(
		&self,
		txn: &mut StandardCommandTransaction<T>,
		changed_groups: Vec<Vec<Value>>,
	) -> Result<FlowChange> {
		let mut output_diffs = Vec::new();

		for group_key in changed_groups {
			let state = self.load_state(txn, &group_key)?;

			if state.ref_count > 0 {
				// Emit current aggregate values for this group
				let mut column_vec = Vec::new();

				// Add the aggregated value column (sum)
				// The view expects a column named "value" which
				// is the sum
				if let Some(sum_value) = state.sum.get("value") {
					let data = match sum_value {
						Value::Int8(v) => ColumnData::int8(vec![*v]),
						Value::Int4(v) => ColumnData::int4(vec![*v]),
						Value::Float8(v) => ColumnData::float8(vec![v.value()]),
						_ => ColumnData::undefined(1),
					};
					column_vec.push(Column::ColumnQualified(ColumnQualified {
						name: "value".to_string(),
						data,
					}));
				} else {
					column_vec.push(Column::ColumnQualified(ColumnQualified {
						name: "value".to_string(),
						data: ColumnData::undefined(1),
					}));
				}

				// Add group key column (age)
				if let Some(age_value) = group_key.first() {
					let data = match age_value {
						Value::Int8(v) => ColumnData::int8(vec![*v]),
						Value::Int4(v) => ColumnData::int4(vec![*v]),
						Value::Utf8(v) => ColumnData::utf8(vec![v.clone()]),
						_ => ColumnData::undefined(1),
					};
					column_vec.push(Column::ColumnQualified(ColumnQualified {
						name: "age".to_string(),
						data,
					}));
				}
				let columns = Columns::new(column_vec);

				// If we had previous output, emit an Update
				// diff Otherwise emit an Insert for a new
				// group
				if let Some(previous) = &state.previous_output {
					// Generate row_ids for the update
					let mut update_row_ids = Vec::new();
					for _ in 0..columns.row_count() {
						// Generate a unique row_id for
						// this aggregate group
						// Using hash of group_key for
						// deterministic row_id
						let hash = {
							use std::{
								collections::hash_map::DefaultHasher,
								hash::{Hash, Hasher},
							};
							let mut hasher = DefaultHasher::new();
							group_key.hash(&mut hasher);
							hasher.finish()
						};
						update_row_ids.push(RowNumber(hash));
					}

					output_diffs.push(FlowDiff::Update {
						source: SourceId::View(ViewId(1)),
<<<<<<< HEAD
						rows: CowVec::new(update_row_ids),
						before: previous.clone(),
						after: columns.clone(),
=======
						row_ids: update_row_ids,
						pre: previous.clone(),
						post: columns.clone(),
>>>>>>> 51dae633
					});
				} else {
					// First time seeing this group, emit
					// Insert
					let mut insert_row_ids = Vec::new();
					for _ in 0..columns.row_count() {
						// Generate a unique row_id for
						// this aggregate group
						let hash = {
							let mut hasher = DefaultHasher::new();
							group_key.hash(&mut hasher);
							hasher.finish()
						};
						insert_row_ids.push(RowNumber(hash));
					}

					output_diffs.push(FlowDiff::Insert {
						source: SourceId::View(ViewId(1)),
<<<<<<< HEAD
						rows: CowVec::new(insert_row_ids),
						after: columns.clone(),
=======
						row_ids: insert_row_ids,
						post: columns.clone(),
>>>>>>> 51dae633
					});
				}

				// Update state with the new output for next
				// time
				let mut updated_state = state.clone();
				updated_state.previous_output = Some(columns);
				self.save_state(txn, &group_key, &updated_state)?;
			} else if state.previous_output.is_some() {
				// Group was deleted, emit retraction
				let before_columns = state.previous_output.unwrap();
				let mut remove_row_ids = Vec::new();
				for _ in 0..before_columns.row_count() {
					// Use same hash-based row_id for
					// consistency
					let hash = {
						use std::{
							collections::hash_map::DefaultHasher,
							hash::{Hash, Hasher},
						};
						let mut hasher = DefaultHasher::new();
						group_key.hash(&mut hasher);
						hasher.finish()
					};
					remove_row_ids.push(RowNumber(hash));
				}

				output_diffs.push(FlowDiff::Remove {
					source: SourceId::View(ViewId(1)),
<<<<<<< HEAD
					rows: CowVec::new(remove_row_ids),
					before: before_columns,
=======
					row_ids: remove_row_ids,
					pre: before_columns,
>>>>>>> 51dae633
				});
			}
		}

		Ok(FlowChange::new(output_diffs))
	}
}

impl<T: Transaction> Operator<T> for AggregateOperator {
	fn apply(
		&self,
		txn: &mut StandardCommandTransaction<T>,
		change: FlowChange,
		evaluator: &StandardEvaluator,
	) -> crate::Result<FlowChange> {
		let mut changed_groups = Vec::new();

		for diff in change.diffs {
			match diff {
				FlowDiff::Insert {
					post: after,
					..
				} => {
					// Compute all group keys at once
					let group_map = self.compute_group_key(evaluator, &after, None)?;

					// Process each group in batch
					for (group_key, row_indices) in group_map {
						// Load state from storage
						let mut state = self.load_state(txn, &group_key)?;

						// Update state with all rows
						// for this group
						state.update_insert(&after, &row_indices, &self.agg_columns);

						// Save state back to storage
						self.save_state(txn, &group_key, &state)?;

						if !changed_groups.contains(&group_key) {
							changed_groups.push(group_key);
						}
					}
				}
				FlowDiff::Update {
					pre: before,
					post: after,
					..
				} => {
					// Handle as delete + insert
					// Compute group keys for old values
					let old_group_map = self.compute_group_key(evaluator, &before, None)?;

					// Process deletions for each group
					for (old_key, row_indices) in old_group_map {
						let mut old_state = self.load_state(txn, &old_key)?;
						old_state.update_delete(&before, &row_indices, &self.agg_columns);
						self.save_state(txn, &old_key, &old_state)?;

						if !changed_groups.contains(&old_key) {
							changed_groups.push(old_key);
						}
					}

					// Compute group keys for new values
					let new_group_map = self.compute_group_key(evaluator, &after, None)?;

					// Process insertions for each group
					for (new_key, row_indices) in new_group_map {
						let mut new_state = self.load_state(txn, &new_key)?;
						new_state.update_insert(&after, &row_indices, &self.agg_columns);
						self.save_state(txn, &new_key, &new_state)?;

						if !changed_groups.contains(&new_key) {
							changed_groups.push(new_key);
						}
					}
				}
				FlowDiff::Remove {
					pre: before,
					..
				} => {
					// Compute all group keys at once
					let group_map = self.compute_group_key(evaluator, &before, None)?;

					// Process each group in batch
					for (group_key, row_indices) in group_map {
						// Load state from storage
						let mut state = self.load_state(txn, &group_key)?;

						// Update state with all rows
						// for this group
						state.update_delete(&before, &row_indices, &self.agg_columns);

						// Save state back to storage
						self.save_state(txn, &group_key, &state)?;

						if !changed_groups.contains(&group_key) {
							changed_groups.push(group_key);
						}
					}
				}
			}
		}

		// Emit changes for affected groups
		self.emit_groupchanges(txn, changed_groups)
	}
}

impl<T: Transaction> TransformOperator<T> for AggregateOperator {
	fn id(&self) -> FlowNodeId {
		self.node
	}
}

// ============================================================================
// Helper Functions
// ============================================================================

fn extract_aggregate_columns(expressions: &[Expression]) -> Vec<String> {
	let mut columns = Vec::new();

	for expr in expressions {
		// For aggregate functions like sum(value), extract the column
		// name
		if let Expression::Call(call) = expr {
			if let Some(arg) = call.args.first() {
				if let Expression::Column(col) = arg {
					columns.push(col.0.name.text().to_string());
				}
			}
		}
	}

	columns
}

fn add_values(a: &Value, b: &Value) -> Value {
	use std::convert::TryFrom;

	use reifydb_type::OrderedF64;
	match (a, b) {
		(Value::Int8(x), Value::Int8(y)) => Value::Int8(x + y),
		(Value::Int4(x), Value::Int4(y)) => Value::Int4(x + y),
		(Value::Float8(x), Value::Float8(y)) => {
			let result = x.value() + y.value();
			Value::Float8(OrderedF64::try_from(result).unwrap_or(*x))
		}
		_ => a.clone(), // Simplified
	}
}

fn subtract_values(a: &Value, b: &Value) -> Value {
	match (a, b) {
		(Value::Int8(x), Value::Int8(y)) => Value::Int8(x - y),
		(Value::Int4(x), Value::Int4(y)) => Value::Int4(x - y),
		(Value::Float8(x), Value::Float8(y)) => {
			let result = x.value() - y.value();
			Value::Float8(OrderedF64::try_from(result).unwrap_or(*x))
		}
		_ => a.clone(), // Simplified
	}
}

fn min_value(a: &Value, b: &Value) -> Value {
	match (a, b) {
		(Value::Int8(x), Value::Int8(y)) => Value::Int8(*x.min(y)),
		(Value::Int4(x), Value::Int4(y)) => Value::Int4(*x.min(y)),
		(Value::Float8(x), Value::Float8(y)) => {
			if x.value() < y.value() {
				Value::Float8(*x)
			} else {
				Value::Float8(*y)
			}
		}
		_ => a.clone(), // Simplified
	}
}

fn max_value(a: &Value, b: &Value) -> Value {
	match (a, b) {
		(Value::Int8(x), Value::Int8(y)) => Value::Int8(*x.max(y)),
		(Value::Int4(x), Value::Int4(y)) => Value::Int4(*x.max(y)),
		(Value::Float8(x), Value::Float8(y)) => {
			if x.value() > y.value() {
				Value::Float8(*x)
			} else {
				Value::Float8(*y)
			}
		}
		_ => a.clone(), // Simplified
	}
}<|MERGE_RESOLUTION|>--- conflicted
+++ resolved
@@ -362,15 +362,9 @@
 
 					output_diffs.push(FlowDiff::Update {
 						source: SourceId::View(ViewId(1)),
-<<<<<<< HEAD
 						rows: CowVec::new(update_row_ids),
-						before: previous.clone(),
-						after: columns.clone(),
-=======
-						row_ids: update_row_ids,
 						pre: previous.clone(),
 						post: columns.clone(),
->>>>>>> 51dae633
 					});
 				} else {
 					// First time seeing this group, emit
@@ -389,13 +383,8 @@
 
 					output_diffs.push(FlowDiff::Insert {
 						source: SourceId::View(ViewId(1)),
-<<<<<<< HEAD
 						rows: CowVec::new(insert_row_ids),
-						after: columns.clone(),
-=======
-						row_ids: insert_row_ids,
 						post: columns.clone(),
->>>>>>> 51dae633
 					});
 				}
 
@@ -425,13 +414,8 @@
 
 				output_diffs.push(FlowDiff::Remove {
 					source: SourceId::View(ViewId(1)),
-<<<<<<< HEAD
 					rows: CowVec::new(remove_row_ids),
-					before: before_columns,
-=======
-					row_ids: remove_row_ids,
 					pre: before_columns,
->>>>>>> 51dae633
 				});
 			}
 		}
