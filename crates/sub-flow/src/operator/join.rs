// Copyright (c) reifydb.com 2025
// This file is licensed under the AGPL-3.0-or-later, see license.md file

use std::collections::HashMap;

use reifydb_core::{
	EncodedKey, JoinType,
	flow::{FlowChange, FlowDiff, FlowNodeSchema},
	interface::{
		EvaluationContext, Evaluator, FlowNodeId, Params, SourceId, Transaction,
		evaluate::expression::{ColumnExpression, Expression},
	},
	row::EncodedRow,
	util::CowVec,
	value::columnar::{Column, ColumnData, Columns, FullyQualified, SourceQualified},
};
use reifydb_engine::{StandardCommandTransaction, StandardEvaluator};
use reifydb_type::{RowNumber, Value};
use serde::{Deserialize, Serialize};

use crate::{
	Result,
	operator::{Operator, transform::TransformOperator},
};

// Stored row data for join state
#[derive(Debug, Clone, Serialize, Deserialize)]
struct StoredRow {
	row_id: RowNumber,
	source_name: String,
	columns: HashMap<String, Value>,
}

#[derive(Debug, Clone, Serialize, Deserialize)]
struct JoinMetadata {
	join_instance_id: u64,
	left_source: String,
	right_source: String,
	initialized: bool,
	// Store column names from each source to create undefined values
	left_columns: Vec<String>,
	right_columns: Vec<String>,
	// Track if this is a repeated table reference
	left_instance_suffix: Option<String>,
	right_instance_suffix: Option<String>,
	// Track which nodes feed into which side of the join
	#[serde(default)]
	initialized_nodes: std::collections::HashMap<String, String>,
}

pub struct JoinOperator {
	node: FlowNodeId,
	join_type: JoinType,
	left_keys: Vec<Expression<'static>>,
	right_keys: Vec<Expression<'static>>,
	left_schema: FlowNodeSchema,
	right_schema: FlowNodeSchema,
	join_instance_id: u64,
	// Track which source corresponds to which side for repeated tables
	// This should be populated when multiple joins use the same table
	left_source_instance_suffix: Option<String>,
	right_source_instance_suffix: Option<String>,
}

impl JoinOperator {
	pub fn new(
		node: FlowNodeId,
		join_type: JoinType,
		left_keys: Vec<Expression<'static>>,
		right_keys: Vec<Expression<'static>>,
		left_schema: FlowNodeSchema,
		right_schema: FlowNodeSchema,
	) -> Self {
		Self {
			node,
			join_type,
			left_keys,
			right_keys,
			left_schema,
			right_schema,
			join_instance_id: node.0, /* Use node id as instance
			                           * id by default */
			left_source_instance_suffix: None,
			right_source_instance_suffix: None,
		}
	}

	// Helper properties for compatibility
	fn flow_id(&self) -> u64 {
		1 // Default flow ID
	}

	fn node_id(&self) -> u64 {
		self.node.0
	}

	pub fn with_instance_id(mut self, instance_id: u64) -> Self {
		self.join_instance_id = instance_id;
		self
	}

	pub fn with_flow_id(self, _flow_id: u64) -> Self {
		// No longer needed, kept for compatibility
		self
	}

	pub fn with_source_suffixes(mut self, left_suffix: Option<String>, right_suffix: Option<String>) -> Self {
		self.left_source_instance_suffix = left_suffix;
		self.right_source_instance_suffix = right_suffix;
		self
	}

	// Create encoded key for join state
	fn make_join_key(side: u8, join_key_hash: u64, row_id: RowNumber) -> EncodedKey {
		let mut key = Vec::new();
		key.push(side);
		key.extend(&join_key_hash.to_be_bytes());
		key.extend(&row_id.to_be_bytes());
		EncodedKey::new(key)
	}

	// Create range for scanning join entries
	fn make_join_range(side: u8, join_key_hash: u64) -> (Option<EncodedKey>, Option<EncodedKey>) {
		let mut start = Vec::new();
		start.push(side);
		start.extend(&join_key_hash.to_be_bytes());

		let mut end = start.clone();
		end.extend(&u64::MAX.to_be_bytes());

		(Some(EncodedKey::new(start)), Some(EncodedKey::new(end)))
	}

	// Extract join key values from columns
	fn extract_join_keys(
		evaluator: &StandardEvaluator,
		columns: &Columns,
		row_idx: usize,
		expressions: &[Expression<'static>],
	) -> Result<Vec<Value>> {
		let mut keys = Vec::new();
		let row_count = columns.row_count();
		let empty_params = Params::None;

		let eval_ctx = EvaluationContext {
			target_column: None,
			column_policies: Vec::new(),
			columns: columns.clone(),
			row_count,
			take: None,
			params: &empty_params,
		};

		for expr in expressions {
			// For AccessSource expressions, we need to extract just
			// the column name since we're evaluating against the
			// current table's columns
			let column_expr = match expr {
				Expression::AccessSource(access) => {
					// Convert AccessSource to a simple
					// Column expression with just the
					// column name
					Expression::Column(ColumnExpression(access.column.clone()))
				}
				_ => expr.clone(),
			};

			let result = evaluator.evaluate(&eval_ctx, &column_expr)?;
			let value = result.data().get_value(row_idx);
			keys.push(value);
		}
		Ok(keys)
	}

	// Hash join keys for efficient lookup
	fn hash_join_keys(keys: &[Value]) -> u64 {
		use std::{
			collections::hash_map::DefaultHasher,
			hash::{Hash, Hasher},
		};

		let mut hasher = DefaultHasher::new();
		for key in keys {
			key.hash(&mut hasher);
		}
		hasher.finish()
	}

	// Store a row in the join state
	fn store_row<T: Transaction>(
		&self,
		txn: &mut StandardCommandTransaction<T>,
		side: u8,
		join_key_hash: u64,
		row_id: RowNumber,
		columns: &Columns,
		row_idx: usize,
	) -> Result<()> {
		// Extract source name from the first column (all columns should
		// have same source)
		let source_name = if let Some(first_col) = columns.first() {
			match first_col {
				Column::FullyQualified(fq) => fq.source.clone(),
				Column::SourceQualified(sq) => sq.source.clone(),
				_ => "unknown".to_string(),
			}
		} else {
			"unknown".to_string()
		};

		// Check if we already have this row stored
		let key = Self::make_join_key(side, join_key_hash, row_id);

		// Get existing row data if it exists
		let mut column_values = if let Ok(existing) = self.get(txn, &key) {
			if !existing.as_ref().is_empty() {
				// Deserialize existing row and start with its
				// columns
				if let Ok(existing_row) = serde_json::from_slice::<StoredRow>(existing.as_ref()) {
					existing_row.columns
				} else {
					HashMap::new()
				}
			} else {
				HashMap::new()
			}
		} else {
			HashMap::new()
		};

		// Add/update with new column values
		for column in columns.iter() {
			let name = column.name().to_string();
			let value = column.data().get_value(row_idx);
			column_values.insert(name, value);
		}

		let stored_row = StoredRow {
			row_id,
			source_name,
			columns: column_values,
		};

		let serialized = serde_json::to_vec(&stored_row).unwrap_or_default();
		self.set(txn, &key, EncodedRow(CowVec::new(serialized)))?;
		Ok(())
	}

	// Retrieve matching rows from the other side
	fn get_matching_rows<T: Transaction>(
		&self,
		txn: &mut StandardCommandTransaction<T>,
		side: u8,
		join_key_hash: u64,
	) -> Result<Vec<StoredRow>> {
		let mut rows = Vec::new();
		let (start, end) = Self::make_join_range(side, join_key_hash);

		// Scan the range for matching rows
		if let Ok(iter) = self.range(txn, start.as_ref(), end.as_ref()) {
			for (_, row_data) in iter {
				if !row_data.as_ref().is_empty() {
					if let Ok(stored_row) = serde_json::from_slice::<StoredRow>(row_data.as_ref()) {
						rows.push(stored_row);
					}
				}
			}
		}

		Ok(rows)
	}

	// Delete a row from the join state
	fn delete_row<T: Transaction>(
		&self,
		txn: &mut StandardCommandTransaction<T>,
		side: u8,
		join_key_hash: u64,
		row_id: RowNumber,
	) -> Result<()> {
		let key = Self::make_join_key(side, join_key_hash, row_id);
		self.remove(txn, &key)?;
		Ok(())
	}

	// Get or initialize metadata
	// Returns (metadata, is_left_side)
	fn get_or_init_metadata_with_node<T: Transaction>(
		&self,
		txn: &mut StandardCommandTransaction<T>,
		columns: &Columns,
		left_schema: &FlowNodeSchema,
		right_schema: &FlowNodeSchema,
		from_node_id: u64,
	) -> Result<(JoinMetadata, bool)> {
		// Use a special key for metadata (empty key)
		let metadata_key = EncodedKey::new(Vec::new());

		// Try to get existing metadata
		if let Ok(data) = self.get(txn, &metadata_key) {
			if !data.as_ref().is_empty() {
				if let Ok(mut metadata) = serde_json::from_slice::<JoinMetadata>(data.as_ref()) {
					// Check if we need to track this node
					let node_key = format!("node_{}", from_node_id);

					// Determine if this is left or right
					// based on tracked nodes
					let is_left = if let Some(side) = metadata.initialized_nodes.get(&node_key) {
						*side == "left"
					} else {
						// First time seeing this node,
						// need to determine which
						// side it is If we
						// already have a left node
						// tracked, this must be
						// right
						let has_left = metadata.initialized_nodes.values().any(|v| v == "left");
						let is_left = !has_left;

						// Track this node
						metadata.initialized_nodes.insert(
							node_key,
							if is_left {
								"left".to_string()
							} else {
								"right".to_string()
							},
						);

						// Update metadata with source
						// information from columns if
						// needed
						if is_left && metadata.left_source.is_empty() {
							if let Some(first_col) = columns.first() {
								metadata.left_source = match first_col {
									Column::FullyQualified(fq) => fq.source.clone(),
									Column::SourceQualified(sq) => {
										sq.source.clone()
									}
									_ => "unknown".to_string(),
								};
							}
						} else if !is_left && metadata.right_source.is_empty() {
							if let Some(first_col) = columns.first() {
								metadata.right_source = match first_col {
									Column::FullyQualified(fq) => fq.source.clone(),
									Column::SourceQualified(sq) => {
										sq.source.clone()
									}
									_ => "unknown".to_string(),
								};
							}
						}

						// Save updated metadata
						let data = serde_json::to_vec(&metadata).unwrap_or_default();
						self.set(txn, &metadata_key, EncodedRow(CowVec::new(data)))?;

						is_left
					};

					return Ok((metadata, is_left));
				}
			}
		}

		// Initialize new metadata - this is the first node we're seeing
		let source_name = if let Some(first_col) = columns.first() {
			match first_col {
				Column::FullyQualified(fq) => fq.source.clone(),
				Column::SourceQualified(sq) => sq.source.clone(),
				_ => "unknown".to_string(),
			}
		} else {
			"unknown".to_string()
		};

		// Determine if this node should be left or right based on
		// namespaces Check if the source matches the right namespace
		let is_right_source = right_schema.source_name.as_ref().map(|s| s == &source_name).unwrap_or(false);

		let is_left = !is_right_source;

		let mut initialized_nodes = std::collections::HashMap::new();
		initialized_nodes.insert(
			format!("node_{}", from_node_id),
			if is_left {
				"left".to_string()
			} else {
				"right".to_string()
			},
		);

		let metadata = if is_left {
			JoinMetadata {
				join_instance_id: self.join_instance_id,
				left_source: source_name.clone(),
				right_source: right_schema.source_name.clone().unwrap_or_default(),
				initialized: false,
				left_columns: columns.iter().map(|c| c.name().to_string()).collect(),
				right_columns: right_schema.columns.iter().map(|c| c.name.clone()).collect(),
				left_instance_suffix: None,
				right_instance_suffix: None,
				initialized_nodes,
			}
		} else {
			JoinMetadata {
				join_instance_id: self.join_instance_id,
				left_source: left_schema.source_name.clone().unwrap_or_default(),
				right_source: source_name.clone(),
				initialized: false,
				left_columns: left_schema.columns.iter().map(|c| c.name.clone()).collect(),
				right_columns: columns.iter().map(|c| c.name().to_string()).collect(),
				left_instance_suffix: None,
				right_instance_suffix: None,
				initialized_nodes,
			}
		};

		// Store the metadata
		let data = serde_json::to_vec(&metadata).unwrap_or_default();
		self.set(txn, &metadata_key, EncodedRow(CowVec::new(data)))?;

		Ok((metadata, is_left))
	}

	fn get_or_init_metadata<T: Transaction>(
		&self,
		txn: &mut StandardCommandTransaction<T>,
		columns: &Columns,
		left_schema: &FlowNodeSchema,
		right_schema: &FlowNodeSchema,
	) -> Result<(JoinMetadata, bool)> {
		// Use a special key for metadata (empty key)
		let metadata_key = EncodedKey::new(Vec::new());

		// Extract source name from columns
		let source_name = if let Some(first_col) = columns.first() {
			match first_col {
				Column::FullyQualified(fq) => fq.source.clone(),
				Column::SourceQualified(sq) => sq.source.clone(),
				_ => "unknown".to_string(),
			}
		} else {
			"unknown".to_string()
		};

		// Try to get existing metadata
		let metadata_key = EncodedKey::new(Vec::new());
		if let Ok(data) = self.get(txn, &metadata_key) {
			if !data.as_ref().is_empty() {
				if let Ok(metadata) = serde_json::from_slice::<JoinMetadata>(data.as_ref()) {
					// Determine if this is the left or right source using column names
					let column_names: Vec<String> =
						columns.iter().map(|c| c.name().to_string()).collect();

					// Check which side has more matching columns
					let left_matches = metadata
						.left_columns
						.iter()
						.filter(|col| column_names.contains(col))
						.count();
					let right_matches = metadata
						.right_columns
						.iter()
						.filter(|col| column_names.contains(col))
						.count();

					// Use column overlap to determine which side this is
					let is_left = if left_matches > right_matches {
						true
					} else if right_matches > left_matches {
						false
					} else {
						// Fall back to source name if column matching is ambiguous
						source_name == metadata.left_source
					};

					return Ok((metadata, is_left));
				}
			}
		}

		// Initialize metadata - determine if this is left or right using column matching
		// Compare incoming columns with schema columns to determine which side
		let column_names: Vec<String> = columns.iter().map(|c| c.name().to_string()).collect();

		// Count matching columns with each schema
		let left_schema_matches =
			left_schema.columns.iter().filter(|col| column_names.contains(&col.name)).count();
		let right_schema_matches =
			right_schema.columns.iter().filter(|col| column_names.contains(&col.name)).count();

		// Determine side based on which schema has more matching columns
		let is_left = if left_schema_matches > right_schema_matches {
			true
		} else if right_schema_matches > left_schema_matches {
			false
		} else {
			// If column matching is ambiguous, fall back to source name matching
			left_schema.source_name.as_ref().map(|s| s == &source_name).unwrap_or(true)
		};

		let metadata = if is_left {
			// This is the left source
			JoinMetadata {
				join_instance_id: self.join_instance_id,
				left_source: source_name.clone(),
				right_source: right_schema.source_name.clone().unwrap_or_default(),
				initialized: false,
				left_columns: columns.iter().map(|c| c.name().to_string()).collect(),
				right_columns: right_schema.columns.iter().map(|c| c.name.clone()).collect(),
				left_instance_suffix: None,
				right_instance_suffix: None,
				initialized_nodes: std::collections::HashMap::new(),
			}
		} else {
			// This is the right source
			JoinMetadata {
				join_instance_id: self.join_instance_id,
				left_source: left_schema.source_name.clone().unwrap_or_default(),
				right_source: source_name.clone(),
				initialized: false,
				left_columns: left_schema.columns.iter().map(|c| c.name.clone()).collect(),
				right_columns: columns.iter().map(|c| c.name().to_string()).collect(),
				left_instance_suffix: None,
				right_instance_suffix: None,
				initialized_nodes: std::collections::HashMap::new(),
			}
		};

		let serialized = serde_json::to_vec(&metadata).unwrap_or_default();
		self.set(txn, &metadata_key, EncodedRow(CowVec::new(serialized)))?;

		Ok((metadata, is_left))
	}

	// Update metadata with right source
	fn update_metadata<T: Transaction>(
		&self,
		txn: &mut StandardCommandTransaction<T>,
		mut metadata: JoinMetadata,
		columns: &Columns,
	) -> Result<()> {
		if metadata.right_source.is_empty() {
			// Extract source name from columns
			let source_name = if let Some(first_col) = columns.first() {
				match first_col {
					Column::FullyQualified(fq) => fq.source.clone(),
					Column::SourceQualified(sq) => sq.source.clone(),
					_ => "unknown".to_string(),
				}
			} else {
				"unknown".to_string()
			};

			metadata.right_source = source_name;
			metadata.right_columns = columns.iter().map(|c| c.name().to_string()).collect();
			metadata.initialized = true;

			// Use a special key for metadata (empty key)
			let metadata_key = EncodedKey::new(Vec::new());
			let serialized = serde_json::to_vec(&metadata).unwrap_or_default();
			self.set(txn, &metadata_key, EncodedRow(CowVec::new(serialized)))?;
		}
		Ok(())
	}

	// Combine left and right rows into output columns
	fn combine_rows(&self, left_row: &StoredRow, right_row: Option<&StoredRow>, source_id: SourceId) -> FlowDiff {
		let mut column_vec = Vec::new();
		let row_ids = vec![left_row.row_id];

		// Add left columns with full qualification from namespace
		// We need to output ALL columns from the left namespace, not
		// just what's stored
		for column_def in &self.left_schema.columns {
			// Check if we have this column value in the stored row
			let data = if let Some(value) = left_row.columns.get(&column_def.name) {
				value_to_column_data(value)
			} else {
				// Column not in stored data - this shouldn't
				// happen for left side but we'll handle
				// gracefully with undefined
				ColumnData::undefined(1)
			};

			if let (Some(namespace), Some(source)) =
				(&self.left_schema.namespace_name, &self.left_schema.source_name)
			{
				// Create fully qualified columns
				column_vec.push(Column::FullyQualified(FullyQualified {
					namespace: namespace.clone(),
					source: source.clone(),
					name: column_def.name.clone(),
					data,
				}));
			} else if let Some(source) = &self.left_schema.source_name {
				// Fallback to source qualified
				column_vec.push(Column::SourceQualified(SourceQualified {
					source: source.clone(),
					name: column_def.name.clone(),
					data,
				}));
			} else {
				// Fallback to unqualified (shouldn't happen)
				column_vec.push(Column::SourceQualified(SourceQualified {
					source: "unknown".to_string(),
					name: column_def.name.clone(),
					data,
				}));
			}
		}

		// Add right columns or NULLs for LEFT JOIN
		if let Some(right) = right_row {
			// We have a matching right row - output all right
			// columns
			for column_def in &self.right_schema.columns {
				// Check if we have this column value in the
				// stored row
				let data = if let Some(value) = right.columns.get(&column_def.name) {
					value_to_column_data(value)
				} else {
					// Column not in stored data - use
					// undefined
					ColumnData::undefined(1)
				};

				if let (Some(namespace), Some(source)) =
					(&self.right_schema.namespace_name, &self.right_schema.source_name)
				{
					// Create fully qualified columns
					column_vec.push(Column::FullyQualified(FullyQualified {
						namespace: namespace.clone(),
						source: source.clone(),
						name: column_def.name.clone(),
						data,
					}));
				} else if let Some(source) = &self.right_schema.source_name {
					// Fallback to source qualified
					column_vec.push(Column::SourceQualified(SourceQualified {
						source: source.clone(),
						name: column_def.name.clone(),
						data,
					}));
				} else {
					// Fallback to unqualified (shouldn't
					// happen)
					column_vec.push(Column::SourceQualified(SourceQualified {
						source: "unknown".to_string(),
						name: column_def.name.clone(),
						data,
					}));
				}
			}
		} else {
			// For LEFT JOIN with no match, add NULL values for
			// right columns using namespace
			for column_def in &self.right_schema.columns {
				if let (Some(namespace), Some(source)) =
					(&self.right_schema.namespace_name, &self.right_schema.source_name)
				{
					// Create fully qualified columns with
					// undefined data
					column_vec.push(Column::FullyQualified(FullyQualified {
						namespace: namespace.clone(),
						source: source.clone(),
						name: column_def.name.clone(),
						data: ColumnData::undefined(1),
					}));
				} else if let Some(source) = &self.right_schema.source_name {
					// Fallback to source qualified
					column_vec.push(Column::SourceQualified(SourceQualified {
						source: source.clone(),
						name: column_def.name.clone(),
						data: ColumnData::undefined(1),
					}));
				} else {
					// Fallback to unqualified (shouldn't
					// happen)
					column_vec.push(Column::SourceQualified(SourceQualified {
						source: "unknown".to_string(),
						name: column_def.name.clone(),
						data: ColumnData::undefined(1),
					}));
				}
			}
		}

		let columns = Columns::new(column_vec);

		FlowDiff::Insert {
			source: source_id,
<<<<<<< HEAD
			rows: CowVec::new(row_ids),
			after: columns,
=======
			row_ids,
			post: columns,
>>>>>>> 51dae633
		}
	}

	// Process an insert operation
	fn process_insert<T: Transaction>(
		&self,
		txn: &mut StandardCommandTransaction<T>,
		evaluator: &StandardEvaluator,
		source: SourceId,
		row_ids: &[RowNumber],
		after: &Columns,
		is_left: bool,
		metadata: &JoinMetadata,
	) -> Result<Vec<FlowDiff>> {
		let mut output_diffs = Vec::new();
		let expressions = if is_left {
			&self.left_keys
		} else {
			&self.right_keys
		};
		let this_side = if is_left {
			0u8
		} else {
			1u8
		};
		let other_side = if is_left {
			1u8
		} else {
			0u8
		};

		// Extract source name from columns for current row
		let source_name = if let Some(first_col) = after.first() {
			match first_col {
				Column::FullyQualified(fq) => fq.source.clone(),
				Column::SourceQualified(sq) => sq.source.clone(),
				_ => {
					if is_left {
						metadata.left_source.clone()
					} else {
						metadata.right_source.clone()
					}
				}
			}
		} else {
			if is_left {
				metadata.left_source.clone()
			} else {
				metadata.right_source.clone()
			}
		};

		for (idx, &row_id) in row_ids.iter().enumerate() {
			// Extract join keys
			let join_keys = Self::extract_join_keys(evaluator, after, idx, expressions)?;
			let join_key_hash = Self::hash_join_keys(&join_keys);

			// Store this row
			self.store_row(txn, this_side, join_key_hash, row_id, after, idx)?;

			// Get matching rows from the other side
			let other_rows = self.get_matching_rows(txn, other_side, join_key_hash)?;

			// Create a StoredRow for the current row
			let mut current_columns = HashMap::new();
			for column in after.iter() {
				let name = column.name().to_string();
				let value = column.data().get_value(idx);
				current_columns.insert(name, value);
			}
			let current_row = StoredRow {
				row_id,
				source_name: source_name.clone(),
				columns: current_columns,
			};

			// For LEFT JOIN:
			// - If left side changes, emit the join result
			// - If right side changes AND there are matching left rows, emit updates
			// For INNER JOIN: emit for both sides
			if is_left {
				// Left side insert for LEFT or INNER join
				if other_rows.is_empty() {
					// LEFT JOIN with no match - emit with
					// NULLs for right side
					let diff = self.combine_rows(&current_row, None, source);
					output_diffs.push(diff);
				} else {
					// Emit joined rows for each match
					for other_row in &other_rows {
						let diff = self.combine_rows(&current_row, Some(other_row), source);
						output_diffs.push(diff);
					}
				}
			} else if matches!(self.join_type, JoinType::Inner) {
				// Right side insert for INNER join
				for other_row in &other_rows {
					let diff = self.combine_rows(other_row, Some(&current_row), source);
					output_diffs.push(diff);
				}
			} else if matches!(self.join_type, JoinType::Left) && !other_rows.is_empty() {
				// Right side insert for LEFT join - emit
				// updates for matching left rows
				// This is important! When a customer is added
				// that matches existing orders, we need to
				// emit those updated join results
				for other_row in &other_rows {
					let diff = self.combine_rows(other_row, Some(&current_row), source);
					// This should be an UPDATE not INSERT
					// since the left row already existed
					// But for now we'll emit as INSERT to
					// see if it works
					output_diffs.push(diff);
				}
			}
		}

		Ok(output_diffs)
	}

	// Process a remove operation
	fn process_remove<T: Transaction>(
		&self,
		txn: &mut StandardCommandTransaction<T>,
		evaluator: &StandardEvaluator,
		source: SourceId,
		row_ids: &[RowNumber],
		before: &Columns,
		is_left: bool,
	) -> Result<Vec<FlowDiff>> {
		let mut output_diffs = Vec::new();
		let expressions = if is_left {
			&self.left_keys
		} else {
			&self.right_keys
		};
		let this_side = if is_left {
			0u8
		} else {
			1u8
		};
		let other_side = if is_left {
			1u8
		} else {
			0u8
		};

		for (idx, &row_id) in row_ids.iter().enumerate() {
			// Extract join keys
			let join_keys = Self::extract_join_keys(evaluator, before, idx, expressions)?;
			let join_key_hash = Self::hash_join_keys(&join_keys);

			// Get matching rows from the other side before deleting
			let other_rows = self.get_matching_rows(txn, other_side, join_key_hash)?;

			// Delete this row from state
			self.delete_row(txn, this_side, join_key_hash, row_id)?;

			// Generate removal diffs
			if is_left {
				// Left side delete for LEFT JOIN
				let mut column_vec = Vec::new();
				for column in before.iter() {
					column_vec.push(column.clone());
				}
				let columns = Columns::new(column_vec);

				output_diffs.push(FlowDiff::Remove {
					source,
<<<<<<< HEAD
					rows: CowVec::new(vec![row_id]),
					before: columns,
=======
					row_ids: vec![row_id],
					pre: columns,
>>>>>>> 51dae633
				});
			} else if matches!(self.join_type, JoinType::Left) {
				// Right side delete for LEFT JOIN
				// Emit updates for affected left rows showing
				// NULL for right columns
				for other_row in &other_rows {
					let diff = self.combine_rows(
						other_row, None, // No right row anymore
						source,
					);
					output_diffs.push(diff);
				}
			} else if matches!(self.join_type, JoinType::Inner) {
				// Either side delete for INNER JOIN - remove
				// the joined rows
				for other_row in &other_rows {
					// We need to generate a removal for the
					// joined result
					let mut column_vec = Vec::new();
					for column in before.iter() {
						column_vec.push(column.clone());
					}
					let columns = Columns::new(column_vec);

					output_diffs.push(FlowDiff::Remove {
						source,
<<<<<<< HEAD
						rows: CowVec::new(vec![other_row.row_id]),
						before: columns,
=======
						row_ids: vec![other_row.row_id],
						pre: columns,
>>>>>>> 51dae633
					});
				}
			}
		}

		Ok(output_diffs)
	}
}

impl<T: Transaction> Operator<T> for JoinOperator {
	fn apply(
		&self,
		txn: &mut StandardCommandTransaction<T>,
		change: FlowChange,
		evaluator: &StandardEvaluator,
	) -> Result<FlowChange> {
		let mut output_diffs = Vec::new();

		// Process each diff in the change
<<<<<<< HEAD
		for diff in change.diffs {
			// Process the diff based on its type
			match diff {
				FlowDiff::Insert {
					source,
					rows: row_ids,
					after,
=======
		for diff in &change.diffs {
			let source = match diff {
				FlowDiff::Insert {
					source,
					..
				}
				| FlowDiff::Update {
					source,
					..
				}
				| FlowDiff::Remove {
					source,
					..
				} => *source,
			};

			// Get columns from diff
			let columns = match diff {
				FlowDiff::Insert {
					post: after,
					..
				} => after,
				FlowDiff::Update {
					post: after,
					..
				} => after,
				FlowDiff::Remove {
					pre: before,
					..
				} => before,
			};

			// Get or initialize metadata to determine left/right
			// Use from_node if available to determine which input
			// this is
			let (metadata, is_left) = if let Some(from_node_id) = from_node {
				self.get_or_init_metadata_with_node(
					txn,
					columns,
					&self.left_schema,
					&self.right_schema,
					from_node_id,
				)?
			} else {
				self.get_or_init_metadata(txn, columns, &self.left_schema, &self.right_schema)?
			};

			// Update metadata if this is the right source
			if !is_left && metadata.right_source.is_empty() {
				self.update_metadata(txn, metadata.clone(), columns)?;
			}

			match diff {
				FlowDiff::Insert {
					source,
					row_ids,
					post: after,
>>>>>>> 51dae633
				} => {
					let (metadata, is_left) = self.get_or_init_metadata(
						txn,
						&after,
						&self.left_schema,
						&self.right_schema,
					)?;

					// Update metadata if this is the right source
					if !is_left && metadata.right_source.is_empty() {
						self.update_metadata(txn, metadata.clone(), &after)?;
					}

					let diffs = self.process_insert(
						txn, evaluator, source, &row_ids, &after, is_left, &metadata,
					)?;
					output_diffs.extend(diffs);
				}
				FlowDiff::Update {
					source,
<<<<<<< HEAD
					rows: row_ids,
					before,
					after,
=======
					row_ids,
					pre: before,
					post: after,
>>>>>>> 51dae633
				} => {
					// Get metadata from after columns
					let (metadata, is_left) = self.get_or_init_metadata(
						txn,
						&after,
						&self.left_schema,
						&self.right_schema,
					)?;

					// Update metadata if this is the right source
					if !is_left && metadata.right_source.is_empty() {
						self.update_metadata(txn, metadata.clone(), &after)?;
					}

					// Handle update as remove + insert
					let remove_diffs = self
						.process_remove(txn, evaluator, source, &row_ids, &before, is_left)?;
					let insert_diffs = self.process_insert(
						txn, evaluator, source, &row_ids, &after, is_left, &metadata,
					)?;
					output_diffs.extend(remove_diffs);
					output_diffs.extend(insert_diffs);
				}
				FlowDiff::Remove {
					source,
<<<<<<< HEAD
					rows: row_ids,
					before,
=======
					row_ids,
					pre: before,
>>>>>>> 51dae633
				} => {
					let (metadata, is_left) = self.get_or_init_metadata(
						txn,
						&before,
						&self.left_schema,
						&self.right_schema,
					)?;

					let diffs = self
						.process_remove(txn, evaluator, source, &row_ids, &before, is_left)?;
					output_diffs.extend(diffs);
				}
			}
		}

		Ok(FlowChange {
			diffs: output_diffs,
		})
	}
}

// Helper function to convert Value to ColumnData
fn value_to_column_data(value: &Value) -> ColumnData {
	match value {
		Value::Undefined => ColumnData::undefined(1),
		Value::Boolean(v) => ColumnData::bool(vec![*v]),
		Value::Uint1(v) => ColumnData::uint1(vec![*v]),
		Value::Uint2(v) => ColumnData::uint2(vec![*v]),
		Value::Uint4(v) => ColumnData::uint4(vec![*v]),
		Value::Uint8(v) => ColumnData::uint8(vec![*v]),
		Value::Uint16(v) => ColumnData::uint16(vec![*v]),
		Value::Int1(v) => ColumnData::int1(vec![*v]),
		Value::Int2(v) => ColumnData::int2(vec![*v]),
		Value::Int4(v) => ColumnData::int4(vec![*v]),
		Value::Int8(v) => ColumnData::int8(vec![*v]),
		Value::Int16(v) => ColumnData::int16(vec![*v]),
		Value::Float4(v) => ColumnData::float4(vec![v.value()]),
		Value::Float8(v) => ColumnData::float8(vec![v.value()]),
		Value::Utf8(v) => ColumnData::utf8(vec![v.clone()]),
		_ => unimplemented!(),
	}
}

impl<T: Transaction> TransformOperator<T> for JoinOperator {
	fn id(&self) -> FlowNodeId {
		self.node
	}
}<|MERGE_RESOLUTION|>--- conflicted
+++ resolved
@@ -692,13 +692,8 @@
 
 		FlowDiff::Insert {
 			source: source_id,
-<<<<<<< HEAD
 			rows: CowVec::new(row_ids),
-			after: columns,
-=======
-			row_ids,
 			post: columns,
->>>>>>> 51dae633
 		}
 	}
 
@@ -868,13 +863,8 @@
 
 				output_diffs.push(FlowDiff::Remove {
 					source,
-<<<<<<< HEAD
 					rows: CowVec::new(vec![row_id]),
-					before: columns,
-=======
-					row_ids: vec![row_id],
 					pre: columns,
->>>>>>> 51dae633
 				});
 			} else if matches!(self.join_type, JoinType::Left) {
 				// Right side delete for LEFT JOIN
@@ -901,13 +891,8 @@
 
 					output_diffs.push(FlowDiff::Remove {
 						source,
-<<<<<<< HEAD
 						rows: CowVec::new(vec![other_row.row_id]),
-						before: columns,
-=======
-						row_ids: vec![other_row.row_id],
 						pre: columns,
->>>>>>> 51dae633
 					});
 				}
 			}
@@ -927,73 +912,13 @@
 		let mut output_diffs = Vec::new();
 
 		// Process each diff in the change
-<<<<<<< HEAD
 		for diff in change.diffs {
 			// Process the diff based on its type
 			match diff {
 				FlowDiff::Insert {
 					source,
 					rows: row_ids,
-					after,
-=======
-		for diff in &change.diffs {
-			let source = match diff {
-				FlowDiff::Insert {
-					source,
-					..
-				}
-				| FlowDiff::Update {
-					source,
-					..
-				}
-				| FlowDiff::Remove {
-					source,
-					..
-				} => *source,
-			};
-
-			// Get columns from diff
-			let columns = match diff {
-				FlowDiff::Insert {
 					post: after,
-					..
-				} => after,
-				FlowDiff::Update {
-					post: after,
-					..
-				} => after,
-				FlowDiff::Remove {
-					pre: before,
-					..
-				} => before,
-			};
-
-			// Get or initialize metadata to determine left/right
-			// Use from_node if available to determine which input
-			// this is
-			let (metadata, is_left) = if let Some(from_node_id) = from_node {
-				self.get_or_init_metadata_with_node(
-					txn,
-					columns,
-					&self.left_schema,
-					&self.right_schema,
-					from_node_id,
-				)?
-			} else {
-				self.get_or_init_metadata(txn, columns, &self.left_schema, &self.right_schema)?
-			};
-
-			// Update metadata if this is the right source
-			if !is_left && metadata.right_source.is_empty() {
-				self.update_metadata(txn, metadata.clone(), columns)?;
-			}
-
-			match diff {
-				FlowDiff::Insert {
-					source,
-					row_ids,
-					post: after,
->>>>>>> 51dae633
 				} => {
 					let (metadata, is_left) = self.get_or_init_metadata(
 						txn,
@@ -1014,15 +939,9 @@
 				}
 				FlowDiff::Update {
 					source,
-<<<<<<< HEAD
 					rows: row_ids,
-					before,
-					after,
-=======
-					row_ids,
 					pre: before,
 					post: after,
->>>>>>> 51dae633
 				} => {
 					// Get metadata from after columns
 					let (metadata, is_left) = self.get_or_init_metadata(
@@ -1048,13 +967,8 @@
 				}
 				FlowDiff::Remove {
 					source,
-<<<<<<< HEAD
 					rows: row_ids,
-					before,
-=======
-					row_ids,
 					pre: before,
->>>>>>> 51dae633
 				} => {
 					let (metadata, is_left) = self.get_or_init_metadata(
 						txn,
