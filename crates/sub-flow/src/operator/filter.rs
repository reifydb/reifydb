use reifydb_core::{
	BitVec,
	flow::{FlowChange, FlowDiff},
	interface::{EvaluationContext, Evaluator, Params, Transaction, expression::Expression},
	util::CowVec,
	value::columnar::{ColumnData, Columns},
};
use reifydb_engine::{StandardCommandTransaction, StandardEvaluator};

use crate::operator::Operator;

pub struct FilterOperator {
	conditions: Vec<Expression<'static>>,
}

impl FilterOperator {
	pub fn new(conditions: Vec<Expression<'static>>) -> Self {
		Self {
			conditions,
		}
	}
}

impl<T: Transaction> Operator<T> for FilterOperator {
	fn apply(
		&self,
		txn: &mut StandardCommandTransaction<T>,
		change: FlowChange,
		evaluator: &StandardEvaluator,
	) -> crate::Result<FlowChange> {
		let mut output = Vec::new();

		for diff in change.diffs {
			match diff {
				FlowDiff::Insert {
					source,
<<<<<<< HEAD
					rows: row_ids,
					after,
=======
					row_ids,
					post: after,
>>>>>>> 51dae633
				} => {
					let (filtered_columns, filtered_indices) =
						self.filter_with_indices(evaluator, &after)?;
					if !filtered_columns.is_empty() {
						// Extract row_ids for the
						// filtered rows
						let mut filtered_row_ids = Vec::new();
						for idx in &filtered_indices {
							filtered_row_ids.push(row_ids[*idx]);
						}
						output.push(FlowDiff::Insert {
<<<<<<< HEAD
							source,
							rows: CowVec::new(filtered_row_ids),
							after: filtered_columns,
=======
							source: *source,
							row_ids: filtered_row_ids,
							post: filtered_columns,
>>>>>>> 51dae633
						});
					}
				}
				FlowDiff::Update {
					source,
<<<<<<< HEAD
					rows: row_ids,
					before,
					after,
=======
					row_ids,
					pre: before,
					post: after,
>>>>>>> 51dae633
				} => {
					let (filtered_new, filtered_indices) =
						self.filter_with_indices(evaluator, &after)?;
					if !filtered_new.is_empty() {
						// Extract row_ids for the
						// filtered rows
						let mut filtered_row_ids = Vec::new();
						for idx in &filtered_indices {
							filtered_row_ids.push(row_ids[*idx]);
						}
						output.push(FlowDiff::Update {
<<<<<<< HEAD
							source,
							rows: CowVec::new(filtered_row_ids),
							before: before.clone(),
							after: filtered_new,
=======
							source: *source,
							row_ids: filtered_row_ids,
							pre: before.clone(),
							post: filtered_new,
>>>>>>> 51dae633
						});
					} else {
						// If new doesn't pass filter,
						// emit remove of old
						output.push(FlowDiff::Remove {
<<<<<<< HEAD
							source,
							rows: row_ids.clone(),
							before: before.clone(),
=======
							source: *source,
							row_ids: row_ids.clone(),
							pre: before.clone(),
>>>>>>> 51dae633
						});
					}
				}
				FlowDiff::Remove {
					source,
<<<<<<< HEAD
					rows: row_ids,
					before,
				} => {
					// Always pass through removes
					output.push(FlowDiff::Remove {
						source,
						rows: row_ids.clone(),
						before: before.clone(),
=======
					row_ids,
					pre: before,
				} => {
					// Always pass through removes
					output.push(FlowDiff::Remove {
						source: *source,
						row_ids: row_ids.clone(),
						pre: before.clone(),
>>>>>>> 51dae633
					});
				}
			}
		}

		Ok(FlowChange::new(output))
	}
}

impl FilterOperator {
	fn filter(&self, evaluator: &StandardEvaluator, columns: &Columns) -> crate::Result<Columns> {
		let (filtered, _) = self.filter_with_indices(evaluator, columns)?;
		Ok(filtered)
	}

	fn filter_with_indices(
		&self,
		evaluator: &StandardEvaluator,
		columns: &Columns,
	) -> crate::Result<(Columns, Vec<usize>)> {
		let row_count = columns.row_count();

		let empty_params = Params::None;

		let eval_ctx = EvaluationContext {
			target_column: None,
			column_policies: Vec::new(),
			columns: columns.clone(),
			row_count,
			take: None,
			params: &empty_params,
		};

		// Start with all bits set to true
		let mut final_bv = BitVec::repeat(row_count, true);

		// Evaluate each condition and AND them together
		for condition in &self.conditions {
			let result_column = evaluator.evaluate(&eval_ctx, condition)?;

			match result_column.data() {
				ColumnData::Bool(container) => {
					for (idx, val) in container.data().iter().enumerate() {
						debug_assert!(container.is_defined(idx));
						// AND the current condition
						// with the accumulated result
						if !val {
							final_bv.set(idx, false);
						}
					}
				}
				_ => unreachable!(),
			}
		}

		// Collect indices of rows that pass the filter
		let mut indices = Vec::new();
		for (idx, bit) in final_bv.iter().enumerate() {
			if bit {
				indices.push(idx);
			}
		}

		let mut columns = columns.clone();
		columns.filter(&final_bv)?;

		Ok((columns, indices))
	}
}<|MERGE_RESOLUTION|>--- conflicted
+++ resolved
@@ -34,13 +34,8 @@
 			match diff {
 				FlowDiff::Insert {
 					source,
-<<<<<<< HEAD
 					rows: row_ids,
-					after,
-=======
-					row_ids,
 					post: after,
->>>>>>> 51dae633
 				} => {
 					let (filtered_columns, filtered_indices) =
 						self.filter_with_indices(evaluator, &after)?;
@@ -52,29 +47,17 @@
 							filtered_row_ids.push(row_ids[*idx]);
 						}
 						output.push(FlowDiff::Insert {
-<<<<<<< HEAD
 							source,
 							rows: CowVec::new(filtered_row_ids),
-							after: filtered_columns,
-=======
-							source: *source,
-							row_ids: filtered_row_ids,
 							post: filtered_columns,
->>>>>>> 51dae633
 						});
 					}
 				}
 				FlowDiff::Update {
 					source,
-<<<<<<< HEAD
 					rows: row_ids,
-					before,
-					after,
-=======
-					row_ids,
 					pre: before,
 					post: after,
->>>>>>> 51dae633
 				} => {
 					let (filtered_new, filtered_indices) =
 						self.filter_with_indices(evaluator, &after)?;
@@ -86,55 +69,31 @@
 							filtered_row_ids.push(row_ids[*idx]);
 						}
 						output.push(FlowDiff::Update {
-<<<<<<< HEAD
 							source,
 							rows: CowVec::new(filtered_row_ids),
-							before: before.clone(),
-							after: filtered_new,
-=======
-							source: *source,
-							row_ids: filtered_row_ids,
 							pre: before.clone(),
 							post: filtered_new,
->>>>>>> 51dae633
 						});
 					} else {
 						// If new doesn't pass filter,
 						// emit remove of old
 						output.push(FlowDiff::Remove {
-<<<<<<< HEAD
 							source,
 							rows: row_ids.clone(),
-							before: before.clone(),
-=======
-							source: *source,
-							row_ids: row_ids.clone(),
 							pre: before.clone(),
->>>>>>> 51dae633
 						});
 					}
 				}
 				FlowDiff::Remove {
 					source,
-<<<<<<< HEAD
 					rows: row_ids,
-					before,
+					pre: before,
 				} => {
 					// Always pass through removes
 					output.push(FlowDiff::Remove {
 						source,
 						rows: row_ids.clone(),
-						before: before.clone(),
-=======
-					row_ids,
-					pre: before,
-				} => {
-					// Always pass through removes
-					output.push(FlowDiff::Remove {
-						source: *source,
-						row_ids: row_ids.clone(),
 						pre: before.clone(),
->>>>>>> 51dae633
 					});
 				}
 			}
