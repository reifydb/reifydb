--- conflicted
+++ resolved
@@ -13,20 +13,10 @@
 use super::{FlowTransaction, iter_range::collect_batch};
 
 impl FlowTransaction {
-<<<<<<< HEAD
-	/// Get a value by key, checking pending writes first, then querying multi-version store.
-	///
-	/// Uses dual-version routing:
-	/// - Flow state keys (FlowNodeState, FlowNodeInternalState) → state_query (latest version)
-	/// - All other keys (source tables, views) → source_query (CDC version)
-	pub fn get(&mut self, key: &EncodedKey) -> crate::Result<Option<EncodedValues>> {
-=======
 	/// Get a value by key, checking pending writes first, then querying multi-version store
 	pub async fn get(&mut self, key: &EncodedKey) -> crate::Result<Option<EncodedValues>> {
->>>>>>> af76c3b0
 		self.metrics.increment_reads();
 
-		// Check pending writes first
 		if self.pending.is_removed(key) {
 			return Ok(None);
 		}
@@ -35,11 +25,10 @@
 			return Ok(Some(value.clone()));
 		}
 
-		// Route to correct query transaction based on key type
 		let query = if Self::is_flow_state_key(key) {
-			&mut self.state_query // Latest version for flow state
+			&mut self.state_query
 		} else {
-			&mut self.source_query // CDC version for source data
+			&mut self.source_query
 		};
 
 		match query.get(key).await? {
@@ -132,11 +121,6 @@
 		Ok(collect_batch(pending, committed_batch, self.version))
 	}
 
-	/// Determine if a key represents flow state that should be read at latest version.
-	///
-	/// Flow state keys (FlowNodeState, FlowNodeInternalState) contain stateful operator
-	/// state that must be read at the latest version to maintain continuity across CDC events.
-	/// All other keys represent source data that should be read at the CDC snapshot version.
 	fn is_flow_state_key(key: &EncodedKey) -> bool {
 		match Key::kind(&key) {
 			None => false,
