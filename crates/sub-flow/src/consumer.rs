--- conflicted
+++ resolved
@@ -5,7 +5,7 @@
 
 use std::{collections::HashSet, path::PathBuf, sync::Arc, time::Duration};
 
-use crossbeam_channel::Sender;
+use async_trait::async_trait;
 use reifydb_catalog::CatalogStore;
 use reifydb_cdc::CdcConsume;
 use reifydb_core::{
@@ -15,34 +15,28 @@
 use reifydb_engine::{StandardCommandTransaction, StandardEngine};
 use reifydb_rql::flow::{Flow, FlowNodeType, load_flow};
 use tokio::{
-	runtime::Runtime,
+	sync::mpsc,
 	task::JoinHandle,
 	time::{Instant, timeout},
 };
-<<<<<<< HEAD
 use tokio_util::sync::CancellationToken;
 use tracing::{debug, info, trace, warn};
 
 use crate::{
-	FlowEngine, builder::OperatorFactory, config::FlowRuntimeConfig, coordinator::get_flow_version,
-	dispatcher::dispatcher, registry::FlowRegistry,
+	FlowEngine, builder::OperatorFactory, coordinator::get_flow_version, dispatcher::dispatcher,
+	registry::FlowRegistry,
 };
 
 /// Independent flow consumer with per-flow task architecture.
 ///
 /// Each flow runs as an independent task with its own channel and version tracking.
 /// This allows flows to process at their own pace without blocking each other.
-///
-/// IMPORTANT: Field order matters for drop order!
-/// - `shutdown` must be dropped (cancelled) before `runtime`
-/// - `cdc_tx` must be dropped (closed) before `runtime`
-/// This ensures the dispatcher task can exit before runtime shutdown waits for it.
 pub struct IndependentFlowConsumer {
-	/// Shutdown signal - dropped first to signal dispatcher to exit.
+	/// Shutdown signal to signal dispatcher to exit.
 	shutdown: CancellationToken,
 
-	/// Channel sender for CDC events - dropped second to unblock dispatcher.
-	cdc_tx: Sender<Cdc>,
+	/// Channel sender for CDC events.
+	cdc_tx: mpsc::UnboundedSender<Cdc>,
 
 	/// Registry of active flows.
 	registry: Arc<FlowRegistry>,
@@ -50,51 +44,15 @@
 	/// Dispatcher task handle.
 	#[allow(dead_code)]
 	dispatcher_handle: JoinHandle<()>,
-
-	/// Tokio runtime (owned, separate from main runtime) - dropped last.
-	runtime: Runtime,
 }
 
 impl IndependentFlowConsumer {
 	/// Create a new independent flow consumer.
-	pub fn new(
-=======
-use reifydb_engine::{StandardCommandTransaction, StandardEngine, StandardRowEvaluator};
-use reifydb_flow_operator_sdk::FlowDiff;
-use reifydb_rql::flow::{Flow, load_flow};
-use reifydb_type::{DictionaryEntryId, RowNumber, Value, internal};
-use tracing::instrument;
-
-use crate::{
-	builder::OperatorFactory,
-	catalog::FlowCatalog,
-	engine::FlowEngine,
-	operator::TransformOperatorRegistry,
-	subsystem::intercept::Change,
-	worker::{SameThreadedWorker, WorkerPool},
-};
-
-/// Consumer that processes CDC events for Flow subsystem
-pub struct FlowConsumer {
-	engine: StandardEngine,
-	flow_engine: FlowEngine,
-	catalog_cache: FlowCatalog,
-}
-
-impl FlowConsumer {
 	pub async fn new(
->>>>>>> af76c3b0
 		engine: StandardEngine,
-		config: FlowRuntimeConfig,
 		operators: Vec<(String, OperatorFactory)>,
 		operators_dir: Option<PathBuf>,
-<<<<<<< HEAD
 	) -> Result<Self> {
-		// Create tokio runtime
-		let runtime = config
-			.build_runtime()
-			.map_err(|e| reifydb_core::Error(reifydb_type::internal!("failed to create runtime: {}", e)))?;
-
 		// Load FFI operators eagerly so they're available in system.flow_operators
 		// before any flows are created
 		if let Some(ref dir) = operators_dir {
@@ -104,54 +62,22 @@
 		}
 
 		let registry = Arc::new(FlowRegistry::new(engine.clone(), operators, operators_dir));
-		let (cdc_tx, cdc_rx) = crossbeam_channel::unbounded();
+		let (cdc_tx, cdc_rx) = mpsc::unbounded_channel();
 		let shutdown = CancellationToken::new();
 
 		// Load existing flows from catalog and register them
-		let existing_flows = load_all_flows(&engine)?;
+		let existing_flows = load_all_flows(&engine).await?;
 		info!(flow_count = existing_flows.len(), "loading existing flows");
 
 		for (flow, sources) in existing_flows {
 			let flow_id = flow.id;
-			let persisted_version = get_flow_version(&engine, flow_id)?.unwrap_or(CommitVersion(0));
-			runtime.block_on(async { registry.register(flow, sources, persisted_version).await })?;
+			let persisted_version = get_flow_version(&engine, flow_id).await?.unwrap_or(CommitVersion(0));
+			registry.register(flow, sources, persisted_version).await?;
 			debug!(flow_id = flow_id.0, version = persisted_version.0, "registered existing flow");
-=======
-	) -> Self {
-		let mut registry = TransformOperatorRegistry::new();
-
-		for (name, factory) in operators.iter() {
-			let factory = factory.clone();
-			let name = name.clone();
-			registry.register(name, move |node, exprs| factory(node, exprs));
-		}
-
-		let flow_engine = FlowEngine::new(
-			StandardRowEvaluator::default(),
-			engine.executor(),
-			registry,
-			engine.event_bus().clone(),
-			operators_dir,
-		);
-
-		let result = Self {
-			engine: engine.clone(),
-			flow_engine,
-			catalog_cache: FlowCatalog::new(),
-		};
-
-		if let Ok(mut txn) = engine.begin_command().await {
-			if let Ok(flows) = result.load_flows().await {
-				for flow in flows {
-					result.flow_engine.register_without_backfill(&mut txn, flow).await.unwrap();
-				}
-				txn.commit().await.unwrap();
-			}
->>>>>>> af76c3b0
-		}
-
-		// Spawn dispatcher task
-		let dispatcher_handle = runtime.spawn(dispatcher(cdc_rx, registry.clone(), engine, shutdown.clone()));
+		}
+
+		// Spawn dispatcher task on the current runtime
+		let dispatcher_handle = tokio::spawn(dispatcher(cdc_rx, registry.clone(), engine, shutdown.clone()));
 
 		info!("independent flow consumer started");
 
@@ -160,111 +86,42 @@
 			cdc_tx,
 			registry,
 			dispatcher_handle,
-			runtime,
 		})
 	}
 
-<<<<<<< HEAD
 	/// Graceful shutdown with drain timeout.
-	pub fn shutdown(self, drain_timeout: Duration) {
+	pub async fn shutdown(self, drain_timeout: Duration) {
 		info!("initiating graceful shutdown");
 
 		// Signal shutdown
 		self.shutdown.cancel();
 
-		// Get all flow IDs and deregister them
-		self.runtime.block_on(async {
-			let drain_deadline = Instant::now() + drain_timeout;
-
-			let flow_ids = self.registry.flow_ids().await;
-			info!(flow_count = flow_ids.len(), "draining flow tasks");
-
-			for flow_id in flow_ids {
-				if let Some(task) = self.registry.deregister(flow_id).await {
-					let remaining = drain_deadline.saturating_duration_since(Instant::now());
-					match timeout(remaining, task).await {
-						Ok(Ok(())) => {
-							debug!(flow_id = flow_id.0, "flow drained successfully");
-						}
-						Ok(Err(e)) => {
-							warn!(flow_id = flow_id.0, error = ?e, "flow task panicked");
-=======
-	/// Helper method to convert encoded bytes to Row format with dictionary decoding.
-	///
-	/// Uses `CatalogCache` to avoid repeated catalog lookups for the same source.
-	/// The cache is populated on first access and invalidated when schema changes
-	/// are observed via CDC.
-	#[instrument(
-		name = "flow::create_row",
-		level = "trace",
-		skip(self, txn, row_bytes),
-		fields(
-			source = ?source,
-			row_number = row_number.0,
-			row_bytes_len = row_bytes.len(),
-		)
-	)]
-	async fn create_row(
-		&self,
-		txn: &mut StandardCommandTransaction,
-		source: SourceId,
-		row_number: RowNumber,
-		row_bytes: Vec<u8>,
-	) -> Result<Row> {
-		// Get cached source metadata (loads from catalog on cache miss)
-		let metadata = self.catalog_cache.get_or_load(txn, source).await?;
-
-		let raw_encoded = EncodedValues(CowVec::new(row_bytes));
-
-		// If no dictionary columns, return directly with value layout
-		if !metadata.has_dictionary_columns {
-			let layout = EncodedValuesNamedLayout::new(metadata.value_types.clone());
-			return Ok(Row {
-				number: row_number,
-				encoded: raw_encoded,
-				layout,
-			});
-		}
-
-		// Decode dictionary columns
-		let storage_layout = EncodedValuesLayout::new(&metadata.storage_types);
-		let value_layout = EncodedValuesNamedLayout::new(metadata.value_types.clone());
-
-		let mut values: Vec<Value> = Vec::with_capacity(metadata.dictionaries.len());
-		for (idx, dict_opt) in metadata.dictionaries.iter().enumerate() {
-			let raw_value = storage_layout.get_value(&raw_encoded, idx);
-
-			if let Some(dictionary) = dict_opt {
-				// Decode dictionary ID to actual value
-				if let Some(entry_id) = DictionaryEntryId::from_value(&raw_value) {
-					let index_key =
-						DictionaryEntryIndexKey::new(dictionary.id, entry_id.to_u128() as u64)
-							.encode();
-					match txn.get(&index_key).await? {
-						Some(v) => {
-							let decoded_value: Value = postcard::from_bytes(&v.values)
-								.map_err(|e| {
-									Error(internal!(
-										"Failed to deserialize dictionary value: {}",
-										e
-									))
-								})?;
-							values.push(decoded_value);
->>>>>>> af76c3b0
-						}
-						Err(_) => {
-							warn!(flow_id = flow_id.0, "flow drain timed out");
-						}
+		let drain_deadline = Instant::now() + drain_timeout;
+
+		let flow_ids = self.registry.flow_ids().await;
+		info!(flow_count = flow_ids.len(), "draining flow tasks");
+
+		for flow_id in flow_ids {
+			if let Some(task) = self.registry.deregister(flow_id).await {
+				let remaining = drain_deadline.saturating_duration_since(Instant::now());
+				match timeout(remaining, task).await {
+					Ok(Ok(())) => {
+						debug!(flow_id = flow_id.0, "flow drained successfully");
+					}
+					Ok(Err(e)) => {
+						warn!(flow_id = flow_id.0, error = ?e, "flow task panicked");
+					}
+					Err(_) => {
+						warn!(flow_id = flow_id.0, "flow drain timed out");
 					}
 				}
 			}
-		});
+		}
 
 		info!("shutdown complete");
 	}
 }
 
-<<<<<<< HEAD
 impl Drop for IndependentFlowConsumer {
 	fn drop(&mut self) {
 		// Cancel the shutdown token to signal dispatcher to exit.
@@ -274,66 +131,16 @@
 	}
 }
 
+#[async_trait]
 impl CdcConsume for IndependentFlowConsumer {
-	fn consume(&self, _txn: &mut StandardCommandTransaction, cdcs: Vec<Cdc>) -> Result<()> {
-=======
-	/// Load flows from the catalog
-	async fn load_flows(&self) -> Result<Vec<Flow>> {
-		let mut flows = Vec::new();
-		let mut txn = self.engine.begin_query().await?;
-
-		// Get all flows from the catalog
-		let flow_defs = reifydb_catalog::CatalogStore::list_flows_all(&mut txn).await?;
-
-		// Load each flow by reconstructing from nodes and edges
-		for flow_def in flow_defs {
-			match load_flow(&mut txn, flow_def.id).await {
-				Ok(flow) => flows.push(flow),
-				Err(e) => {
-					// Log error but continue loading other flows
-					eprintln!("Failed to load flow {}: {}", flow_def.name, e);
-				}
-			}
-		}
-
-		Ok(flows)
-	}
-}
-
-#[async_trait::async_trait]
-impl CdcConsume for FlowConsumer {
-	#[instrument(
-		name = "flow::consume",
-		level = "trace",
-		skip(self, txn, cdcs),
-		fields(
-			cdc_count = cdcs.len(),
-		)
-	)]
-	async fn consume(&self, txn: &mut StandardCommandTransaction, cdcs: Vec<Cdc>) -> Result<()> {
-		self.consume_async(txn, cdcs).await
-	}
-}
-
-impl FlowConsumer {
-	async fn consume_async(&self, txn: &mut StandardCommandTransaction, cdcs: Vec<Cdc>) -> Result<()> {
->>>>>>> af76c3b0
+	async fn consume(&self, _txn: &mut StandardCommandTransaction, cdcs: Vec<Cdc>) -> Result<()> {
 		if cdcs.is_empty() {
 			return Ok(());
 		}
 
-<<<<<<< HEAD
 		// Track the max version we're sending
 		let max_version = cdcs.iter().map(|c| c.version).max().unwrap();
 		let batch_count = cdcs.len();
-=======
-		// Invalidate cache for any schema changes before processing
-		for cdc in &cdcs {
-			for change in &cdc.changes {
-				self.catalog_cache.invalidate_from_cdc(change.key()).await;
-			}
-		}
->>>>>>> af76c3b0
 
 		trace!(max_version = max_version.0, batch_count = batch_count, "forwarding CDC batches to dispatcher");
 
@@ -341,7 +148,6 @@
 		// Don't wait for completion - flows process asynchronously
 		// The checkpoint is persisted by PollConsumer after this returns
 		for cdc in cdcs {
-<<<<<<< HEAD
 			self.cdc_tx.send(cdc).map_err(|_| {
 				reifydb_core::Error(reifydb_type::internal!("dispatcher channel closed"))
 			})?;
@@ -351,148 +157,16 @@
 		Ok(())
 	}
 }
-=======
-			let version = cdc.version;
-
-			for sequenced_change in cdc.changes {
-				// Check key kind first to detect flow-related changes
-				if let Some(kind) = Key::kind(sequenced_change.key()) {
-					// Detect any flow definition changes - trigger reload
-					if matches!(
-						kind,
-						KeyKind::Flow
-							| KeyKind::FlowNode | KeyKind::FlowNodeByFlow | KeyKind::FlowEdge
-							| KeyKind::FlowEdgeByFlow | KeyKind::NamespaceFlow
-					) {
-						if flows_changed_at_version.is_none() {
-							flows_changed_at_version = Some(version);
-						}
-						continue;
-					}
-				}
-
-				// Then try to decode as Key::Row for data changes
-				if let Some(decoded_key) = Key::decode(sequenced_change.key()) {
-					if let Key::Row(table_row) = decoded_key {
-						let source_id = table_row.source;
-
-						// CDC now returns resolved values directly
-						let change = match &sequenced_change.change {
-							CdcChange::Insert {
-								key: _,
-								post,
-							} => Change::Insert {
-								row_number: table_row.row,
-								post: post.to_vec(),
-							},
-							CdcChange::Update {
-								key: _,
-								pre,
-								post,
-							} => Change::Update {
-								row_number: table_row.row,
-								pre: pre.to_vec(),
-								post: post.to_vec(),
-							},
-							CdcChange::Delete {
-								key: _,
-								pre,
-							} => Change::Delete {
-								row_number: table_row.row,
-								pre: pre.as_ref()
-									.map(|v| v.to_vec())
-									.unwrap_or_default(),
-							},
-						};
-						changes_by_version
-							.entry(version)
-							.or_insert_with(Vec::new)
-							.push((source_id, change));
-					}
-				}
-			}
-		}
-
-		// Reload flows if needed (before processing any changes)
-		// Only skip backfill for flows that already existed (they already have data)
-		// New flows need backfill to get initial data from source tables
-		if let Some(flow_creation_version) = flows_changed_at_version {
-			let existing_flow_ids = self.flow_engine.flow_ids().await;
-			self.flow_engine.clear().await;
-			let flows = self.load_flows().await?;
-			for flow in flows {
-				// For new flows: do backfill at this version
-				// For existing flows: skip backfill (data already present)
-				let is_existing = existing_flow_ids.contains(&flow.id);
-				if is_existing {
-					self.flow_engine.register_without_backfill(txn, flow).await?;
-				} else {
-					self.flow_engine
-						.register_with_backfill(txn, flow, flow_creation_version)
-						.await?;
-				};
-			}
-		}
->>>>>>> af76c3b0
 
 /// Load all flows from catalog at startup.
-fn load_all_flows(engine: &StandardEngine) -> Result<Vec<(Flow, HashSet<reifydb_core::interface::SourceId>)>> {
-	let mut txn = engine.begin_query()?;
-
-<<<<<<< HEAD
-	let flow_defs = CatalogStore::list_flows_all(&mut txn)?;
+async fn load_all_flows(engine: &StandardEngine) -> Result<Vec<(Flow, HashSet<reifydb_core::interface::SourceId>)>> {
+	let mut txn = engine.begin_query().await?;
+
+	let flow_defs = CatalogStore::list_flows_all(&mut txn).await?;
 	let mut result = Vec::with_capacity(flow_defs.len());
-=======
-		let mut diffs_by_version: BTreeMap<CommitVersion, Vec<(SourceId, Vec<FlowDiff>)>> = BTreeMap::new();
-
-		for (version, changes) in changes_by_version {
-			// Group changes by source for this version
-			// Using IndexMap to preserve CDC insertion order within the version
-			let mut changes_by_source: IndexMap<SourceId, Vec<FlowDiff>> = IndexMap::new();
-
-			for (source_id, change) in changes {
-				let diff = match change {
-					Change::Insert {
-						row_number,
-						post,
-						..
-					} => {
-						let row = self.create_row(txn, source_id, row_number, post).await?;
-						FlowDiff::Insert {
-							post: row,
-						}
-					}
-					Change::Update {
-						row_number,
-						pre,
-						post,
-						..
-					} => {
-						let pre_row = self.create_row(txn, source_id, row_number, pre).await?;
-						let post_row =
-							self.create_row(txn, source_id, row_number, post).await?;
-						FlowDiff::Update {
-							pre: pre_row,
-							post: post_row,
-						}
-					}
-					Change::Delete {
-						row_number,
-						pre,
-						..
-					} => {
-						let row = self.create_row(txn, source_id, row_number, pre).await?;
-						FlowDiff::Remove {
-							pre: row,
-						}
-					}
-				};
-				changes_by_source.entry(source_id).or_insert_with(Vec::new).push(diff);
-			}
->>>>>>> af76c3b0
 
 	for flow_def in flow_defs {
-		match load_flow(&mut txn, flow_def.id) {
+		match load_flow(&mut txn, flow_def.id).await {
 			Ok(flow) => {
 				let sources = get_flow_sources(&flow);
 				result.push((flow, sources));
@@ -503,7 +177,6 @@
 		}
 	}
 
-<<<<<<< HEAD
 	Ok(result)
 }
 
@@ -530,16 +203,6 @@
 			}
 			_ => {}
 		}
-=======
-		// Partition all changes across all versions into units of work
-		let units = self.flow_engine.create_partition(diffs_by_version).await;
-		if units.is_empty() {
-			return Ok(());
-		}
-
-		let worker = SameThreadedWorker::new();
-		worker.process(txn, units, &self.flow_engine).await
->>>>>>> af76c3b0
 	}
 
 	sources
