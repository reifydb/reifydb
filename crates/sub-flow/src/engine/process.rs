// Copyright (c) reifydb.com 2025
// This file is licensed under the AGPL-3.0-or-later, see license.md file

use std::collections::HashMap;

use reifydb_catalog::CatalogStore;
use reifydb_core::{
	flow::{
		Flow, FlowChange, FlowDiff, FlowNode, FlowNodeType,
		FlowNodeType::{SourceInlineData, SourceTable, SourceView},
	},
	interface::{
		EncodableKey, GetEncodedRowLayout, RowKey, SourceId, Transaction, VersionedCommandTransaction, ViewId,
	},
};
use reifydb_engine::StandardCommandTransaction;
use reifydb_type::Value;

use crate::engine::FlowEngine;

impl<T: Transaction> FlowEngine<T> {
	pub fn process(&self, txn: &mut StandardCommandTransaction<T>, change: FlowChange) -> crate::Result<()> {
		let mut diffs_by_source = HashMap::new();

		for diff in change.diffs {
			let source = diff.source();
			diffs_by_source.entry(source).or_insert_with(Vec::new).push(diff);
		}

		for (source, diffs) in diffs_by_source {
			// Find all nodes triggered by this source
			if let Some(node_registrations) = self.sources.get(&source) {
				// Process the diffs for each registered node
				for (flow_id, node_id) in node_registrations {
					if let Some(flow) = self.flows.get(flow_id) {
						if let Some(node) = flow.get_node(node_id) {
							let bulkchange = FlowChange {
								diffs: diffs.clone(),
							};
							// Process this specific
							// node with the change
							self.process_node(txn, flow, node, bulkchange)?;
						}
					}
				}
			}
		}
		Ok(())
	}

	fn apply_operator(
		&self,
		txn: &mut StandardCommandTransaction<T>,
		node: &FlowNode,
		change: FlowChange,
	) -> crate::Result<FlowChange> {
		println!("DEBUG: Getting operator for node {:?}", node.id);
		let operator = self.operators.get(&node.id).unwrap();
		println!("DEBUG: Calling operator.apply for node {:?}", node.id);
		let result = operator.apply(txn, change, &self.evaluator)?;
		println!(
			"DEBUG: Operator.apply completed for node {:?}, result has {} diffs",
			node.id,
			result.diffs.len()
		);
		Ok(result)
	}

	fn process_node(
		&self,
		txn: &mut StandardCommandTransaction<T>,
		flow: &Flow,
		node: &FlowNode,
		change: FlowChange,
	) -> crate::Result<()> {
		println!("DEBUG: Processing node {:?} with {} diffs", node.id, change.diffs.len());
		let node_type = &node.ty;
		let node_outputs = &node.outputs;

		let output = match &node_type {
			SourceInlineData {} => {
				unimplemented!()
			}
			SourceTable {
				..
			} => {
				// Source nodes just propagate the change
				change
			}
			SourceView {
				..
			} => {
				// Source view nodes also propagate the change
				// This enables view-to-view dependencies
				change
			}
			FlowNodeType::Operator {
				..
			} => self.apply_operator(txn, node, change)?,
			FlowNodeType::SinkView {
				view,
				..
			} => {
				// Sinks persist the final results
				// View writes will generate CDC events that
				// trigger dependent flows
				self.apply_to_view(txn, *view, &change)?;
				change
			}
		};

		// Propagate to downstream nodes
		println!("DEBUG: Node has {} outputs", node_outputs.len());
		if node_outputs.is_empty() {
			// No outputs, nothing to do
			println!("DEBUG: No outputs, done");
		} else if node_outputs.len() == 1 {
			// Single output - pass ownership directly
			let output_id = node_outputs[0];
			println!("DEBUG: Single output, propagating to {:?}", output_id);
			self.process_node(txn, flow, flow.get_node(&output_id).unwrap(), output)?;
		} else {
			// Multiple outputs - clone for all but the last
			let (last, rest) = node_outputs.split_last().unwrap();
			println!("DEBUG: Multiple outputs, processing {} clones and 1 owned", rest.len());
			for output_id in rest {
				println!("DEBUG: Propagating (cloned) to {:?}", output_id);
				self.process_node(txn, flow, flow.get_node(output_id).unwrap(), output.clone())?;
			}
			// Last output gets ownership
			println!("DEBUG: Propagating (owned) to {:?}", last);
			self.process_node(txn, flow, flow.get_node(last).unwrap(), output)?;
		}

		Ok(())
	}

	fn apply_to_view(
		&self,
		txn: &mut StandardCommandTransaction<T>,
		view_id: ViewId,
		change: &FlowChange,
	) -> crate::Result<()> {
		let view = CatalogStore::get_view(txn, view_id)?;
		let layout = view.get_layout();

		for diff in &change.diffs {
			match diff {
				FlowDiff::Insert {
<<<<<<< HEAD
					rows: row_ids,
					after,
=======
					row_ids,
					post: after,
>>>>>>> 51dae633
					..
				} => {
					let row_count = after.row_count();

					// Ensure row_ids matches row count
					if row_ids.len() != row_count {
						panic!(
							"row_ids length {} doesn't match row count {}",
							row_ids.len(),
							row_count
						);
					}

					for (row_idx, &row_id) in row_ids.iter().enumerate() {
						let mut row = layout.allocate_row();

						// For each view column, find if
						// it exists in the input
						// columns
						for (view_idx, view_column) in view.columns.iter().enumerate() {
							let value = if let Some(input_column) =
								after.iter().find(|col| col.name() == view_column.name)
							{
								input_column.data().get_value(row_idx)
							} else {
								Value::Undefined
							};

							match value {
								Value::Boolean(v) => {
									layout.set_bool(&mut row, view_idx, v)
								}
								Value::Float4(v) => {
									layout.set_f32(&mut row, view_idx, *v)
								}
								Value::Float8(v) => {
									layout.set_f64(&mut row, view_idx, *v)
								}
								Value::Int1(v) => layout.set_i8(&mut row, view_idx, v),
								Value::Int2(v) => layout.set_i16(&mut row, view_idx, v),
								Value::Int4(v) => layout.set_i32(&mut row, view_idx, v),
								Value::Int8(v) => layout.set_i64(&mut row, view_idx, v),
								Value::Int16(v) => {
									layout.set_i128(&mut row, view_idx, v)
								}
								Value::Utf8(v) => {
									layout.set_utf8(&mut row, view_idx, v)
								}
								Value::Uint1(v) => layout.set_u8(&mut row, view_idx, v),
								Value::Uint2(v) => {
									layout.set_u16(&mut row, view_idx, v)
								}
								Value::Uint4(v) => {
									layout.set_u32(&mut row, view_idx, v)
								}
								Value::Uint8(v) => {
									layout.set_u64(&mut row, view_idx, v)
								}
								Value::Uint16(v) => {
									layout.set_u128(&mut row, view_idx, v)
								}
								Value::Date(v) => {
									layout.set_date(&mut row, view_idx, v)
								}
								Value::DateTime(v) => {
									layout.set_datetime(&mut row, view_idx, v)
								}
								Value::Time(v) => {
									layout.set_time(&mut row, view_idx, v)
								}
								Value::Interval(v) => {
									layout.set_interval(&mut row, view_idx, v)
								}
								Value::RowNumber(_v) => {}
								Value::IdentityId(v) => {
									layout.set_identity_id(&mut row, view_idx, v)
								}
								Value::Uuid4(v) => {
									layout.set_uuid4(&mut row, view_idx, v)
								}
								Value::Uuid7(v) => {
									layout.set_uuid7(&mut row, view_idx, v)
								}
								Value::Blob(v) => {
									layout.set_blob(&mut row, view_idx, &v)
								}
								Value::Int(v) => layout.set_int(&mut row, view_idx, &v),
								Value::Uint(v) => {
									layout.set_uint(&mut row, view_idx, &v)
								}
								Value::Decimal(v) => {
									layout.set_decimal(&mut row, view_idx, &v)
								}
								Value::Undefined => {
									layout.set_undefined(&mut row, view_idx)
								}
							}
						}

						// Use the row_id from the diff
						// for consistent addressing
						// Check if this row already
						// exists (for idempotent
						// updates)
						let key = RowKey {
							source: SourceId::view(view_id),
							row: row_id,
						}
						.encode();

						// Insert or update the row
						txn.set(&key, row)?;
					}
				}
				FlowDiff::Update {
<<<<<<< HEAD
					rows: row_ids,
					before: _,
					after,
=======
					row_ids,
					pre: _,
					post: after,
>>>>>>> 51dae633
					..
				} => {
					// Use row_ids to directly update the
					// rows
					let row_count = after.row_count();

					// Ensure row_ids matches row count
					if row_ids.len() != row_count {
						panic!(
							"row_ids length {} doesn't match row count {}",
							row_ids.len(),
							row_count
						);
					}

					for (row_idx, &row_id) in row_ids.iter().enumerate() {
						// Build the new row
						let mut new_row = layout.allocate_row();

						for (view_idx, view_column) in view.columns.iter().enumerate() {
							let value = if let Some(input_column) =
								after.iter().find(|col| col.name() == view_column.name)
							{
								input_column.data().get_value(row_idx)
							} else {
								Value::Undefined
							};

							match value {
								Value::Boolean(v) => {
									layout.set_bool(&mut new_row, view_idx, v)
								}
								Value::Float4(v) => {
									layout.set_f32(&mut new_row, view_idx, *v)
								}
								Value::Float8(v) => {
									layout.set_f64(&mut new_row, view_idx, *v)
								}
								Value::Int1(v) => {
									layout.set_i8(&mut new_row, view_idx, v)
								}
								Value::Int2(v) => {
									layout.set_i16(&mut new_row, view_idx, v)
								}
								Value::Int4(v) => {
									layout.set_i32(&mut new_row, view_idx, v)
								}
								Value::Int8(v) => {
									layout.set_i64(&mut new_row, view_idx, v)
								}
								Value::Int16(v) => {
									layout.set_i128(&mut new_row, view_idx, v)
								}
								Value::Utf8(v) => {
									layout.set_utf8(&mut new_row, view_idx, v)
								}
								Value::Uint1(v) => {
									layout.set_u8(&mut new_row, view_idx, v)
								}
								Value::Uint2(v) => {
									layout.set_u16(&mut new_row, view_idx, v)
								}
								Value::Uint4(v) => {
									layout.set_u32(&mut new_row, view_idx, v)
								}
								Value::Uint8(v) => {
									layout.set_u64(&mut new_row, view_idx, v)
								}
								Value::Uint16(v) => {
									layout.set_u128(&mut new_row, view_idx, v)
								}
								Value::Date(v) => {
									layout.set_date(&mut new_row, view_idx, v)
								}
								Value::DateTime(v) => {
									layout.set_datetime(&mut new_row, view_idx, v)
								}
								Value::Time(v) => {
									layout.set_time(&mut new_row, view_idx, v)
								}
								Value::Interval(v) => {
									layout.set_interval(&mut new_row, view_idx, v)
								}
								Value::RowNumber(_v) => {}
								Value::IdentityId(v) => layout.set_identity_id(
									&mut new_row,
									view_idx,
									v,
								),
								Value::Uuid4(v) => {
									layout.set_uuid4(&mut new_row, view_idx, v)
								}
								Value::Uuid7(v) => {
									layout.set_uuid7(&mut new_row, view_idx, v)
								}
								Value::Blob(v) => {
									layout.set_blob(&mut new_row, view_idx, &v)
								}
								Value::Int(v) => {
									layout.set_int(&mut new_row, view_idx, &v)
								}
								Value::Uint(v) => {
									layout.set_uint(&mut new_row, view_idx, &v)
								}
								Value::Decimal(v) => {
									layout.set_decimal(&mut new_row, view_idx, &v)
								}
								Value::Undefined => {
									layout.set_undefined(&mut new_row, view_idx)
								}
							}
						}

						// Directly update the row using
						// its row_id
						let key = RowKey {
							source: SourceId::view(view_id),
							row: row_id,
						}
						.encode();

						txn.set(&key, new_row)?;
					}
				}
				FlowDiff::Remove {
<<<<<<< HEAD
					rows: row_ids,
					before,
=======
					row_ids,
					pre: before,
>>>>>>> 51dae633
					..
				} => {
					// Use row_ids to directly remove the
					// rows
					let row_count = before.row_count();

					// Ensure row_ids matches row count
					if row_ids.len() != row_count {
						panic!(
							"row_ids length {} doesn't match row count {}",
							row_ids.len(),
							row_count
						);
					}

					// Remove each row by its row_id
					for &row_id in row_ids.iter() {
						let key = RowKey {
							source: SourceId::view(view_id),
							row: row_id,
						}
						.encode();

						txn.remove(&key)?;
					}
				}
			}
		}

		Ok(())
	}
}<|MERGE_RESOLUTION|>--- conflicted
+++ resolved
@@ -147,13 +147,8 @@
 		for diff in &change.diffs {
 			match diff {
 				FlowDiff::Insert {
-<<<<<<< HEAD
 					rows: row_ids,
-					after,
-=======
-					row_ids,
 					post: after,
->>>>>>> 51dae633
 					..
 				} => {
 					let row_count = after.row_count();
@@ -269,15 +264,9 @@
 					}
 				}
 				FlowDiff::Update {
-<<<<<<< HEAD
 					rows: row_ids,
-					before: _,
-					after,
-=======
-					row_ids,
 					pre: _,
 					post: after,
->>>>>>> 51dae633
 					..
 				} => {
 					// Use row_ids to directly update the
@@ -403,13 +392,8 @@
 					}
 				}
 				FlowDiff::Remove {
-<<<<<<< HEAD
 					rows: row_ids,
-					before,
-=======
-					row_ids,
 					pre: before,
->>>>>>> 51dae633
 					..
 				} => {
 					// Use row_ids to directly remove the
