--- conflicted
+++ resolved
@@ -17,14 +17,10 @@
 	ioc::IocContainer,
 };
 use reifydb_engine::StandardEngine;
-<<<<<<< HEAD
-use reifydb_sub_api::{HealthStatus, Priority, Subsystem};
-=======
 use reifydb_sub_api::{HealthStatus, Subsystem};
->>>>>>> af76c3b0
 use tracing::instrument;
 
-use crate::{builder::OperatorFactory, config::FlowRuntimeConfig, consumer::IndependentFlowConsumer};
+use crate::{builder::OperatorFactory, consumer::IndependentFlowConsumer};
 
 pub struct FlowSubsystemConfig {
 	/// Unique identifier for this consumer
@@ -49,19 +45,8 @@
 	pub async fn new(cfg: FlowSubsystemConfig, ioc: &IocContainer) -> Result<Self> {
 		let engine = ioc.resolve::<StandardEngine>()?;
 
-<<<<<<< HEAD
-		// Use default runtime config for now
-		// TODO: Make this configurable via FlowSubsystemConfig
-		let runtime_config = FlowRuntimeConfig::default();
-		let consumer = IndependentFlowConsumer::new(
-			engine.clone(),
-			runtime_config,
-			cfg.operators.clone(),
-			cfg.operators_dir,
-		)?;
-=======
-		let consumer = FlowConsumer::new(engine.clone(), cfg.operators.clone(), cfg.operators_dir).await;
->>>>>>> af76c3b0
+		let consumer =
+			IndependentFlowConsumer::new(engine.clone(), cfg.operators.clone(), cfg.operators_dir).await?;
 
 		Ok(Self {
 			consumer: PollConsumer::new(
@@ -71,6 +56,16 @@
 			),
 			running: false,
 		})
+	}
+}
+
+impl Drop for FlowSubsystem {
+	fn drop(&mut self) {
+		// Perform synchronous cleanup - the async shutdown should be called explicitly
+		if self.running {
+			let _ = self.consumer.stop();
+			self.running = false;
+		}
 	}
 }
 
