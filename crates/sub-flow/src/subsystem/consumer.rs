// Copyright (c) reifydb.com 2025
// This file is licensed under the AGPL-3.0-or-later, see license.md file

use reifydb_catalog::CatalogStore;
use reifydb_cdc::CdcConsume;
use reifydb_core::{
	Result,
	flow::{Flow, FlowChange, FlowDiff},
	interface::{
		CdcChange, CdcEvent, CommandTransaction, Engine, GetEncodedRowLayout, Identity, Key, Params,
		QueryTransaction, SourceId, Transaction,
	},
	row::EncodedRow,
	util::CowVec,
	value::columnar::Columns,
};
use reifydb_engine::{StandardCommandTransaction, StandardEngine, StandardEvaluator};
use reifydb_type::Value;

use super::intercept::Change;
use crate::{builder::OperatorFactory, engine::FlowEngine, operator::transform::registry::TransformOperatorRegistry};

// The table ID for reifydb.flows table
// This is where flow definitions are stored
const FLOWS_TABLE_ID: u64 = 1025;

/// Consumer that processes CDC events for Flow subsystem
pub struct FlowConsumer<T: Transaction> {
	engine: StandardEngine<T>,
	operators: Vec<(String, OperatorFactory<T>)>,
}

impl<T: Transaction> FlowConsumer<T> {
	pub fn new(engine: StandardEngine<T>, operators: Vec<(String, OperatorFactory<T>)>) -> Self {
		Self {
			engine,
			operators,
		}
	}

	/// Helper method to convert row bytes to Columns format
	fn to_columns<CT: CommandTransaction>(txn: &mut CT, source: SourceId, row_bytes: &[u8]) -> Result<Columns> {
		// Get source metadata from catalog
		let (columns, layout) = match source {
			SourceId::Table(table_id) => {
				let table = CatalogStore::get_table(txn, table_id)?;
				let namespace = CatalogStore::get_namespace(txn, table.namespace)?;
				let layout = table.get_layout();
				let columns = Columns::from_table_def_fully_qualified(&namespace, &table);
				(columns, layout)
			}
			SourceId::View(view_id) => {
				let view = CatalogStore::get_view(txn, view_id)?;
				let namespace = CatalogStore::get_namespace(txn, view.namespace)?;
				let layout = view.get_layout();
				let columns = Columns::from_view_def_fully_qualified(&namespace, &view);
				(columns, layout)
			}
			SourceId::TableVirtual(_) => {
				// Virtual tables not supported in flows yet
				unimplemented!("Virtual table sources not supported in flows")
			}
			SourceId::RingBuffer(ring_buffer_id) => {
				let ring_buffer = CatalogStore::get_ring_buffer(txn, ring_buffer_id)?;
				let namespace = CatalogStore::get_namespace(txn, ring_buffer.namespace)?;
				let layout = ring_buffer.get_layout();
				let columns = Columns::from_ring_buffer_def_fully_qualified(&namespace, &ring_buffer);
				(columns, layout)
			}
		};

		// Convert row bytes to EncodedRow
		if row_bytes.is_empty() {
			// Return empty columns for deleted rows
			// The row was already deleted from storage, so we don't have the actual data
			return Ok(columns);
		}

		let encoded_row = EncodedRow(CowVec::new(row_bytes.to_vec()));

		// Append the row data to columns
		let mut columns = columns;
		columns.append_rows(&layout, [encoded_row])?;

		Ok(columns)
	}

	/// Load flows from the catalog
	fn load_flows(&self, _txn: &impl QueryTransaction) -> Result<Vec<Flow>> {
		let mut flows = Vec::new();

		// Query the reifydb.flows table
		let frames = self.engine.query_as(
			&Identity::root(),
			"FROM reifydb.flows map { cast(data, utf8) }",
			Params::None,
		)?;

		for frame in frames {
			// Process all rows in the frame
			if !frame.is_empty() {
				let column = &frame[0];
				for row_idx in 0..column.data.len() {
					let value = column.get_value(row_idx);
					if !matches!(value, Value::Undefined) {
						if let Ok(flow) = serde_json::from_str::<Flow>(&value.to_string()) {
							flows.push(flow);
						}
					}
				}
			}
		}

		Ok(flows)
	}

	fn process_changes(&self, txn: &mut StandardCommandTransaction<T>, changes: Vec<Change>) -> Result<()> {
		// Create a new FlowEngine for this processing batch with custom
		// operators
		let mut registry = TransformOperatorRegistry::with_builtins();

		// Register custom operators
		for (name, factory) in self.operators.iter() {
			let factory = factory.clone();
			let name = name.clone();
			registry.register(name, move |node, exprs| factory(node, exprs));
		}

		let mut flow_engine = FlowEngine::with_registry(StandardEvaluator::default(), registry);

		let flows = self.load_flows(txn)?;

		for flow in flows {
			flow_engine.register(txn, flow)?;
		}

		// Convert FlowChange events to flow engine Change format
		let mut diffs = Vec::new();

		for change in changes {
			match change {
				Change::Insert {
					source_id,
					row_number,
					post,
				} => {
					// Convert row bytes to Columns format
					let columns = match Self::to_columns(txn, source_id, &post) {
						Ok(cols) => cols,
						Err(e) => {
							return Err(e);
						}
					};

					let diff = FlowDiff::Insert {
						source: source_id,
<<<<<<< HEAD
						rows: CowVec::new(vec![row_number]),
						after: columns,
=======
						row_ids: vec![row_number],
						post: columns,
>>>>>>> 51dae633
					};
					diffs.push(diff);
				}
				Change::Update {
					source_id,
					row_number,
					pre,
					post,
				} => {
					// Convert row bytes to Columns format
					let before_columns = Self::to_columns(txn, source_id, &pre)?;
					let after_columns = Self::to_columns(txn, source_id, &post)?;

					let diff = FlowDiff::Update {
						source: source_id,
<<<<<<< HEAD
						rows: CowVec::new(vec![row_number]),
						before: before_columns,
						after: after_columns,
=======
						row_ids: vec![row_number],
						pre: before_columns,
						post: after_columns,
>>>>>>> 51dae633
					};
					diffs.push(diff);
				}
				Change::Delete {
					source_id,
					row_number,
					pre,
				} => {
					// Convert row bytes to Columns format
					let columns = Self::to_columns(txn, source_id, &pre)?;

					let diff = FlowDiff::Remove {
						source: source_id,
<<<<<<< HEAD
						rows: CowVec::new(vec![row_number]),
						before: columns,
=======
						row_ids: vec![row_number],
						pre: columns,
>>>>>>> 51dae633
					};
					diffs.push(diff);
				}
			}
		}

		if !diffs.is_empty() {
			let change = FlowChange::new(diffs);
			flow_engine.process(txn, change)?;
		}

		Ok(())
	}
}

impl<T: Transaction> CdcConsume<T> for FlowConsumer<T> {
	fn consume(&self, txn: &mut StandardCommandTransaction<T>, events: Vec<CdcEvent>) -> Result<()> {
		let mut changes = Vec::new();

		for event in events {
			if let Some(decoded_key) = Key::decode(event.key()) {
				if let Key::Row(table_row) = decoded_key {
					let source_id = table_row.source;

					// Skip flow table changes - we don't
					// need to process them as data changes
					if source_id.as_u64() == FLOWS_TABLE_ID {
						continue;
					}

					let change = match &event.change {
						CdcChange::Insert {
							post,
							..
						} => Change::Insert {
							source_id,
							row_number: table_row.row,
							post: post.to_vec(),
						},
						CdcChange::Update {
							pre,
							post,
							..
						} => Change::Update {
							source_id,
							row_number: table_row.row,
							pre: pre.to_vec(),
							post: post.to_vec(),
						},
						CdcChange::Delete {
							pre,
							..
						} => Change::Delete {
							source_id,
							row_number: table_row.row,
							pre: pre.as_ref()
								.map(|row| row.to_vec())
								.unwrap_or_else(Vec::new),
						},
					};
					changes.push(change);
				}
			}
		}

		if !changes.is_empty() {
			self.process_changes(txn, changes)?;
		}

		Ok(())
	}
}<|MERGE_RESOLUTION|>--- conflicted
+++ resolved
@@ -154,13 +154,8 @@
 
 					let diff = FlowDiff::Insert {
 						source: source_id,
-<<<<<<< HEAD
 						rows: CowVec::new(vec![row_number]),
-						after: columns,
-=======
-						row_ids: vec![row_number],
 						post: columns,
->>>>>>> 51dae633
 					};
 					diffs.push(diff);
 				}
@@ -176,15 +171,9 @@
 
 					let diff = FlowDiff::Update {
 						source: source_id,
-<<<<<<< HEAD
 						rows: CowVec::new(vec![row_number]),
-						before: before_columns,
-						after: after_columns,
-=======
-						row_ids: vec![row_number],
 						pre: before_columns,
 						post: after_columns,
->>>>>>> 51dae633
 					};
 					diffs.push(diff);
 				}
@@ -198,13 +187,8 @@
 
 					let diff = FlowDiff::Remove {
 						source: source_id,
-<<<<<<< HEAD
 						rows: CowVec::new(vec![row_number]),
-						before: columns,
-=======
-						row_ids: vec![row_number],
 						pre: columns,
->>>>>>> 51dae633
 					};
 					diffs.push(diff);
 				}
