// Copyright (c) reifydb.com 2025
// This file is licensed under the AGPL-3.0-or-later, see license.md file

//! Catalog cache for the flow consumer.
//!
//! Caches source metadata (columns, types, dictionaries) to avoid redundant catalog lookups
//! during CDC processing. The cache is invalidated when schema changes are observed via CDC.

use std::{collections::HashMap, sync::Arc};

use reifydb_catalog::{
	CatalogStore, CatalogViewQueryOperations,
	resolve::{resolve_ringbuffer, resolve_table, resolve_view},
	transaction::{CatalogNamespaceQueryOperations, CatalogRingBufferQueryOperations, CatalogTableQueryOperations},
};
use reifydb_core::{
<<<<<<< HEAD
	Result,
	interface::{ColumnDef, DictionaryDef, QueryTransaction, SourceId},
=======
	EncodedKey, Result,
	interface::{ColumnDef, DictionaryDef, KeyKind, PrimitiveId, QueryTransaction},
	key::Key,
>>>>>>> 123ff6ef
};
use reifydb_type::Type;
use tokio::sync::RwLock;

/// Pre-computed metadata for a source, avoiding repeated catalog lookups.
///
/// Contains all information needed to decode row bytes into `Row` values,
/// including storage types, value types, and dictionary definitions.
pub struct PrimitiveMetadata {
	pub storage_types: Vec<Type>,
	pub value_types: Vec<(String, Type)>,
	pub dictionaries: Vec<Option<DictionaryDef>>,
	pub has_dictionary_columns: bool,
}

/// Thread-safe cache for source metadata.
///
<<<<<<< HEAD
/// Caches column definitions, type layouts, and dictionary info per SourceId.
=======
/// Caches column definitions, type layouts, and dictionary info per PrimitiveId.
/// The cache is invalidated when schema changes are observed via CDC.
>>>>>>> 123ff6ef
///
/// # Thread Safety
///
/// Uses `tokio::sync::RwLock` for async-safe concurrent access:
/// - Read path: Multiple tasks can read cached metadata concurrently
<<<<<<< HEAD
/// - Write path: Single writer for cache updates
=======
/// - Write path: Single writer for cache updates and invalidation
///
/// # Cache Invalidation
///
/// The cache observes CDC changes and invalidates affected entries:
/// - `KeyKind::Table` - invalidate `PrimitiveId::Table(table_id)`
/// - `KeyKind::View` - invalidate `PrimitiveId::View(view_id)`
/// - `KeyKind::RingBuffer` - invalidate `PrimitiveId::RingBuffer(rb_id)`
/// - `KeyKind::Column` - invalidate the source the column belongs to
/// - `KeyKind::Dictionary` - clear entire cache (no reverse lookup available)
>>>>>>> 123ff6ef
pub struct FlowCatalog {
	sources: RwLock<HashMap<PrimitiveId, Arc<PrimitiveMetadata>>>,
}

impl FlowCatalog {
	pub fn new() -> Self {
		Self {
			sources: RwLock::new(HashMap::new()),
		}
	}

	/// Get cached metadata or load from catalog on cache miss.
	///
	/// Uses double-check locking pattern:
	/// 1. Fast path: read lock check for cached entry
	/// 2. Slow path: write lock, re-check, then load and cache
	pub async fn get_or_load<T>(&self, txn: &mut T, source: PrimitiveId) -> Result<Arc<PrimitiveMetadata>>
	where
		T: CatalogTableQueryOperations
			+ CatalogNamespaceQueryOperations
			+ CatalogRingBufferQueryOperations
			+ CatalogViewQueryOperations
			+ QueryTransaction,
	{
		// Fast path: read lock check
		{
			let cache = self.sources.read().await;
			if let Some(metadata) = cache.get(&source) {
				return Ok(Arc::clone(metadata));
			}
		}

		// Slow path: load and cache
		let metadata = Arc::new(self.load_primitive_metadata(txn, source).await?);
		let mut cache = self.sources.write().await;
		Ok(Arc::clone(cache.entry(source).or_insert(metadata)))
	}

<<<<<<< HEAD
	async fn load_source_metadata<T>(&self, txn: &mut T, source: SourceId) -> Result<SourceMetadata>
=======
	/// Invalidate cache entries based on observed CDC changes.
	///
	/// Call this before processing CDC changes to ensure cache consistency.
	/// This method checks the key kind and invalidates the appropriate cache entry.
	pub async fn invalidate_from_cdc(&self, key: &EncodedKey) {
		let Some(kind) = Key::kind(key) else {
			return;
		};

		match kind {
			// Table definition changed - invalidate that table
			KeyKind::Table => {
				if let Some(Key::Table(table_key)) = Key::decode(key) {
					self.invalidate(PrimitiveId::Table(table_key.table)).await;
				}
			}
			// View definition changed - invalidate that view
			KeyKind::View => {
				if let Some(Key::View(view_key)) = Key::decode(key) {
					self.invalidate(PrimitiveId::View(view_key.view)).await;
				}
			}
			// RingBuffer definition changed - invalidate that ringbuffer
			KeyKind::RingBuffer => {
				if let Some(Key::RingBuffer(rb_key)) = Key::decode(key) {
					self.invalidate(PrimitiveId::RingBuffer(rb_key.ringbuffer)).await;
				}
			}
			// Column changed - invalidate the source it belongs to
			KeyKind::Column => {
				if let Some(Key::Column(col_key)) = Key::decode(key) {
					self.invalidate(col_key.primitive).await;
				}
			}
			// Dictionary changed - clear entire cache since we can't easily
			// determine which sources use this dictionary without a reverse lookup
			KeyKind::Dictionary => {
				self.clear().await;
			}
			_ => {}
		}
	}

	/// Invalidate a specific source from the cache.
	pub async fn invalidate(&self, source: PrimitiveId) {
		self.sources.write().await.remove(&source);
	}

	/// Clear all cached entries.
	pub async fn clear(&self) {
		self.sources.write().await.clear();
	}

	async fn load_primitive_metadata<T>(&self, txn: &mut T, source: PrimitiveId) -> Result<PrimitiveMetadata>
>>>>>>> 123ff6ef
	where
		T: CatalogTableQueryOperations
			+ CatalogNamespaceQueryOperations
			+ CatalogViewQueryOperations
			+ CatalogRingBufferQueryOperations
			+ QueryTransaction,
	{
		// Get columns based on source type
		let columns: Vec<ColumnDef> = match source {
			PrimitiveId::Table(table_id) => resolve_table(txn, table_id).await?.def().columns.clone(),
			PrimitiveId::View(view_id) => resolve_view(txn, view_id).await?.def().columns.clone(),
			PrimitiveId::RingBuffer(rb_id) => resolve_ringbuffer(txn, rb_id).await?.def().columns.clone(),
			PrimitiveId::Flow(_) => unimplemented!("Flow sources not supported in flows"),
			PrimitiveId::TableVirtual(_) => unimplemented!("Virtual table sources not supported in flows"),
			PrimitiveId::Dictionary(_) => unimplemented!("Dictionary sources not supported in flows"),
		};

		// Build type info and dictionary info
		let mut storage_types = Vec::with_capacity(columns.len());
		let mut value_types = Vec::with_capacity(columns.len());
		let mut dictionaries = Vec::with_capacity(columns.len());
		let mut has_dictionary_columns = false;

		for col in &columns {
			if let Some(dict_id) = col.dictionary_id {
				if let Some(dict) = CatalogStore::find_dictionary(txn, dict_id).await? {
					storage_types.push(dict.id_type);
					value_types.push((col.name.clone(), dict.value_type));
					dictionaries.push(Some(dict));
					has_dictionary_columns = true;
				} else {
					// Dictionary not found, fall back to constraint type
					storage_types.push(col.constraint.get_type());
					value_types.push((col.name.clone(), col.constraint.get_type()));
					dictionaries.push(None);
				}
			} else {
				storage_types.push(col.constraint.get_type());
				value_types.push((col.name.clone(), col.constraint.get_type()));
				dictionaries.push(None);
			}
		}

		Ok(PrimitiveMetadata {
			storage_types,
			value_types,
			dictionaries,
			has_dictionary_columns,
		})
	}
}

impl Default for FlowCatalog {
	fn default() -> Self {
		Self::new()
	}
}

#[cfg(test)]
mod tests {
	use std::sync::Arc;

	use reifydb_catalog::test_utils::{
		create_view, ensure_test_namespace, ensure_test_ringbuffer, ensure_test_table,
	};

	use super::*;
	use crate::operator::stateful::test_utils::test::create_test_transaction;

	#[tokio::test]
	async fn test_new_creates_empty_cache() {
		let catalog = FlowCatalog::new();
		assert!(catalog.sources.read().await.is_empty());
	}

	#[tokio::test]
	async fn test_default() {
		let catalog = FlowCatalog::default();
		assert!(catalog.sources.read().await.is_empty());
	}

	#[tokio::test]
	async fn test_get_or_load_table() {
		let mut txn = create_test_transaction().await;
		let table = ensure_test_table(&mut txn).await;

		let catalog = FlowCatalog::new();
		let metadata = catalog.get_or_load(&mut txn, PrimitiveId::Table(table.id)).await.unwrap();

		// The test table has no columns, so metadata should reflect that
		assert!(metadata.storage_types.is_empty());
		assert!(metadata.value_types.is_empty());
		assert!(metadata.dictionaries.is_empty());
		assert!(!metadata.has_dictionary_columns);
	}

	#[tokio::test]
	async fn test_get_or_load_cache_hit() {
		let mut txn = create_test_transaction().await;
		let table = ensure_test_table(&mut txn).await;

		let catalog = FlowCatalog::new();
		let source = PrimitiveId::Table(table.id);

		let first = catalog.get_or_load(&mut txn, source).await.unwrap();
		let second = catalog.get_or_load(&mut txn, source).await.unwrap();

		// Should return the same Arc (cache hit)
		assert!(Arc::ptr_eq(&first, &second));
	}

	#[tokio::test]
	async fn test_get_or_load_view() {
		let mut txn = create_test_transaction().await;
		ensure_test_namespace(&mut txn).await;
		let view = create_view(&mut txn, "test_namespace", "test_view", &[]).await;

		let catalog = FlowCatalog::new();
		let metadata = catalog.get_or_load(&mut txn, PrimitiveId::View(view.id)).await.unwrap();

		assert!(metadata.storage_types.is_empty());
		assert!(metadata.value_types.is_empty());
		assert!(!metadata.has_dictionary_columns);
	}

	#[tokio::test]
	async fn test_get_or_load_ringbuffer() {
		let mut txn = create_test_transaction().await;
		let rb = ensure_test_ringbuffer(&mut txn).await;

		let catalog = FlowCatalog::new();
		let metadata = catalog.get_or_load(&mut txn, PrimitiveId::RingBuffer(rb.id)).await.unwrap();

		assert!(metadata.storage_types.is_empty());
		assert!(metadata.value_types.is_empty());
		assert!(!metadata.has_dictionary_columns);
	}
<<<<<<< HEAD
=======

	// CDC invalidation tests

	#[tokio::test]
	async fn test_invalidate_from_cdc_table_key() {
		let mut txn = create_test_transaction().await;
		ensure_test_namespace(&mut txn).await;

		// Create a table with realistic columns
		let table = create_table(
			&mut txn,
			"test_namespace",
			"cdc_test_table",
			&[
				TableColumnToCreate {
					name: "id".to_string(),
					constraint: TypeConstraint::unconstrained(Type::Int8),
					policies: vec![],
					auto_increment: false,
					fragment: None,
					dictionary_id: None,
				},
				TableColumnToCreate {
					name: "name".to_string(),
					constraint: TypeConstraint::unconstrained(Type::Utf8),
					policies: vec![],
					auto_increment: false,
					fragment: None,
					dictionary_id: None,
				},
				TableColumnToCreate {
					name: "active".to_string(),
					constraint: TypeConstraint::unconstrained(Type::Boolean),
					policies: vec![],
					auto_increment: false,
					fragment: None,
					dictionary_id: None,
				},
			],
		)
		.await;

		let catalog = FlowCatalog::new();
		let source = PrimitiveId::Table(table.id);

		// Load into cache
		let metadata = catalog.get_or_load(&mut txn, source).await.unwrap();

		// Verify cached metadata matches expected column types
		assert_eq!(metadata.storage_types.len(), 3);
		assert_eq!(metadata.storage_types[0], Type::Int8);
		assert_eq!(metadata.storage_types[1], Type::Utf8);
		assert_eq!(metadata.storage_types[2], Type::Boolean);

		assert_eq!(metadata.value_types.len(), 3);
		assert_eq!(metadata.value_types[0], ("id".to_string(), Type::Int8));
		assert_eq!(metadata.value_types[1], ("name".to_string(), Type::Utf8));
		assert_eq!(metadata.value_types[2], ("active".to_string(), Type::Boolean));

		assert_eq!(metadata.dictionaries.len(), 3);
		assert!(metadata.dictionaries.iter().all(|d| d.is_none()));
		assert!(!metadata.has_dictionary_columns);

		// Verify source is in cache
		assert!(catalog.sources.read().await.get(&source).is_some());

		// Invalidate via CDC key
		let key = TableKey::encoded(table.id);
		catalog.invalidate_from_cdc(&key).await;

		// Cache should be empty for this source
		assert!(catalog.sources.read().await.get(&source).is_none());
	}

	#[tokio::test]
	async fn test_invalidate_from_cdc_view_key() {
		let mut txn = create_test_transaction().await;
		ensure_test_namespace(&mut txn).await;
		let view = create_view(&mut txn, "test_namespace", "test_view_cdc", &[]).await;

		let catalog = FlowCatalog::new();
		let source = PrimitiveId::View(view.id);

		// Load into cache
		let _ = catalog.get_or_load(&mut txn, source).await.unwrap();
		assert!(catalog.sources.read().await.get(&source).is_some());

		// Invalidate via CDC key
		let key = ViewKey {
			view: view.id,
		}
		.encode();
		catalog.invalidate_from_cdc(&key).await;

		assert!(catalog.sources.read().await.get(&source).is_none());
	}

	#[tokio::test]
	async fn test_invalidate_from_cdc_ringbuffer_key() {
		let mut txn = create_test_transaction().await;
		let rb = ensure_test_ringbuffer(&mut txn).await;

		let catalog = FlowCatalog::new();
		let source = PrimitiveId::RingBuffer(rb.id);

		// Load into cache
		let _ = catalog.get_or_load(&mut txn, source).await.unwrap();
		assert!(catalog.sources.read().await.get(&source).is_some());

		// Invalidate via CDC key
		let key = RingBufferKey::encoded(rb.id);
		catalog.invalidate_from_cdc(&key).await;

		assert!(catalog.sources.read().await.get(&source).is_none());
	}

	#[tokio::test]
	async fn test_invalidate_from_cdc_column_key() {
		let mut txn = create_test_transaction().await;
		let table = ensure_test_table(&mut txn).await;

		let catalog = FlowCatalog::new();
		let source = PrimitiveId::Table(table.id);

		// Load into cache
		let _ = catalog.get_or_load(&mut txn, source).await.unwrap();
		assert!(catalog.sources.read().await.get(&source).is_some());

		// Invalidate via column key (should invalidate the source the column belongs to)
		let key = ColumnKey {
			primitive: source,
			column: ColumnId(1),
		}
		.encode();
		catalog.invalidate_from_cdc(&key).await;

		assert!(catalog.sources.read().await.get(&source).is_none());
	}

	#[tokio::test]
	async fn test_invalidate_from_cdc_dictionary_key() {
		let mut txn = create_test_transaction().await;
		let table = ensure_test_table(&mut txn).await;
		let rb = ensure_test_ringbuffer(&mut txn).await;

		let catalog = FlowCatalog::new();

		// Load multiple sources into cache
		let _ = catalog.get_or_load(&mut txn, PrimitiveId::Table(table.id)).await.unwrap();
		let _ = catalog.get_or_load(&mut txn, PrimitiveId::RingBuffer(rb.id)).await.unwrap();
		assert_eq!(catalog.sources.read().await.len(), 2);

		// Invalidate via dictionary key (should clear entire cache)
		let key = DictionaryKey {
			dictionary: reifydb_core::interface::DictionaryId(1),
		}
		.encode();
		catalog.invalidate_from_cdc(&key).await;

		assert!(catalog.sources.read().await.is_empty());
	}

	// Direct invalidation tests

	#[tokio::test]
	async fn test_invalidate_removes_entry() {
		let mut txn = create_test_transaction().await;
		let table = ensure_test_table(&mut txn).await;

		let catalog = FlowCatalog::new();
		let source = PrimitiveId::Table(table.id);

		// Load into cache
		let _ = catalog.get_or_load(&mut txn, source).await.unwrap();
		assert!(catalog.sources.read().await.get(&source).is_some());

		// Direct invalidation
		catalog.invalidate(source).await;

		assert!(catalog.sources.read().await.get(&source).is_none());
	}

	#[tokio::test]
	async fn test_invalidate_nonexistent() {
		let catalog = FlowCatalog::new();

		// Should not panic when invalidating non-existent entry
		catalog.invalidate(PrimitiveId::Table(reifydb_core::interface::TableId(999))).await;
	}

	#[tokio::test]
	async fn test_clear() {
		let mut txn = create_test_transaction().await;
		let table = ensure_test_table(&mut txn).await;
		let rb = ensure_test_ringbuffer(&mut txn).await;

		let catalog = FlowCatalog::new();

		// Load multiple sources
		let _ = catalog.get_or_load(&mut txn, PrimitiveId::Table(table.id)).await.unwrap();
		let _ = catalog.get_or_load(&mut txn, PrimitiveId::RingBuffer(rb.id)).await.unwrap();
		assert_eq!(catalog.sources.read().await.len(), 2);

		// Clear all
		catalog.clear().await;

		assert!(catalog.sources.read().await.is_empty());
	}
>>>>>>> 123ff6ef
}<|MERGE_RESOLUTION|>--- conflicted
+++ resolved
@@ -14,14 +14,8 @@
 	transaction::{CatalogNamespaceQueryOperations, CatalogRingBufferQueryOperations, CatalogTableQueryOperations},
 };
 use reifydb_core::{
-<<<<<<< HEAD
 	Result,
-	interface::{ColumnDef, DictionaryDef, QueryTransaction, SourceId},
-=======
-	EncodedKey, Result,
-	interface::{ColumnDef, DictionaryDef, KeyKind, PrimitiveId, QueryTransaction},
-	key::Key,
->>>>>>> 123ff6ef
+	interface::{ColumnDef, DictionaryDef, PrimitiveId, QueryTransaction},
 };
 use reifydb_type::Type;
 use tokio::sync::RwLock;
@@ -39,31 +33,13 @@
 
 /// Thread-safe cache for source metadata.
 ///
-<<<<<<< HEAD
-/// Caches column definitions, type layouts, and dictionary info per SourceId.
-=======
 /// Caches column definitions, type layouts, and dictionary info per PrimitiveId.
-/// The cache is invalidated when schema changes are observed via CDC.
->>>>>>> 123ff6ef
 ///
 /// # Thread Safety
 ///
 /// Uses `tokio::sync::RwLock` for async-safe concurrent access:
 /// - Read path: Multiple tasks can read cached metadata concurrently
-<<<<<<< HEAD
 /// - Write path: Single writer for cache updates
-=======
-/// - Write path: Single writer for cache updates and invalidation
-///
-/// # Cache Invalidation
-///
-/// The cache observes CDC changes and invalidates affected entries:
-/// - `KeyKind::Table` - invalidate `PrimitiveId::Table(table_id)`
-/// - `KeyKind::View` - invalidate `PrimitiveId::View(view_id)`
-/// - `KeyKind::RingBuffer` - invalidate `PrimitiveId::RingBuffer(rb_id)`
-/// - `KeyKind::Column` - invalidate the source the column belongs to
-/// - `KeyKind::Dictionary` - clear entire cache (no reverse lookup available)
->>>>>>> 123ff6ef
 pub struct FlowCatalog {
 	sources: RwLock<HashMap<PrimitiveId, Arc<PrimitiveMetadata>>>,
 }
@@ -102,64 +78,7 @@
 		Ok(Arc::clone(cache.entry(source).or_insert(metadata)))
 	}
 
-<<<<<<< HEAD
-	async fn load_source_metadata<T>(&self, txn: &mut T, source: SourceId) -> Result<SourceMetadata>
-=======
-	/// Invalidate cache entries based on observed CDC changes.
-	///
-	/// Call this before processing CDC changes to ensure cache consistency.
-	/// This method checks the key kind and invalidates the appropriate cache entry.
-	pub async fn invalidate_from_cdc(&self, key: &EncodedKey) {
-		let Some(kind) = Key::kind(key) else {
-			return;
-		};
-
-		match kind {
-			// Table definition changed - invalidate that table
-			KeyKind::Table => {
-				if let Some(Key::Table(table_key)) = Key::decode(key) {
-					self.invalidate(PrimitiveId::Table(table_key.table)).await;
-				}
-			}
-			// View definition changed - invalidate that view
-			KeyKind::View => {
-				if let Some(Key::View(view_key)) = Key::decode(key) {
-					self.invalidate(PrimitiveId::View(view_key.view)).await;
-				}
-			}
-			// RingBuffer definition changed - invalidate that ringbuffer
-			KeyKind::RingBuffer => {
-				if let Some(Key::RingBuffer(rb_key)) = Key::decode(key) {
-					self.invalidate(PrimitiveId::RingBuffer(rb_key.ringbuffer)).await;
-				}
-			}
-			// Column changed - invalidate the source it belongs to
-			KeyKind::Column => {
-				if let Some(Key::Column(col_key)) = Key::decode(key) {
-					self.invalidate(col_key.primitive).await;
-				}
-			}
-			// Dictionary changed - clear entire cache since we can't easily
-			// determine which sources use this dictionary without a reverse lookup
-			KeyKind::Dictionary => {
-				self.clear().await;
-			}
-			_ => {}
-		}
-	}
-
-	/// Invalidate a specific source from the cache.
-	pub async fn invalidate(&self, source: PrimitiveId) {
-		self.sources.write().await.remove(&source);
-	}
-
-	/// Clear all cached entries.
-	pub async fn clear(&self) {
-		self.sources.write().await.clear();
-	}
-
 	async fn load_primitive_metadata<T>(&self, txn: &mut T, source: PrimitiveId) -> Result<PrimitiveMetadata>
->>>>>>> 123ff6ef
 	where
 		T: CatalogTableQueryOperations
 			+ CatalogNamespaceQueryOperations
@@ -297,215 +216,4 @@
 		assert!(metadata.value_types.is_empty());
 		assert!(!metadata.has_dictionary_columns);
 	}
-<<<<<<< HEAD
-=======
-
-	// CDC invalidation tests
-
-	#[tokio::test]
-	async fn test_invalidate_from_cdc_table_key() {
-		let mut txn = create_test_transaction().await;
-		ensure_test_namespace(&mut txn).await;
-
-		// Create a table with realistic columns
-		let table = create_table(
-			&mut txn,
-			"test_namespace",
-			"cdc_test_table",
-			&[
-				TableColumnToCreate {
-					name: "id".to_string(),
-					constraint: TypeConstraint::unconstrained(Type::Int8),
-					policies: vec![],
-					auto_increment: false,
-					fragment: None,
-					dictionary_id: None,
-				},
-				TableColumnToCreate {
-					name: "name".to_string(),
-					constraint: TypeConstraint::unconstrained(Type::Utf8),
-					policies: vec![],
-					auto_increment: false,
-					fragment: None,
-					dictionary_id: None,
-				},
-				TableColumnToCreate {
-					name: "active".to_string(),
-					constraint: TypeConstraint::unconstrained(Type::Boolean),
-					policies: vec![],
-					auto_increment: false,
-					fragment: None,
-					dictionary_id: None,
-				},
-			],
-		)
-		.await;
-
-		let catalog = FlowCatalog::new();
-		let source = PrimitiveId::Table(table.id);
-
-		// Load into cache
-		let metadata = catalog.get_or_load(&mut txn, source).await.unwrap();
-
-		// Verify cached metadata matches expected column types
-		assert_eq!(metadata.storage_types.len(), 3);
-		assert_eq!(metadata.storage_types[0], Type::Int8);
-		assert_eq!(metadata.storage_types[1], Type::Utf8);
-		assert_eq!(metadata.storage_types[2], Type::Boolean);
-
-		assert_eq!(metadata.value_types.len(), 3);
-		assert_eq!(metadata.value_types[0], ("id".to_string(), Type::Int8));
-		assert_eq!(metadata.value_types[1], ("name".to_string(), Type::Utf8));
-		assert_eq!(metadata.value_types[2], ("active".to_string(), Type::Boolean));
-
-		assert_eq!(metadata.dictionaries.len(), 3);
-		assert!(metadata.dictionaries.iter().all(|d| d.is_none()));
-		assert!(!metadata.has_dictionary_columns);
-
-		// Verify source is in cache
-		assert!(catalog.sources.read().await.get(&source).is_some());
-
-		// Invalidate via CDC key
-		let key = TableKey::encoded(table.id);
-		catalog.invalidate_from_cdc(&key).await;
-
-		// Cache should be empty for this source
-		assert!(catalog.sources.read().await.get(&source).is_none());
-	}
-
-	#[tokio::test]
-	async fn test_invalidate_from_cdc_view_key() {
-		let mut txn = create_test_transaction().await;
-		ensure_test_namespace(&mut txn).await;
-		let view = create_view(&mut txn, "test_namespace", "test_view_cdc", &[]).await;
-
-		let catalog = FlowCatalog::new();
-		let source = PrimitiveId::View(view.id);
-
-		// Load into cache
-		let _ = catalog.get_or_load(&mut txn, source).await.unwrap();
-		assert!(catalog.sources.read().await.get(&source).is_some());
-
-		// Invalidate via CDC key
-		let key = ViewKey {
-			view: view.id,
-		}
-		.encode();
-		catalog.invalidate_from_cdc(&key).await;
-
-		assert!(catalog.sources.read().await.get(&source).is_none());
-	}
-
-	#[tokio::test]
-	async fn test_invalidate_from_cdc_ringbuffer_key() {
-		let mut txn = create_test_transaction().await;
-		let rb = ensure_test_ringbuffer(&mut txn).await;
-
-		let catalog = FlowCatalog::new();
-		let source = PrimitiveId::RingBuffer(rb.id);
-
-		// Load into cache
-		let _ = catalog.get_or_load(&mut txn, source).await.unwrap();
-		assert!(catalog.sources.read().await.get(&source).is_some());
-
-		// Invalidate via CDC key
-		let key = RingBufferKey::encoded(rb.id);
-		catalog.invalidate_from_cdc(&key).await;
-
-		assert!(catalog.sources.read().await.get(&source).is_none());
-	}
-
-	#[tokio::test]
-	async fn test_invalidate_from_cdc_column_key() {
-		let mut txn = create_test_transaction().await;
-		let table = ensure_test_table(&mut txn).await;
-
-		let catalog = FlowCatalog::new();
-		let source = PrimitiveId::Table(table.id);
-
-		// Load into cache
-		let _ = catalog.get_or_load(&mut txn, source).await.unwrap();
-		assert!(catalog.sources.read().await.get(&source).is_some());
-
-		// Invalidate via column key (should invalidate the source the column belongs to)
-		let key = ColumnKey {
-			primitive: source,
-			column: ColumnId(1),
-		}
-		.encode();
-		catalog.invalidate_from_cdc(&key).await;
-
-		assert!(catalog.sources.read().await.get(&source).is_none());
-	}
-
-	#[tokio::test]
-	async fn test_invalidate_from_cdc_dictionary_key() {
-		let mut txn = create_test_transaction().await;
-		let table = ensure_test_table(&mut txn).await;
-		let rb = ensure_test_ringbuffer(&mut txn).await;
-
-		let catalog = FlowCatalog::new();
-
-		// Load multiple sources into cache
-		let _ = catalog.get_or_load(&mut txn, PrimitiveId::Table(table.id)).await.unwrap();
-		let _ = catalog.get_or_load(&mut txn, PrimitiveId::RingBuffer(rb.id)).await.unwrap();
-		assert_eq!(catalog.sources.read().await.len(), 2);
-
-		// Invalidate via dictionary key (should clear entire cache)
-		let key = DictionaryKey {
-			dictionary: reifydb_core::interface::DictionaryId(1),
-		}
-		.encode();
-		catalog.invalidate_from_cdc(&key).await;
-
-		assert!(catalog.sources.read().await.is_empty());
-	}
-
-	// Direct invalidation tests
-
-	#[tokio::test]
-	async fn test_invalidate_removes_entry() {
-		let mut txn = create_test_transaction().await;
-		let table = ensure_test_table(&mut txn).await;
-
-		let catalog = FlowCatalog::new();
-		let source = PrimitiveId::Table(table.id);
-
-		// Load into cache
-		let _ = catalog.get_or_load(&mut txn, source).await.unwrap();
-		assert!(catalog.sources.read().await.get(&source).is_some());
-
-		// Direct invalidation
-		catalog.invalidate(source).await;
-
-		assert!(catalog.sources.read().await.get(&source).is_none());
-	}
-
-	#[tokio::test]
-	async fn test_invalidate_nonexistent() {
-		let catalog = FlowCatalog::new();
-
-		// Should not panic when invalidating non-existent entry
-		catalog.invalidate(PrimitiveId::Table(reifydb_core::interface::TableId(999))).await;
-	}
-
-	#[tokio::test]
-	async fn test_clear() {
-		let mut txn = create_test_transaction().await;
-		let table = ensure_test_table(&mut txn).await;
-		let rb = ensure_test_ringbuffer(&mut txn).await;
-
-		let catalog = FlowCatalog::new();
-
-		// Load multiple sources
-		let _ = catalog.get_or_load(&mut txn, PrimitiveId::Table(table.id)).await.unwrap();
-		let _ = catalog.get_or_load(&mut txn, PrimitiveId::RingBuffer(rb.id)).await.unwrap();
-		assert_eq!(catalog.sources.read().await.len(), 2);
-
-		// Clear all
-		catalog.clear().await;
-
-		assert!(catalog.sources.read().await.is_empty());
-	}
->>>>>>> 123ff6ef
 }