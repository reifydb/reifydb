--- conflicted
+++ resolved
@@ -1,24 +1,8 @@
 // Copyright (c) reifydb.com 2025
 // This file is licensed under the AGPL-3.0-or-later, see license.md file
 
-<<<<<<< HEAD
-use std::{collections::HashMap, fmt, str::FromStr};
-
-use num_bigint;
-use reifydb_type::{
-	Blob, BorrowedFragment, OrderedF32, OrderedF64, RowNumber, Type, Value,
-	parse_bool, parse_date, parse_datetime, parse_float, parse_interval,
-	parse_primitive_int, parse_primitive_uint, parse_time, parse_uuid4,
-	parse_uuid7,
-};
-use serde::{
-	Deserialize, Deserializer, Serialize, Serializer,
-	de::{self, Visitor},
-};
-=======
 use reifydb_type::Params;
 use serde::{Deserialize, Serialize};
->>>>>>> fba5e63d
 
 #[derive(Debug, Serialize, Deserialize)]
 pub struct Request {
@@ -49,264 +33,5 @@
 #[derive(Debug, Serialize, Deserialize)]
 pub struct QueryRequest {
 	pub statements: Vec<String>,
-<<<<<<< HEAD
-	pub params: Option<WsParams>,
-}
-
-#[derive(Debug)]
-pub enum WsParams {
-	Positional(Vec<Value>),
-	Named(HashMap<String, Value>),
-}
-
-impl Serialize for WsParams {
-	fn serialize<S>(&self, serializer: S) -> Result<S::Ok, S::Error>
-	where
-		S: Serializer,
-	{
-		match self {
-			WsParams::Positional(values) => {
-				values.serialize(serializer)
-			}
-			WsParams::Named(map) => map.serialize(serializer),
-		}
-	}
-}
-
-// Helper function to parse value from type/value format
-fn parse_typed_value(
-	type_str: &str,
-	value_val: &serde_json::Value,
-) -> Result<Value, String> {
-	// Always expect string values for consistency
-	let str_val = value_val.as_str().ok_or_else(|| {
-		format!("expected string value for type {}", type_str)
-	})?;
-
-	// Parse the type string to Type enum
-	let value_type = match Type::from_str(type_str) {
-		Ok(Type::Undefined) => return Ok(Value::Undefined),
-		Ok(t) => t,
-		Err(_) => return Ok(Value::Undefined),
-	};
-
-	// Use the appropriate parse function based on type
-	// If parsing fails, return Value::Undefined
-	let fragment = BorrowedFragment::new_internal(str_val);
-
-	let parsed_value = match value_type {
-		Type::Boolean => parse_bool(fragment.clone())
-			.map(Value::Boolean)
-			.unwrap_or(Value::Undefined),
-		Type::Float4 => parse_float::<f32>(fragment.clone())
-			.ok()
-			.and_then(|f| OrderedF32::try_from(f).ok())
-			.map(Value::Float4)
-			.unwrap_or(Value::Undefined),
-		Type::Float8 => parse_float::<f64>(fragment.clone())
-			.ok()
-			.and_then(|f| OrderedF64::try_from(f).ok())
-			.map(Value::Float8)
-			.unwrap_or(Value::Undefined),
-		Type::Int1 => parse_primitive_int::<i8>(fragment.clone())
-			.map(Value::Int1)
-			.unwrap_or(Value::Undefined),
-		Type::Int2 => parse_primitive_int::<i16>(fragment.clone())
-			.map(Value::Int2)
-			.unwrap_or(Value::Undefined),
-		Type::Int4 => parse_primitive_int::<i32>(fragment.clone())
-			.map(Value::Int4)
-			.unwrap_or(Value::Undefined),
-		Type::Int8 => parse_primitive_int::<i64>(fragment.clone())
-			.map(Value::Int8)
-			.unwrap_or(Value::Undefined),
-		Type::Int16 => parse_primitive_int::<i128>(fragment.clone())
-			.map(Value::Int16)
-			.unwrap_or(Value::Undefined),
-		Type::Utf8 => Value::Utf8(str_val.to_string()),
-		Type::Uint1 => parse_primitive_uint::<u8>(fragment.clone())
-			.map(Value::Uint1)
-			.unwrap_or(Value::Undefined),
-		Type::Uint2 => parse_primitive_uint::<u16>(fragment.clone())
-			.map(Value::Uint2)
-			.unwrap_or(Value::Undefined),
-		Type::Uint4 => parse_primitive_uint::<u32>(fragment.clone())
-			.map(Value::Uint4)
-			.unwrap_or(Value::Undefined),
-		Type::Uint8 => parse_primitive_uint::<u64>(fragment.clone())
-			.map(Value::Uint8)
-			.unwrap_or(Value::Undefined),
-		Type::Uint16 => parse_primitive_uint::<u128>(fragment.clone())
-			.map(Value::Uint16)
-			.unwrap_or(Value::Undefined),
-		Type::Date => parse_date(fragment.clone())
-			.map(Value::Date)
-			.unwrap_or(Value::Undefined),
-		Type::DateTime => parse_datetime(fragment.clone())
-			.map(Value::DateTime)
-			.unwrap_or(Value::Undefined),
-		Type::Time => parse_time(fragment.clone())
-			.map(Value::Time)
-			.unwrap_or(Value::Undefined),
-		Type::Interval => parse_interval(fragment.clone())
-			.map(Value::Interval)
-			.unwrap_or(Value::Undefined),
-		Type::RowNumber => {
-			parse_primitive_uint::<u64>(fragment.clone())
-				.map(|id| Value::RowNumber(RowNumber::from(id)))
-				.unwrap_or(Value::Undefined)
-		}
-		Type::Uuid4 => parse_uuid4(fragment.clone())
-			.map(Value::Uuid4)
-			.unwrap_or(Value::Undefined),
-		Type::Uuid7 => parse_uuid7(fragment.clone())
-			.map(Value::Uuid7)
-			.unwrap_or(Value::Undefined),
-		Type::IdentityId => {
-			parse_uuid7(fragment.clone())
-				.map(|uuid7| {
-					Value::IdentityId(reifydb_type::value::IdentityId::from(uuid7))
-				})
-				.unwrap_or(Value::Undefined)
-		}
-		Type::Blob => Blob::from_hex(fragment.clone())
-			.map(Value::Blob)
-			.unwrap_or(Value::Undefined),
-		Type::Int => str_val
-			.parse::<num_bigint::BigInt>()
-			.map(|bi| Value::Int(reifydb_type::Int::from(bi)))
-			.unwrap_or(Value::Undefined),
-		Type::Uint => str_val
-			.parse::<num_bigint::BigInt>()
-			.map(|bi| Value::Uint(reifydb_type::Uint::from(bi)))
-			.unwrap_or(Value::Undefined),
-		Type::Decimal {
-			..
-		} => str_val
-			.parse::<reifydb_type::Decimal>()
-			.map(Value::Decimal)
-			.unwrap_or(Value::Undefined),
-		Type::Undefined => Value::Undefined,
-	};
-
-	Ok(parsed_value)
-}
-
-impl<'de> Deserialize<'de> for WsParams {
-	fn deserialize<D>(deserializer: D) -> Result<Self, D::Error>
-	where
-		D: Deserializer<'de>,
-	{
-		struct WsParamsVisitor;
-
-		impl<'de> Visitor<'de> for WsParamsVisitor {
-			type Value = WsParams;
-
-			fn expecting(
-				&self,
-				formatter: &mut fmt::Formatter,
-			) -> fmt::Result {
-				formatter.write_str(
-					"an array for positional parameters or an object for named parameters",
-				)
-			}
-
-			fn visit_seq<A>(
-				self,
-				mut seq: A,
-			) -> Result<Self::Value, A::Error>
-			where
-				A: de::SeqAccess<'de>,
-			{
-				let mut values = Vec::new();
-
-				while let Some(value) =
-					seq.next_element::<serde_json::Value>()?
-				{
-					// Check if it's in the {"type": "Bool",
-					// "value": "true"} format
-					if let Some(obj) = value.as_object() {
-						if obj.contains_key("type")
-							&& obj.contains_key(
-								"value",
-							) {
-							let type_str = obj["type"]
-                                .as_str()
-                                .ok_or_else(|| de::Error::custom("type must be a string"))?;
-							let value_val =
-								&obj["value"];
-
-							let parsed_value = parse_typed_value(type_str, value_val)
-                                .map_err(de::Error::custom)?;
-							values.push(
-								parsed_value,
-							);
-							continue;
-						}
-					}
-
-					// Otherwise try to deserialize as a
-					// normal Value
-					let val = Value::deserialize(value)
-						.map_err(de::Error::custom)?;
-					values.push(val);
-				}
-
-				Ok(WsParams::Positional(values))
-			}
-
-			fn visit_map<A>(
-				self,
-				mut map: A,
-			) -> Result<Self::Value, A::Error>
-			where
-				A: de::MapAccess<'de>,
-			{
-				let mut result_map = HashMap::new();
-
-				while let Some(key) =
-					map.next_key::<String>()?
-				{
-					let value: serde_json::Value =
-						map.next_value()?;
-
-					// Check if it's in the {"type": "Bool",
-					// "value": "true"} format
-					if let Some(obj) = value.as_object() {
-						if obj.contains_key("type")
-							&& obj.contains_key(
-								"value",
-							) {
-							let type_str = obj["type"]
-                                .as_str()
-                                .ok_or_else(|| de::Error::custom("type must be a string"))?;
-							let value_val =
-								&obj["value"];
-
-							let parsed_value = parse_typed_value(type_str, value_val)
-                                .map_err(de::Error::custom)?;
-							result_map.insert(
-								key,
-								parsed_value,
-							);
-							continue;
-						}
-					}
-
-					// Otherwise try to deserialize as a
-					// normal Value
-					let val = Value::deserialize(value)
-						.map_err(de::Error::custom)?;
-					result_map.insert(key, val);
-				}
-
-				Ok(WsParams::Named(result_map))
-			}
-		}
-
-		deserializer.deserialize_any(WsParamsVisitor)
-	}
-=======
 	pub params: Option<Params>,
->>>>>>> fba5e63d
 }