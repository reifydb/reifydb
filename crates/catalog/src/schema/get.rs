--- conflicted
+++ resolved
@@ -1,9 +1,9 @@
 // Copyright (c) reifydb.com 2025
 // This file is licensed under the AGPL-3.0-or-later, see license.md file
 
+use crate::Catalog;
 use crate::schema::layout::schema;
 use crate::schema::{Schema, SchemaId};
-use crate::Catalog;
 use reifydb_core::interface::{EncodableKey, SchemaKey};
 use reifydb_core::interface::{Versioned, VersionedReadTransaction};
 use reifydb_core::row::EncodedRow;
@@ -17,11 +17,7 @@
         Ok(rx.range(SchemaKey::full_scan())?.find_map(|versioned| {
             let row: &EncodedRow = &versioned.row;
             let schema_name = schema::LAYOUT.get_utf8(row, schema::NAME);
-            if name == schema_name {
-                Some(Self::convert_schema(versioned))
-            } else {
-                None
-            }
+            if name == schema_name { Some(Self::convert_schema(versioned)) } else { None }
         }))
     }
 
@@ -45,13 +41,9 @@
 mod tests {
 
     mod get_schema_by_name {
+        use crate::Catalog;
         use crate::test_utils::create_schema;
-<<<<<<< HEAD
-        use crate::Catalog;
-        use reifydb_transaction::test_utils::TestTransaction;
-=======
         use reifydb_transaction::test_utils::create_test_write_transaction;
->>>>>>> be4b6aff
 
         #[test]
         fn test_ok() {
@@ -83,14 +75,10 @@
     }
 
     mod get_schema {
+        use crate::Catalog;
         use crate::schema::SchemaId;
         use crate::test_utils::create_schema;
-<<<<<<< HEAD
-        use crate::Catalog;
-        use reifydb_transaction::test_utils::TestTransaction;
-=======
         use reifydb_transaction::test_utils::create_test_write_transaction;
->>>>>>> be4b6aff
 
         #[test]
         fn test_ok() {
