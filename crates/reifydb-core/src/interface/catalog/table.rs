--- conflicted
+++ resolved
@@ -3,37 +3,13 @@
 
 use serde::{Deserialize, Serialize};
 
-<<<<<<< HEAD
-use crate::{
-	Type,
-	interface::{
-		ColumnIndex, ColumnPolicy, SchemaId, TableColumnId, TableId,
-		TablePrimaryKeyDef,
-	},
-};
-
-#[derive(Debug, Clone, PartialEq, Serialize, Deserialize)]
-pub struct TableColumnDef {
-	pub id: TableColumnId,
-	pub name: String,
-	pub ty: Type,
-	pub policies: Vec<ColumnPolicy>,
-	pub index: ColumnIndex,
-	pub auto_increment: bool,
-}
-=======
-use crate::interface::{ColumnDef, SchemaId, TableId};
->>>>>>> 1348d384
+use crate::interface::{ColumnDef, SchemaId, TableId, TablePrimaryKeyDef};
 
 #[derive(Debug, Clone, PartialEq, Serialize, Deserialize)]
 pub struct TableDef {
 	pub id: TableId,
 	pub schema: SchemaId,
 	pub name: String,
-<<<<<<< HEAD
-	pub columns: Vec<TableColumnDef>,
+	pub columns: Vec<ColumnDef>,
 	pub primary_key: Option<TablePrimaryKeyDef>,
-=======
-	pub columns: Vec<ColumnDef>,
->>>>>>> 1348d384
 }