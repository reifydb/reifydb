// Copyright (c) reifydb.com 2025
// This file is licensed under the AGPL-3.0-or-later, see license.md file

use reifydb_type::return_internal_error;
use serde::{Deserialize, Serialize};

<<<<<<< HEAD
use crate::interface::{TableDef, TableId, ViewDef, ViewId};
=======
use crate::{
	interface::{
		TableDef, TableId, TableVirtualDef, TableVirtualId, ViewDef,
		ViewId,
	},
	return_internal_error,
};
>>>>>>> 472e171a

#[derive(
	Debug,
	Copy,
	Clone,
	PartialOrd,
	PartialEq,
	Ord,
	Eq,
	Hash,
	Serialize,
	Deserialize,
)]
pub enum StoreId {
	Table(TableId),
	View(ViewId),
	TableVirtual(TableVirtualId),
}

impl std::fmt::Display for StoreId {
	fn fmt(&self, f: &mut std::fmt::Formatter<'_>) -> std::fmt::Result {
		match self {
			StoreId::Table(id) => write!(f, "{}", id.0),
			StoreId::View(id) => write!(f, "{}", id.0),
			StoreId::TableVirtual(id) => write!(f, "{}", id.0),
		}
	}
}

impl StoreId {
	pub fn table(id: impl Into<TableId>) -> Self {
		Self::Table(id.into())
	}

	pub fn view(id: impl Into<ViewId>) -> Self {
		Self::View(id.into())
	}

	pub fn table_virtual(id: impl Into<TableVirtualId>) -> Self {
		Self::TableVirtual(id.into())
	}
}

impl From<TableId> for StoreId {
	fn from(id: TableId) -> Self {
		StoreId::Table(id)
	}
}

impl From<ViewId> for StoreId {
	fn from(id: ViewId) -> Self {
		StoreId::View(id)
	}
}

impl From<TableVirtualId> for StoreId {
	fn from(id: TableVirtualId) -> Self {
		StoreId::TableVirtual(id)
	}
}

impl PartialEq<u64> for StoreId {
	fn eq(&self, other: &u64) -> bool {
		match self {
			StoreId::Table(id) => id.0.eq(other),
			StoreId::View(id) => id.0.eq(other),
			StoreId::TableVirtual(id) => id.0.eq(other),
		}
	}
}

impl PartialEq<TableId> for StoreId {
	fn eq(&self, other: &TableId) -> bool {
		match self {
			StoreId::Table(id) => id.0 == other.0,
			_ => false,
		}
	}
}

impl PartialEq<ViewId> for StoreId {
	fn eq(&self, other: &ViewId) -> bool {
		match self {
			StoreId::View(id) => id.0 == other.0,
			_ => false,
		}
	}
}

impl PartialEq<TableVirtualId> for StoreId {
	fn eq(&self, other: &TableVirtualId) -> bool {
		match self {
			StoreId::TableVirtual(id) => id.0 == other.0,
			_ => false,
		}
	}
}

impl From<StoreId> for u64 {
	fn from(store: StoreId) -> u64 {
		store.as_u64()
	}
}

impl StoreId {
	/// Returns the raw u64 value regardless of whether it's a Table, View,
	/// or TableVirtual
	pub fn as_u64(&self) -> u64 {
		match self {
			StoreId::Table(id) => id.0,
			StoreId::View(id) => id.0,
			StoreId::TableVirtual(id) => id.0,
		}
	}

	/// Creates a next store id for range operations (numerically next)
	pub fn next(&self) -> StoreId {
		match self {
			StoreId::Table(table) => StoreId::table(table.0 + 1),
			StoreId::View(view) => StoreId::view(view.0 + 1),
			StoreId::TableVirtual(table_virtual) => {
				StoreId::table_virtual(table_virtual.0 + 1)
			}
		}
	}

	/// Creates a previous store id for range operations (numerically
	/// previous) In descending order encoding, this gives us the next
	/// value in sort order Uses wrapping_sub to handle ID 0 correctly
	/// (wraps to u64::MAX)
	pub fn prev(&self) -> StoreId {
		match self {
			StoreId::Table(table) => {
				StoreId::table(table.0.wrapping_sub(1))
			}
			StoreId::View(view) => {
				StoreId::view(view.0.wrapping_sub(1))
			}
			StoreId::TableVirtual(table_virtual) => {
				StoreId::table_virtual(
					table_virtual.0.wrapping_sub(1),
				)
			}
		}
	}

	pub fn to_table_id(self) -> crate::Result<TableId> {
		if let StoreId::Table(table) = self {
			Ok(table)
		} else {
			return_internal_error!(
				"Data inconsistency: Expected StoreId::Table but found {:?}. \
				This indicates a critical catalog inconsistency where a non-table store ID \
				was used in a context that requires a table ID.",
				self
			)
		}
	}

	pub fn to_view_id(self) -> crate::Result<ViewId> {
		if let StoreId::View(view) = self {
			Ok(view)
		} else {
			return_internal_error!(
				"Data inconsistency: Expected StoreId::View but found {:?}. \
				This indicates a critical catalog inconsistency where a non-view store ID \
				was used in a context that requires a view ID.",
				self
			)
		}
	}

	pub fn to_table_virtual_id(self) -> crate::Result<TableVirtualId> {
		if let StoreId::TableVirtual(table_virtual) = self {
			Ok(table_virtual)
		} else {
			return_internal_error!(
				"Data inconsistency: Expected StoreId::TableVirtual but found {:?}. \
				This indicates a critical catalog inconsistency where a non-virtual-table store ID \
				was used in a context that requires a virtual table ID.",
				self
			)
		}
	}
}

#[derive(Debug, Clone, PartialEq, Serialize, Deserialize)]
pub enum StoreDef {
	Table(TableDef),
	View(ViewDef),
	TableVirtual(TableVirtualDef),
}

impl StoreDef {
	pub fn id(&self) -> StoreId {
		match self {
			StoreDef::Table(table) => table.id.into(),
			StoreDef::View(view) => view.id.into(),
			StoreDef::TableVirtual(table_virtual) => {
				table_virtual.id.into()
			}
		}
	}

	pub fn store_type(&self) -> StoreId {
		match self {
			StoreDef::Table(table) => StoreId::Table(table.id),
			StoreDef::View(view) => StoreId::View(view.id),
			StoreDef::TableVirtual(table_virtual) => {
				StoreId::TableVirtual(table_virtual.id)
			}
		}
	}
}<|MERGE_RESOLUTION|>--- conflicted
+++ resolved
@@ -4,17 +4,9 @@
 use reifydb_type::return_internal_error;
 use serde::{Deserialize, Serialize};
 
-<<<<<<< HEAD
-use crate::interface::{TableDef, TableId, ViewDef, ViewId};
-=======
-use crate::{
-	interface::{
-		TableDef, TableId, TableVirtualDef, TableVirtualId, ViewDef,
-		ViewId,
-	},
-	return_internal_error,
+use crate::interface::{
+	TableDef, TableId, TableVirtualDef, TableVirtualId, ViewDef, ViewId,
 };
->>>>>>> 472e171a
 
 #[derive(
 	Debug,
