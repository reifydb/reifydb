--- conflicted
+++ resolved
@@ -3,16 +3,7 @@
 
 use serde::{Deserialize, Serialize};
 
-<<<<<<< HEAD
-use crate::{
-	Type,
-	interface::{
-		ColumnIndex, SchemaId, TablePrimaryKeyDef, ViewColumnId, ViewId,
-	},
-};
-=======
-use crate::interface::{ColumnDef, SchemaId, ViewId};
->>>>>>> 1348d384
+use crate::interface::{ColumnDef, SchemaId, TablePrimaryKeyDef, ViewId};
 
 #[derive(Debug, Clone, Copy, PartialEq, Serialize, Deserialize)]
 pub enum ViewKind {
@@ -26,10 +17,6 @@
 	pub schema: SchemaId,
 	pub name: String,
 	pub kind: ViewKind,
-<<<<<<< HEAD
-	pub columns: Vec<ViewColumnDef>,
+	pub columns: Vec<ColumnDef>,
 	pub primary_key: Option<TablePrimaryKeyDef>,
-=======
-	pub columns: Vec<ColumnDef>,
->>>>>>> 1348d384
 }