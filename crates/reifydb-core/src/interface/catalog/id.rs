// Copyright (c) reifydb.com 2025
// This file is licensed under the AGPL-3.0-or-later, see license.md file

use std::{
	fmt,
	fmt::{Display, Formatter},
	ops::Deref,
};

use serde::{Deserialize, Deserializer, Serialize, Serializer, de::Visitor};

#[repr(transparent)]
#[derive(Debug, Copy, Clone, PartialOrd, PartialEq, Ord, Eq, Hash)]
pub struct ColumnId(pub u64);

impl Deref for ColumnId {
	type Target = u64;

	fn deref(&self) -> &Self::Target {
		&self.0
	}
}

impl PartialEq<u64> for ColumnId {
	fn eq(&self, other: &u64) -> bool {
		self.0.eq(other)
	}
}

impl From<ColumnId> for u64 {
	fn from(value: ColumnId) -> Self {
		value.0
	}
}

impl Serialize for ColumnId {
	fn serialize<S>(&self, serializer: S) -> Result<S::Ok, S::Error>
	where
		S: Serializer,
	{
		serializer.serialize_u64(self.0)
	}
}

impl<'de> Deserialize<'de> for ColumnId {
	fn deserialize<D>(deserializer: D) -> Result<ColumnId, D::Error>
	where
		D: Deserializer<'de>,
	{
		struct U64Visitor;

		impl Visitor<'_> for U64Visitor {
			type Value = ColumnId;

			fn expecting(
				&self,
				formatter: &mut fmt::Formatter,
			) -> fmt::Result {
				formatter.write_str("an unsigned 64-bit number")
			}

			fn visit_u64<E>(
				self,
				value: u64,
			) -> Result<Self::Value, E> {
				Ok(ColumnId(value))
			}
		}

		deserializer.deserialize_u64(U64Visitor)
	}
}

#[repr(transparent)]
#[derive(Debug, Copy, Clone, PartialOrd, PartialEq, Ord, Eq, Hash)]
pub struct IndexId(pub u64);

impl Deref for IndexId {
	type Target = u64;

	fn deref(&self) -> &Self::Target {
		&self.0
	}
}

impl PartialEq<u64> for IndexId {
	fn eq(&self, other: &u64) -> bool {
		self.0.eq(other)
	}
}

impl From<IndexId> for u64 {
	fn from(value: IndexId) -> Self {
		value.0
	}
}

impl Serialize for IndexId {
	fn serialize<S>(&self, serializer: S) -> Result<S::Ok, S::Error>
	where
		S: Serializer,
	{
		serializer.serialize_u64(self.0)
	}
}

impl<'de> Deserialize<'de> for IndexId {
	fn deserialize<D>(deserializer: D) -> Result<IndexId, D::Error>
	where
		D: Deserializer<'de>,
	{
		struct U64Visitor;

		impl Visitor<'_> for U64Visitor {
			type Value = IndexId;

			fn expecting(
				&self,
				formatter: &mut fmt::Formatter,
			) -> fmt::Result {
				formatter.write_str("an unsigned 64-bit number")
			}

			fn visit_u64<E>(
				self,
				value: u64,
			) -> Result<Self::Value, E> {
				Ok(IndexId(value))
			}
		}

		deserializer.deserialize_u64(U64Visitor)
	}
}

#[repr(transparent)]
#[derive(Debug, Copy, Clone, PartialOrd, PartialEq, Ord, Eq, Hash)]
pub struct ColumnPolicyId(pub u64);

impl Deref for ColumnPolicyId {
	type Target = u64;

	fn deref(&self) -> &Self::Target {
		&self.0
	}
}

impl PartialEq<u64> for ColumnPolicyId {
	fn eq(&self, other: &u64) -> bool {
		self.0.eq(other)
	}
}

impl From<ColumnPolicyId> for u64 {
	fn from(value: ColumnPolicyId) -> Self {
		value.0
	}
}

impl Serialize for ColumnPolicyId {
	fn serialize<S>(&self, serializer: S) -> Result<S::Ok, S::Error>
	where
		S: Serializer,
	{
		serializer.serialize_u64(self.0)
	}
}

impl<'de> Deserialize<'de> for ColumnPolicyId {
	fn deserialize<D>(deserializer: D) -> Result<ColumnPolicyId, D::Error>
	where
		D: Deserializer<'de>,
	{
		struct U64Visitor;

		impl Visitor<'_> for U64Visitor {
			type Value = ColumnPolicyId;

			fn expecting(
				&self,
				formatter: &mut fmt::Formatter,
			) -> fmt::Result {
				formatter.write_str("an unsigned 64-bit number")
			}

			fn visit_u64<E>(
				self,
				value: u64,
			) -> Result<Self::Value, E> {
				Ok(ColumnPolicyId(value))
			}
		}

		deserializer.deserialize_u64(U64Visitor)
	}
}

#[repr(transparent)]
#[derive(Debug, Copy, Clone, PartialOrd, PartialEq, Ord, Eq, Hash)]
pub struct SchemaId(pub u64);

impl Display for SchemaId {
	fn fmt(&self, f: &mut Formatter<'_>) -> fmt::Result {
		Display::fmt(&self.0, f)
	}
}

impl Deref for SchemaId {
	type Target = u64;

	fn deref(&self) -> &Self::Target {
		&self.0
	}
}

impl PartialEq<u64> for SchemaId {
	fn eq(&self, other: &u64) -> bool {
		self.0.eq(other)
	}
}

impl From<SchemaId> for u64 {
	fn from(value: SchemaId) -> Self {
		value.0
	}
}

impl Serialize for SchemaId {
	fn serialize<S>(&self, serializer: S) -> Result<S::Ok, S::Error>
	where
		S: Serializer,
	{
		serializer.serialize_u64(self.0)
	}
}

impl<'de> Deserialize<'de> for SchemaId {
	fn deserialize<D>(deserializer: D) -> Result<SchemaId, D::Error>
	where
		D: Deserializer<'de>,
	{
		struct U64Visitor;

		impl Visitor<'_> for U64Visitor {
			type Value = SchemaId;

			fn expecting(
				&self,
				formatter: &mut fmt::Formatter,
			) -> fmt::Result {
				formatter.write_str("an unsigned 64-bit number")
			}

			fn visit_u64<E>(
				self,
				value: u64,
			) -> Result<Self::Value, E> {
				Ok(SchemaId(value))
			}
		}

		deserializer.deserialize_u64(U64Visitor)
	}
}

#[repr(transparent)]
#[derive(Debug, Copy, Clone, PartialOrd, PartialEq, Ord, Eq, Hash)]
pub struct TableId(pub u64);

impl Display for TableId {
	fn fmt(&self, f: &mut Formatter<'_>) -> fmt::Result {
		Display::fmt(&self.0, f)
	}
}

impl Deref for TableId {
	type Target = u64;

	fn deref(&self) -> &Self::Target {
		&self.0
	}
}

impl PartialEq<u64> for TableId {
	fn eq(&self, other: &u64) -> bool {
		self.0.eq(other)
	}
}

impl From<TableId> for u64 {
	fn from(value: TableId) -> Self {
		value.0
	}
}

impl From<i32> for TableId {
	fn from(value: i32) -> Self {
		Self(value as u64)
	}
}

impl From<u64> for TableId {
	fn from(value: u64) -> Self {
		Self(value)
	}
}

impl Serialize for TableId {
	fn serialize<S>(&self, serializer: S) -> Result<S::Ok, S::Error>
	where
		S: Serializer,
	{
		serializer.serialize_u64(self.0)
	}
}

impl<'de> Deserialize<'de> for TableId {
	fn deserialize<D>(deserializer: D) -> Result<TableId, D::Error>
	where
		D: Deserializer<'de>,
	{
		struct U64Visitor;

		impl Visitor<'_> for U64Visitor {
			type Value = TableId;

			fn expecting(
				&self,
				formatter: &mut fmt::Formatter,
			) -> fmt::Result {
				formatter.write_str("an unsigned 64-bit number")
			}

			fn visit_u64<E>(
				self,
				value: u64,
			) -> Result<Self::Value, E> {
				Ok(TableId(value))
			}
		}

		deserializer.deserialize_u64(U64Visitor)
	}
}

#[repr(transparent)]
#[derive(Debug, Copy, Clone, PartialOrd, PartialEq, Ord, Eq, Hash)]
pub struct ViewId(pub u64);

impl Display for ViewId {
	fn fmt(&self, f: &mut Formatter<'_>) -> fmt::Result {
		Display::fmt(&self.0, f)
	}
}

impl Deref for ViewId {
	type Target = u64;

	fn deref(&self) -> &Self::Target {
		&self.0
	}
}

impl PartialEq<u64> for ViewId {
	fn eq(&self, other: &u64) -> bool {
		self.0.eq(other)
	}
}

impl From<ViewId> for u64 {
	fn from(value: ViewId) -> Self {
		value.0
	}
}

impl From<i32> for ViewId {
	fn from(value: i32) -> Self {
		Self(value as u64)
	}
}

impl From<u64> for ViewId {
	fn from(value: u64) -> Self {
		Self(value)
	}
}

impl Serialize for ViewId {
	fn serialize<S>(&self, serializer: S) -> Result<S::Ok, S::Error>
	where
		S: Serializer,
	{
		serializer.serialize_u64(self.0)
	}
}

impl<'de> Deserialize<'de> for ViewId {
	fn deserialize<D>(deserializer: D) -> Result<ViewId, D::Error>
	where
		D: Deserializer<'de>,
	{
		struct U64Visitor;

		impl Visitor<'_> for U64Visitor {
			type Value = ViewId;

			fn expecting(
				&self,
				formatter: &mut fmt::Formatter,
			) -> fmt::Result {
				formatter.write_str("an unsigned 64-bit number")
			}

			fn visit_u64<E>(
				self,
				value: u64,
			) -> Result<Self::Value, E> {
				Ok(ViewId(value))
			}
		}

		deserializer.deserialize_u64(U64Visitor)
	}
}

#[repr(transparent)]
#[derive(Debug, Copy, Clone, PartialOrd, PartialEq, Ord, Eq, Hash)]
<<<<<<< HEAD
pub struct PrimaryKeyId(pub u64);

impl Display for PrimaryKeyId {
	fn fmt(&self, f: &mut Formatter<'_>) -> fmt::Result {
		Display::fmt(&self.0, f)
	}
}

impl Deref for PrimaryKeyId {
	type Target = u64;

	fn deref(&self) -> &Self::Target {
		&self.0
	}
}

impl PartialEq<u64> for PrimaryKeyId {
	fn eq(&self, other: &u64) -> bool {
		self.0.eq(other)
	}
}

impl From<PrimaryKeyId> for u64 {
	fn from(value: PrimaryKeyId) -> Self {
		value.0
	}
}

impl Serialize for PrimaryKeyId {
	fn serialize<S>(&self, serializer: S) -> Result<S::Ok, S::Error>
	where
		S: Serializer,
	{
		serializer.serialize_u64(self.0)
	}
}

impl<'de> Deserialize<'de> for PrimaryKeyId {
	fn deserialize<D>(deserializer: D) -> Result<PrimaryKeyId, D::Error>
	where
		D: Deserializer<'de>,
	{
		struct U64Visitor;

		impl Visitor<'_> for U64Visitor {
			type Value = PrimaryKeyId;

			fn expecting(
				&self,
				formatter: &mut fmt::Formatter,
			) -> fmt::Result {
				formatter.write_str("an unsigned 64-bit number")
			}

			fn visit_u64<E>(
				self,
				value: u64,
			) -> Result<Self::Value, E> {
				Ok(PrimaryKeyId(value))
			}
		}

		deserializer.deserialize_u64(U64Visitor)
	}
}

#[repr(transparent)]
#[derive(Debug, Copy, Clone, PartialOrd, PartialEq, Ord, Eq, Hash)]
pub struct SystemSequenceId(pub u32);
=======
pub struct SequenceId(pub u32);
>>>>>>> a2d7bec7

impl Deref for SequenceId {
	type Target = u32;

	fn deref(&self) -> &Self::Target {
		&self.0
	}
}

impl PartialEq<u32> for SequenceId {
	fn eq(&self, other: &u32) -> bool {
		self.0.eq(other)
	}
}

impl Serialize for SequenceId {
	fn serialize<S>(&self, serializer: S) -> Result<S::Ok, S::Error>
	where
		S: Serializer,
	{
		serializer.serialize_u32(self.0)
	}
}

impl<'de> Deserialize<'de> for SequenceId {
	fn deserialize<D>(deserializer: D) -> Result<SequenceId, D::Error>
	where
		D: Deserializer<'de>,
	{
		struct U32Visitor;

		impl Visitor<'_> for U32Visitor {
			type Value = SequenceId;

			fn expecting(
				&self,
				formatter: &mut fmt::Formatter,
			) -> fmt::Result {
				formatter.write_str("an unsigned 32-bit number")
			}

			fn visit_u32<E>(
				self,
				value: u32,
			) -> Result<Self::Value, E> {
				Ok(SequenceId(value))
			}
		}

		deserializer.deserialize_u32(U32Visitor)
	}
}<|MERGE_RESOLUTION|>--- conflicted
+++ resolved
@@ -425,7 +425,6 @@
 
 #[repr(transparent)]
 #[derive(Debug, Copy, Clone, PartialOrd, PartialEq, Ord, Eq, Hash)]
-<<<<<<< HEAD
 pub struct PrimaryKeyId(pub u64);
 
 impl Display for PrimaryKeyId {
@@ -494,10 +493,7 @@
 
 #[repr(transparent)]
 #[derive(Debug, Copy, Clone, PartialOrd, PartialEq, Ord, Eq, Hash)]
-pub struct SystemSequenceId(pub u32);
-=======
 pub struct SequenceId(pub u32);
->>>>>>> a2d7bec7
 
 impl Deref for SequenceId {
 	type Target = u32;
