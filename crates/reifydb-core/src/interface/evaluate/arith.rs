// Copyright (c) reifydb.com 2025
// This file is licensed under the AGPL-3.0-or-later, see license.md file

<<<<<<< HEAD
use reifydb_type::{
	Error, GetType, IntoFragment, IsNumber, Promote, SafeAdd, SafeDiv,
	SafeMul, SafeRemainder, SafeSub,
	diagnostic::number::number_out_of_range, return_error,
=======
use crate::{
	Error, GetType,
	interface::{
		ColumnSaturationPolicy, LazyFragment,
		evaluate::EvaluationContext,
	},
	result::error::diagnostic::number::number_out_of_range,
	return_error,
	value::{
		IsNumber,
		number::{
			Promote, SafeAdd, SafeDiv, SafeMul, SafeRemainder,
			SafeSub,
		},
	},
>>>>>>> 472e171a
};

use crate::interface::{ColumnSaturationPolicy, evaluate::EvaluationContext};

impl EvaluationContext<'_> {
	pub fn add<'a, L, R>(
		&self,
		l: L,
		r: R,
		fragment: impl LazyFragment<'a> + Copy,
	) -> crate::Result<Option<<L as Promote<R>>::Output>>
	where
		L: Promote<R>,
		R: IsNumber,
		<L as Promote<R>>::Output: IsNumber,
		<L as Promote<R>>::Output: SafeAdd,
	{
		match self.saturation_policy() {
			ColumnSaturationPolicy::Error => {
				let Some((lp, rp)) = l.checked_promote(r)
				else {
					let descriptor = self
						.target_column
						.as_ref()
						.map(|c| {
							c.to_number_range_descriptor()
						});
					return_error!(number_out_of_range(
                        fragment.fragment(),
                        <L as Promote<R>>::Output::get_type(),
                        descriptor.as_ref(),
                    ));
				};

				lp.checked_add(rp)
					.ok_or_else(|| {
						let descriptor = self
							.target_column
							.as_ref()
							.map(|c| {
								c.to_number_range_descriptor()
							});
						Error(number_out_of_range(
                            fragment.fragment(),
                            <L as Promote<R>>::Output::get_type(),
                            descriptor.as_ref(),
                        ))
					})
					.map(Some)
			}
			ColumnSaturationPolicy::Undefined => {
				let Some((lp, rp)) = l.checked_promote(r)
				else {
					return Ok(None);
				};

				match lp.checked_add(rp) {
					None => Ok(None),
					Some(value) => Ok(Some(value)),
				}
			}
		}
	}
}

impl EvaluationContext<'_> {
	pub fn sub<'a, L, R>(
		&self,
		l: L,
		r: R,
		fragment: impl LazyFragment<'a> + Copy,
	) -> crate::Result<Option<<L as Promote<R>>::Output>>
	where
		L: Promote<R>,
		R: IsNumber,
		<L as Promote<R>>::Output: IsNumber,
		<L as Promote<R>>::Output: SafeSub,
	{
		match self.saturation_policy() {
			ColumnSaturationPolicy::Error => {
				let Some((lp, rp)) = l.checked_promote(r)
				else {
					let descriptor = self
						.target_column
						.as_ref()
						.map(|c| {
							c.to_number_range_descriptor()
						});
					return_error!(number_out_of_range(
                        fragment.fragment(),
                        <L as Promote<R>>::Output::get_type(),
                        descriptor.as_ref(),
                    ));
				};

				lp.checked_sub(rp)
					.ok_or_else(|| {
						let descriptor = self
							.target_column
							.as_ref()
							.map(|c| {
								c.to_number_range_descriptor()
							});
						Error(number_out_of_range(
                            fragment.fragment(),
                            <L as Promote<R>>::Output::get_type(),
                            descriptor.as_ref(),
                        ))
					})
					.map(Some)
			}
			ColumnSaturationPolicy::Undefined => {
				let Some((lp, rp)) = l.checked_promote(r)
				else {
					return Ok(None);
				};

				match lp.checked_sub(rp) {
					None => Ok(None),
					Some(value) => Ok(Some(value)),
				}
			}
		}
	}
}

impl EvaluationContext<'_> {
	pub fn mul<'a, L, R>(
		&self,
		l: L,
		r: R,
		fragment: impl LazyFragment<'a> + Copy,
	) -> crate::Result<Option<<L as Promote<R>>::Output>>
	where
		L: Promote<R>,
		R: IsNumber,
		<L as Promote<R>>::Output: IsNumber,
		<L as Promote<R>>::Output: SafeMul,
	{
		match self.saturation_policy() {
			ColumnSaturationPolicy::Error => {
				let Some((lp, rp)) = l.checked_promote(r)
				else {
					let descriptor = self
						.target_column
						.as_ref()
						.map(|c| {
							c.to_number_range_descriptor()
						});
					return_error!(number_out_of_range(
                        fragment.fragment(),
                        <L as Promote<R>>::Output::get_type(),
                        descriptor.as_ref(),
                    ));
				};

				lp.checked_mul(rp)
					.ok_or_else(|| {
						let descriptor = self
							.target_column
							.as_ref()
							.map(|c| {
								c.to_number_range_descriptor()
							});
						Error(number_out_of_range(
                            fragment.fragment(),
                            <L as Promote<R>>::Output::get_type(),
                            descriptor.as_ref(),
                        ))
					})
					.map(Some)
			}
			ColumnSaturationPolicy::Undefined => {
				let Some((lp, rp)) = l.checked_promote(r)
				else {
					return Ok(None);
				};

				match lp.checked_mul(rp) {
					None => Ok(None),
					Some(value) => Ok(Some(value)),
				}
			}
		}
	}
}

impl EvaluationContext<'_> {
	pub fn div<'a, L, R>(
		&self,
		l: L,
		r: R,
		fragment: impl LazyFragment<'a> + Copy,
	) -> crate::Result<Option<<L as Promote<R>>::Output>>
	where
		L: Promote<R>,
		R: IsNumber,
		<L as Promote<R>>::Output: IsNumber,
		<L as Promote<R>>::Output: SafeDiv,
	{
		match self.saturation_policy() {
			ColumnSaturationPolicy::Error => {
				let Some((lp, rp)) = l.checked_promote(r)
				else {
					let descriptor = self
						.target_column
						.as_ref()
						.map(|c| {
							c.to_number_range_descriptor()
						});
					return_error!(number_out_of_range(
                        fragment.fragment(),
                        <L as Promote<R>>::Output::get_type(),
                        descriptor.as_ref(),
                    ));
				};

				lp.checked_div(rp)
					.ok_or_else(|| {
						let descriptor = self
							.target_column
							.as_ref()
							.map(|c| {
								c.to_number_range_descriptor()
							});
						Error(number_out_of_range(
                            fragment.fragment(),
                            <L as Promote<R>>::Output::get_type(),
                            descriptor.as_ref(),
                        ))
					})
					.map(Some)
			}
			ColumnSaturationPolicy::Undefined => {
				let Some((lp, rp)) = l.checked_promote(r)
				else {
					return Ok(None);
				};

				match lp.checked_div(rp) {
					None => Ok(None),
					Some(value) => Ok(Some(value)),
				}
			}
		}
	}
}

impl EvaluationContext<'_> {
	pub fn remainder<'a, L, R>(
		&self,
		l: L,
		r: R,
		fragment: impl LazyFragment<'a> + Copy,
	) -> crate::Result<Option<<L as Promote<R>>::Output>>
	where
		L: Promote<R>,
		R: IsNumber,
		<L as Promote<R>>::Output: IsNumber,
		<L as Promote<R>>::Output: SafeRemainder,
	{
		match self.saturation_policy() {
			ColumnSaturationPolicy::Error => {
				let Some((lp, rp)) = l.checked_promote(r)
				else {
					let descriptor = self
						.target_column
						.as_ref()
						.map(|c| {
							c.to_number_range_descriptor()
						});
					return_error!(number_out_of_range(
                        fragment.fragment(),
                        <L as Promote<R>>::Output::get_type(),
                        descriptor.as_ref(),
                    ));
				};

				lp.checked_rem(rp)
					.ok_or_else(|| {
						let descriptor = self
							.target_column
							.as_ref()
							.map(|c| {
								c.to_number_range_descriptor()
							});
						Error(number_out_of_range(
                            fragment.fragment(),
                            <L as Promote<R>>::Output::get_type(),
                            descriptor.as_ref(),
                        ))
					})
					.map(Some)
			}
			ColumnSaturationPolicy::Undefined => {
				let Some((lp, rp)) = l.checked_promote(r)
				else {
					return Ok(None);
				};

				match lp.checked_rem(rp) {
					None => Ok(None),
					Some(value) => Ok(Some(value)),
				}
			}
		}
	}
}

#[cfg(test)]
mod tests {
	use reifydb_type::Fragment;

	use crate::interface::evaluate::EvaluationContext;

	#[test]
	fn test_add() {
		let test_instance = EvaluationContext::testing();
		let result = test_instance
			.add(1i8, 255i16, || Fragment::testing_empty());
		assert_eq!(result, Ok(Some(256i128)));
	}

	#[test]
	fn test_sub() {
		let test_instance = EvaluationContext::testing();
		let result = test_instance
			.sub(1i8, 255i16, || Fragment::testing_empty());
		assert_eq!(result, Ok(Some(-254i128)));
	}

	#[test]
	fn test_mul() {
		let test_instance = EvaluationContext::testing();
		let result = test_instance
			.mul(23i8, 255i16, || Fragment::testing_empty());
		assert_eq!(result, Ok(Some(5865i128)));
	}

	#[test]
	fn test_div() {
		let test_instance = EvaluationContext::testing();
		let result = test_instance
			.div(120i8, 20i16, || Fragment::testing_empty());
		assert_eq!(result, Ok(Some(6i128)));
	}

	#[test]
	fn test_remainder() {
		let test_instance = EvaluationContext::testing();
		let result = test_instance
			.remainder(120i8, 21i16, || Fragment::testing_empty());
		assert_eq!(result, Ok(Some(15i128)));
	}
}<|MERGE_RESOLUTION|>--- conflicted
+++ resolved
@@ -1,28 +1,10 @@
 // Copyright (c) reifydb.com 2025
 // This file is licensed under the AGPL-3.0-or-later, see license.md file
 
-<<<<<<< HEAD
 use reifydb_type::{
-	Error, GetType, IntoFragment, IsNumber, Promote, SafeAdd, SafeDiv,
+	Error, GetType, IsNumber, LazyFragment, Promote, SafeAdd, SafeDiv,
 	SafeMul, SafeRemainder, SafeSub,
 	diagnostic::number::number_out_of_range, return_error,
-=======
-use crate::{
-	Error, GetType,
-	interface::{
-		ColumnSaturationPolicy, LazyFragment,
-		evaluate::EvaluationContext,
-	},
-	result::error::diagnostic::number::number_out_of_range,
-	return_error,
-	value::{
-		IsNumber,
-		number::{
-			Promote, SafeAdd, SafeDiv, SafeMul, SafeRemainder,
-			SafeSub,
-		},
-	},
->>>>>>> 472e171a
 };
 
 use crate::interface::{ColumnSaturationPolicy, evaluate::EvaluationContext};
