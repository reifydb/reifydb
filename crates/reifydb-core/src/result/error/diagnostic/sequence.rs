// Copyright (c) reifydb.com 2025
// This file is licensed under the AGPL-3.0-or-later, see license.md file

use crate::{
	OwnedFragment, Type,
	interface::fragment::IntoFragment,
	result::error::diagnostic::{Diagnostic, util::value_max},
};

pub fn sequence_exhausted(value: Type) -> Diagnostic {
	Diagnostic {
		code: "SEQUENCE_001".to_string(),
		statement: None,
		message: format!(
			"sequence generator of type `{}` is exhausted",
			value
		),
		fragment: OwnedFragment::None,
		label: Some("no more values can be generated".to_string()),
		help: Some(format!(
			"maximum value for `{}` is `{}`",
			value,
			value_max(value)
		)),
		column: None,
		notes: vec![],
		cause: None,
	}
}

pub fn can_not_alter_not_auto_increment<'a>(
	fragment: impl IntoFragment<'a>,
) -> Diagnostic {
	let fragment = fragment.into_fragment().into_owned();
	Diagnostic {
        code: "SEQUENCE_002".to_string(),
        statement: None,
        message: format!(
            "cannot alter sequence for column `{}` which does not have AUTO INCREMENT",
<<<<<<< HEAD
            fragment.fragment()
=======
            fragment.text()
>>>>>>> 4b715b85
        ),
        fragment,
        label: Some("column does not have AUTO INCREMENT".to_string()),
        help: Some("only columns with AUTO INCREMENT can have their sequences altered".to_string()),
        column: None,
        notes: vec![],
        cause: None,
    }
}

pub fn transaction_sequence_exhausted() -> Diagnostic {
	Diagnostic {
        code: "SEQUENCE_003".to_string(),
        statement: None,
        message: "transaction sequence number exhausted".to_string(),
        fragment: OwnedFragment::None,
        label: Some("no more CDC sequence numbers available for this version".to_string()),
        help: Some("transaction has reached the maximum of 65535 CDC events (sequences 1-65535)".to_string()),
        column: None,
        notes: vec![],
        cause: None,
    }
}<|MERGE_RESOLUTION|>--- conflicted
+++ resolved
@@ -37,11 +37,7 @@
         statement: None,
         message: format!(
             "cannot alter sequence for column `{}` which does not have AUTO INCREMENT",
-<<<<<<< HEAD
-            fragment.fragment()
-=======
             fragment.text()
->>>>>>> 4b715b85
         ),
         fragment,
         label: Some("column does not have AUTO INCREMENT".to_string()),
