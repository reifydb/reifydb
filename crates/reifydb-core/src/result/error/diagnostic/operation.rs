--- conflicted
+++ resolved
@@ -8,11 +8,7 @@
 
 pub fn take_negative_value<'a>(fragment: impl IntoFragment<'a>) -> Diagnostic {
 	let fragment = fragment.into_fragment().into_owned();
-<<<<<<< HEAD
-	let value = fragment.fragment();
-=======
 	let value = fragment.text();
->>>>>>> 4b715b85
 	Diagnostic {
 		code: "TAKE_001".to_string(),
 		statement: None,
