// Copyright (c) reifydb.com 2025
// This file is licensed under the AGPL-3.0-or-later, see license.md file

use crate::{
	OwnedFragment, interface::fragment::IntoFragment,
	result::error::diagnostic::Diagnostic,
};

/// General frame processing error
pub fn frame_error(message: String) -> Diagnostic {
	Diagnostic {
		code: "ENG_001".to_string(),
		statement: None,
		message: format!("Frame processing error: {}", message),
		column: None,
		fragment: OwnedFragment::None,
		label: None,
		help: Some("Check frame data and operations".to_string()),
		notes: vec![],
		cause: None,
	}
}

/// Column policy saturation error - wraps an existing diagnostic
pub fn saturation_error(diagnostic: Diagnostic) -> Diagnostic {
	let statement = diagnostic.statement.clone();
	let message = diagnostic.message.clone();
	let column = diagnostic.column.clone();
	let fragment = diagnostic.fragment.clone();
	let label = diagnostic.label.clone();
	let notes = diagnostic.notes.clone();

	Diagnostic {
		code: "ENG_002".to_string(),
		statement,
		message: format!("Column policy saturation: {}", message),
		column,
		fragment,
		label,
		help: Some("Adjust column policy constraints".to_string()),
		notes,
		cause: Some(Box::new(diagnostic)),
	}
}

/// Frame missing required ROW_NUMBER column error
pub fn missing_row_number_column() -> Diagnostic {
	Diagnostic {
        code: "ENG_003".to_string(),
        statement: None,
        message: "Frame must have a __ROW__ID__ column for UPDATE operations".to_string(),
        column: None,
        fragment: OwnedFragment::None,
        label: Some("missing required column".to_string()),
        help: Some("Ensure the query includes the row ID in the result set".to_string()),
        notes: vec![
            "UPDATE operations require row identifiers to locate existing rows".to_string(),
        ],
        cause: None,
    }
}

/// Invalid or undefined RowNumber values error
pub fn invalid_row_number_values() -> Diagnostic {
	Diagnostic {
        code: "ENG_004".to_string(),
        statement: None,
        message: "All RowNumber values must be defined for UPDATE operations".to_string(),
        column: None,
        fragment: OwnedFragment::None,
        label: Some("invalid row identifiers".to_string()),
        help: Some("Check that the input data contains valid row IDs".to_string()),
        notes: vec![
            "RowNumber column must contain valid identifiers, not undefined values".to_string(),
        ],
        cause: None,
    }
}

/// Invalid parameter reference error
pub fn invalid_parameter_reference<'a>(
	fragment: impl IntoFragment<'a>,
) -> Diagnostic {
	let fragment = fragment.into_fragment().into_owned();
<<<<<<< HEAD
	let value = fragment.fragment();
=======
	let value = fragment.text();
>>>>>>> 4b715b85
	Diagnostic {
        code: "ENG_005".to_string(),
        statement: None,
        message: format!("Invalid parameter reference: {}", value),
        column: None,
        fragment,
        label: Some("invalid parameter syntax".to_string()),
        help: Some("Use $1, $2 for positional parameters or $name for named parameters".to_string()),
        notes: vec![],
        cause: None,
    }
}

/// Parameter not found error
pub fn parameter_not_found<'a>(fragment: impl IntoFragment<'a>) -> Diagnostic {
	let fragment = fragment.into_fragment().into_owned();
<<<<<<< HEAD
	let value = fragment.fragment();
=======
	let value = fragment.text();
>>>>>>> 4b715b85
	Diagnostic {
        code: "ENG_006".to_string(),
        statement: None,
        message: format!("Parameter not found: {}", value),
        column: None,
        fragment,
        label: Some("parameter not provided".to_string()),
        help: Some("Ensure all referenced parameters are provided in the query call".to_string()),
        notes: vec![],
        cause: None,
    }
}<|MERGE_RESOLUTION|>--- conflicted
+++ resolved
@@ -82,11 +82,7 @@
 	fragment: impl IntoFragment<'a>,
 ) -> Diagnostic {
 	let fragment = fragment.into_fragment().into_owned();
-<<<<<<< HEAD
-	let value = fragment.fragment();
-=======
 	let value = fragment.text();
->>>>>>> 4b715b85
 	Diagnostic {
         code: "ENG_005".to_string(),
         statement: None,
@@ -103,11 +99,7 @@
 /// Parameter not found error
 pub fn parameter_not_found<'a>(fragment: impl IntoFragment<'a>) -> Diagnostic {
 	let fragment = fragment.into_fragment().into_owned();
-<<<<<<< HEAD
-	let value = fragment.fragment();
-=======
 	let value = fragment.text();
->>>>>>> 4b715b85
 	Diagnostic {
         code: "ENG_006".to_string(),
         statement: None,
