--- conflicted
+++ resolved
@@ -11,11 +11,7 @@
 /// Invalid hexadecimal string in BLOB constructor
 pub fn invalid_hex_string<'a>(fragment: impl IntoFragment<'a>) -> Diagnostic {
 	let fragment = fragment.into_fragment().into_owned();
-<<<<<<< HEAD
-	let value = fragment.fragment();
-=======
 	let value = fragment.text();
->>>>>>> 4b715b85
 	Diagnostic {
         code: "BLOB_001".to_string(),
         statement: None,
@@ -34,11 +30,7 @@
 	fragment: impl IntoFragment<'a>,
 ) -> Diagnostic {
 	let fragment = fragment.into_fragment().into_owned();
-<<<<<<< HEAD
-	let value = fragment.fragment();
-=======
 	let value = fragment.text();
->>>>>>> 4b715b85
 	Diagnostic {
         code: "BLOB_002".to_string(),
         statement: None,
@@ -59,11 +51,7 @@
 	fragment: impl IntoFragment<'a>,
 ) -> Diagnostic {
 	let fragment = fragment.into_fragment().into_owned();
-<<<<<<< HEAD
-	let value = fragment.fragment();
-=======
 	let value = fragment.text();
->>>>>>> 4b715b85
 	Diagnostic {
         code: "BLOB_003".to_string(),
         statement: None,
