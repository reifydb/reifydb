--- conflicted
+++ resolved
@@ -241,11 +241,7 @@
 	schema_name: impl IntoFragment<'a>,
 ) -> Diagnostic {
 	let fragment = schema_name.into_fragment().into_owned();
-<<<<<<< HEAD
-	let name = fragment.fragment();
-=======
 	let name = fragment.text();
->>>>>>> 4b715b85
 	Diagnostic {
         code: "CA_011".to_string(),
         statement: None,
@@ -268,13 +264,8 @@
 ) -> Diagnostic {
 	let schema_fragment = schema_name.into_fragment().into_owned();
 	let table_fragment = table_name.into_fragment().into_owned();
-<<<<<<< HEAD
-	let schema = schema_fragment.fragment();
-	let table = table_fragment.fragment();
-=======
 	let schema = schema_fragment.text();
 	let table = table_fragment.text();
->>>>>>> 4b715b85
 	Diagnostic {
         code: "CA_012".to_string(),
         statement: None,
@@ -297,13 +288,8 @@
 ) -> Diagnostic {
 	let schema_fragment = schema_name.into_fragment().into_owned();
 	let view_fragment = view_name.into_fragment().into_owned();
-<<<<<<< HEAD
-	let schema = schema_fragment.fragment();
-	let view = view_fragment.fragment();
-=======
 	let schema = schema_fragment.text();
 	let view = view_fragment.text();
->>>>>>> 4b715b85
 	Diagnostic {
         code: "CA_013".to_string(),
         statement: None,
@@ -324,11 +310,7 @@
 	schema_name: impl IntoFragment<'a>,
 ) -> Diagnostic {
 	let fragment = schema_name.into_fragment().into_owned();
-<<<<<<< HEAD
-	let name = fragment.fragment();
-=======
 	let name = fragment.text();
->>>>>>> 4b715b85
 	Diagnostic {
         code: "CA_014".to_string(),
         statement: None,
@@ -350,13 +332,8 @@
 ) -> Diagnostic {
 	let schema_fragment = schema_name.into_fragment().into_owned();
 	let table_fragment = table_name.into_fragment().into_owned();
-<<<<<<< HEAD
-	let schema = schema_fragment.fragment();
-	let table = table_fragment.fragment();
-=======
 	let schema = schema_fragment.text();
 	let table = table_fragment.text();
->>>>>>> 4b715b85
 	Diagnostic {
         code: "CA_015".to_string(),
         statement: None,
@@ -378,13 +355,8 @@
 ) -> Diagnostic {
 	let schema_fragment = schema_name.into_fragment().into_owned();
 	let view_fragment = view_name.into_fragment().into_owned();
-<<<<<<< HEAD
-	let schema = schema_fragment.fragment();
-	let view = view_fragment.fragment();
-=======
 	let schema = schema_fragment.text();
 	let view = view_fragment.text();
->>>>>>> 4b715b85
 	Diagnostic {
         code: "CA_016".to_string(),
         statement: None,
@@ -404,11 +376,7 @@
 	schema_name: impl IntoFragment<'a>,
 ) -> Diagnostic {
 	let fragment = schema_name.into_fragment().into_owned();
-<<<<<<< HEAD
-	let name = fragment.fragment();
-=======
 	let name = fragment.text();
->>>>>>> 4b715b85
 	Diagnostic {
 		code: "CA_017".to_string(),
 		statement: None,
@@ -434,13 +402,8 @@
 ) -> Diagnostic {
 	let schema_fragment = schema_name.into_fragment().into_owned();
 	let table_fragment = table_name.into_fragment().into_owned();
-<<<<<<< HEAD
-	let schema = schema_fragment.fragment();
-	let table = table_fragment.fragment();
-=======
 	let schema = schema_fragment.text();
 	let table = table_fragment.text();
->>>>>>> 4b715b85
 	Diagnostic {
 		code: "CA_018".to_string(),
 		statement: None,
@@ -464,13 +427,8 @@
 ) -> Diagnostic {
 	let schema_fragment = schema_name.into_fragment().into_owned();
 	let view_fragment = view_name.into_fragment().into_owned();
-<<<<<<< HEAD
-	let schema = schema_fragment.fragment();
-	let view = view_fragment.fragment();
-=======
 	let schema = schema_fragment.text();
 	let view = view_fragment.text();
->>>>>>> 4b715b85
 	Diagnostic {
 		code: "CA_019".to_string(),
 		statement: None,
