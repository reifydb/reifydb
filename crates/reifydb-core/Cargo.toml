--- conflicted
+++ resolved
@@ -15,12 +15,8 @@
 regex = { workspace = true }
 serde = { workspace = true }
 serde_bytes = { workspace = true }
-<<<<<<< HEAD
 uuid = { workspace = true}
 
-=======
-uuid = { workspace = true }
 
 [dev-dependencies]
 serde_json = { workspace = true }
->>>>>>> 472e171a
