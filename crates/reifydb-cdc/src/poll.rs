// Copyright (c) reifydb.com 2025
// This file is licensed under the AGPL-3.0-or-later, see license.md file

use std::{
	ops::Bound,
	sync::{
		atomic::{AtomicBool, Ordering},
		Arc,
	},
	thread::{self, JoinHandle},
	time::Duration,
};

use reifydb_core::interface::CommandTransaction;
use reifydb_core::{
	interface::{
<<<<<<< HEAD
		key::{CdcConsumerKey, EncodableKey}, worker_pool::Priority, CdcConsume, CdcConsumer,
		CdcEvent, CdcQueryTransaction, ConsumerId, Engine as EngineInterface,
		Key,
		Transaction,
		VersionedCommandTransaction,
	}, log_debug, log_error,
=======
		CdcConsume, CdcConsumer, CdcEvent, CdcTransaction,
		CommandTransaction, ConsumerId, Engine as EngineInterface, Key,
		Transaction, VersionedCommandTransaction,
		VersionedQueryTransaction,
		key::{CdcConsumerKey, EncodableKey},
		subsystem::workerpool::Priority,
	},
	log_debug, log_error,
>>>>>>> c3e054fd
	row::EncodedRow,
	util::CowVec, EncodedKey,
	Result,
	Version,
};
use reifydb_engine::StandardEngine;

/// Configuration for a CDC poll consumer
#[derive(Debug, Clone)]
pub struct PollConsumerConfig {
	/// Unique identifier for this consumer
	pub consumer_id: ConsumerId,
	/// How often to poll for new CDC events
	pub poll_interval: Duration,
	/// Priority for the polling task in the worker pool
	pub priority: Priority,
}

impl PollConsumerConfig {
	pub fn new(consumer_id: ConsumerId, poll_interval: Duration) -> Self {
		Self {
			consumer_id,
			poll_interval,
			priority: Priority::Normal,
		}
	}

	pub fn with_priority(mut self, priority: Priority) -> Self {
		self.priority = priority;
		self
	}
}

pub struct PollConsumer<T: Transaction, F: CdcConsume<T>> {
	engine: Option<StandardEngine<T>>,
	consumer: Option<Box<F>>,
	config: PollConsumerConfig,
	state: Arc<ConsumerState>,
	worker: Option<JoinHandle<()>>,
}

struct ConsumerState {
	consumer_key: EncodedKey,
	running: AtomicBool,
}

impl<T: Transaction, C: CdcConsume<T>> PollConsumer<T, C> {
	pub fn new(
		config: PollConsumerConfig,
		engine: StandardEngine<T>,
		consume: C,
	) -> Self {
		let consumer_key = CdcConsumerKey {
			consumer: config.consumer_id.clone(),
		}
		.encode();

		Self {
			engine: Some(engine),
			consumer: Some(Box::new(consume)),
			config,
			state: Arc::new(ConsumerState {
				consumer_key,
				running: AtomicBool::new(false),
			}),
			worker: None,
		}
	}

	fn consume_batch(
		state: &ConsumerState,
		engine: &StandardEngine<T>,
		consumer: &C,
	) -> Result<()> {
		let mut transaction = engine.begin_command()?;

		let checkpoint = fetch_checkpoint(
			&mut transaction,
			&state.consumer_key,
		)?;
		let events = fetch_events_since(&mut transaction, checkpoint)?;

		if events.is_empty() {
			return transaction.rollback();
		}

		let latest_version = events
			.iter()
			.map(|event| event.version)
			.max()
			.unwrap_or(checkpoint);

		let table_events = events
			.into_iter()
			.filter(|event| {
				matches!(
					Key::decode(event.key()),
					Some(Key::TableRow(_))
				)
			})
			.collect::<Vec<_>>();

		if !table_events.is_empty() {
			consumer.consume(&mut transaction, table_events)?;
		}

		persist_checkpoint(
			&mut transaction,
			&state.consumer_key,
			latest_version,
		)?;
		transaction.commit().map(|_| ())
	}

	fn polling_loop(
		config: &PollConsumerConfig,
		engine: StandardEngine<T>,
		consumer: Box<C>,
		state: Arc<ConsumerState>,
	) {
		log_debug!(
			"[Consumer {:?}] Started polling with interval {:?}",
			config.consumer_id,
			config.poll_interval
		);

		while state.running.load(Ordering::Acquire) {
			if let Err(error) =
				Self::consume_batch(&state, &engine, &consumer)
			{
				log_error!(
					"[Consumer {:?}] Error consuming events: {}",
					config.consumer_id,
					error
				);
			}

			thread::sleep(config.poll_interval);
		}

		log_debug!("[Consumer {:?}] Stopped", config.consumer_id);
	}
}

impl<T: Transaction + 'static, F: CdcConsume<T>> CdcConsumer
	for PollConsumer<T, F>
{
	fn start(&mut self) -> Result<()> {
		assert!(
			self.worker.is_none(),
			"start() can only be called once"
		);

		if self.state.running.swap(true, Ordering::AcqRel) {
			return Ok(());
		}

		let engine =
			self.engine.take().expect("engine already consumed");

		let consumer = self
			.consumer
			.take()
			.expect("consumer already consumed");

		let state = Arc::clone(&self.state);
		let config = self.config.clone();

		self.worker = Some(thread::spawn(move || {
			Self::polling_loop(&config, engine, consumer, state);
		}));

		Ok(())
	}

	fn stop(&mut self) -> Result<()> {
		if !self.state.running.swap(false, Ordering::AcqRel) {
			return Ok(());
		}

		if let Some(worker) = self.worker.take() {
			worker.join().expect("Failed to join consumer thread");
		}

		Ok(())
	}

	fn is_running(&self) -> bool {
		self.state.running.load(Ordering::Acquire)
	}
}

fn fetch_checkpoint(
	txn: &mut impl CommandTransaction,
	consumer_key: &EncodedKey,
) -> Result<Version> {
	txn.get(consumer_key)?
		.and_then(|record| {
			if record.row.len() >= 8 {
				let mut buffer = [0u8; 8];
				buffer.copy_from_slice(&record.row[0..8]);
				Some(u64::from_be_bytes(buffer))
			} else {
				None
			}
		})
		.map(Ok)
		.unwrap_or(Ok(1))
}

fn persist_checkpoint(
	txn: &mut impl CommandTransaction,
	consumer_key: &EncodedKey,
	version: Version,
) -> Result<()> {
	let version_bytes = version.to_be_bytes().to_vec();
	txn.set(consumer_key, EncodedRow(CowVec::new(version_bytes)))
}

fn fetch_events_since(
	txn: &mut impl CommandTransaction,
	since_version: Version,
) -> Result<Vec<CdcEvent>> {
	Ok(txn.begin_cdc_query()?
		.range(Bound::Excluded(since_version), Bound::Unbounded)?
		.collect())
}<|MERGE_RESOLUTION|>--- conflicted
+++ resolved
@@ -14,23 +14,13 @@
 use reifydb_core::interface::CommandTransaction;
 use reifydb_core::{
 	interface::{
-<<<<<<< HEAD
-		key::{CdcConsumerKey, EncodableKey}, worker_pool::Priority, CdcConsume, CdcConsumer,
-		CdcEvent, CdcQueryTransaction, ConsumerId, Engine as EngineInterface,
-		Key,
-		Transaction,
-		VersionedCommandTransaction,
-	}, log_debug, log_error,
-=======
-		CdcConsume, CdcConsumer, CdcEvent, CdcTransaction,
-		CommandTransaction, ConsumerId, Engine as EngineInterface, Key,
+		CdcConsume, CdcConsumer, CdcEvent, CdcQueryTransaction,
+		ConsumerId, Engine as EngineInterface, Key,
 		Transaction, VersionedCommandTransaction,
-		VersionedQueryTransaction,
 		key::{CdcConsumerKey, EncodableKey},
 		subsystem::workerpool::Priority,
 	},
 	log_debug, log_error,
->>>>>>> c3e054fd
 	row::EncodedRow,
 	util::CowVec, EncodedKey,
 	Result,
