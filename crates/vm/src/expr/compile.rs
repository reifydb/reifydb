--- conflicted
+++ resolved
@@ -38,7 +38,6 @@
 			object,
 			field,
 		} => compile_field_access(*object, field),
-<<<<<<< HEAD
 		Expr::Subquery {
 			index,
 			kind,
@@ -53,12 +52,10 @@
 			values,
 			negated,
 		} => compile_in_list(*expr, values, negated),
-=======
 		Expr::Call {
 			function_name,
 			arguments,
 		} => compile_call(function_name, arguments),
->>>>>>> 0ff02375
 	}
 }
 
