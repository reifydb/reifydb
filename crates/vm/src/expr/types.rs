// Copyright (c) reifydb.com 2025
// This file is licensed under the AGPL-3.0-or-later, see license.md file

use reifydb_type::Type;

/// Subquery kind for compiled expressions.
#[derive(Debug, Clone, Copy, PartialEq, Eq)]
pub enum SubqueryKind {
	/// Scalar subquery: extracts a single value.
	Scalar,
	/// EXISTS: returns true if subquery has any rows.
	Exists,
	/// NOT EXISTS: returns true if subquery has no rows.
	NotExists,
}

/// Compiled expression with column indices resolved.
#[derive(Debug, Clone)]
pub enum Expr {
	/// Reference to a column by index
	ColumnRef(ColumnRef),

	/// Literal constant value
	Literal(Literal),

	/// Binary operation
	BinaryOp {
		op: BinaryOp,
		left: Box<Expr>,
		right: Box<Expr>,
	},

	/// Unary operation
	UnaryOp {
		op: UnaryOp,
		operand: Box<Expr>,
	},

	/// Reference to a scope variable
	VarRef(String),

	/// Field access on an expression (e.g., $user.id)
	FieldAccess {
		object: Box<Expr>,
		field: String,
	},

<<<<<<< HEAD
	/// Subquery expression (scalar, exists, not exists)
	Subquery {
		index: u16,
		kind: SubqueryKind,
	},

	/// IN with subquery: expr in (subquery)
	InSubquery {
		expr: Box<Expr>,
		subquery_index: u16,
		negated: bool,
	},

	/// IN with inline list: expr in (val1, val2, ...)
	InList {
		expr: Box<Expr>,
		values: Vec<Expr>,
		negated: bool,
=======
	/// Function call
	Call {
		function_name: String,
		arguments: Vec<Expr>,
>>>>>>> 0ff02375
	},
}

#[derive(Debug, Clone)]
pub struct ColumnRef {
	/// Index into Columns
	pub index: usize,
	/// Original name (for error messages)
	pub name: String,
}

/// Literal values for core types (Milestone 1)
#[derive(Debug, Clone)]
pub enum Literal {
	Null,
	Bool(bool),
	Int8(i64),
	Float8(f64),
	Utf8(String),
}

impl Literal {
	pub fn get_type(&self) -> Type {
		match self {
			Literal::Null => Type::Undefined,
			Literal::Bool(_) => Type::Boolean,
			Literal::Int8(_) => Type::Int8,
			Literal::Float8(_) => Type::Float8,
			Literal::Utf8(_) => Type::Utf8,
		}
	}
}

#[derive(Debug, Clone, Copy, PartialEq, Eq)]
pub enum BinaryOp {
	// Comparison
	Eq,
	Ne,
	Lt,
	Le,
	Gt,
	Ge,

	// Logical
	And,
	Or,

	// Arithmetic (for computed columns)
	Add,
	Sub,
	Mul,
	Div,
}

impl std::fmt::Display for BinaryOp {
	fn fmt(&self, f: &mut std::fmt::Formatter<'_>) -> std::fmt::Result {
		match self {
			BinaryOp::Eq => write!(f, "=="),
			BinaryOp::Ne => write!(f, "!="),
			BinaryOp::Lt => write!(f, "<"),
			BinaryOp::Le => write!(f, "<="),
			BinaryOp::Gt => write!(f, ">"),
			BinaryOp::Ge => write!(f, ">="),
			BinaryOp::And => write!(f, "and"),
			BinaryOp::Or => write!(f, "or"),
			BinaryOp::Add => write!(f, "+"),
			BinaryOp::Sub => write!(f, "-"),
			BinaryOp::Mul => write!(f, "*"),
			BinaryOp::Div => write!(f, "/"),
		}
	}
}

#[derive(Debug, Clone, Copy, PartialEq, Eq)]
pub enum UnaryOp {
	Not,
	Neg,
	IsNull,
	IsNotNull,
}

impl std::fmt::Display for UnaryOp {
	fn fmt(&self, f: &mut std::fmt::Formatter<'_>) -> std::fmt::Result {
		match self {
			UnaryOp::Not => write!(f, "not"),
			UnaryOp::Neg => write!(f, "-"),
			UnaryOp::IsNull => write!(f, "is null"),
			UnaryOp::IsNotNull => write!(f, "is not null"),
		}
	}
}<|MERGE_RESOLUTION|>--- conflicted
+++ resolved
@@ -45,7 +45,6 @@
 		field: String,
 	},
 
-<<<<<<< HEAD
 	/// Subquery expression (scalar, exists, not exists)
 	Subquery {
 		index: u16,
@@ -64,12 +63,12 @@
 		expr: Box<Expr>,
 		values: Vec<Expr>,
 		negated: bool,
-=======
+	},
+
 	/// Function call
 	Call {
 		function_name: String,
 		arguments: Vec<Expr>,
->>>>>>> 0ff02375
 	},
 }
 
