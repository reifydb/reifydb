--- conflicted
+++ resolved
@@ -1040,7 +1040,221 @@
 	}
 }
 
-<<<<<<< HEAD
+/// Broadcast a scalar value to a column with the given row count.
+fn broadcast_scalar_to_column(value: &reifydb_type::Value, row_count: usize) -> ColumnData {
+	match value {
+		reifydb_type::Value::Boolean(b) => ColumnData::bool(vec![*b; row_count]),
+		reifydb_type::Value::Int8(n) => ColumnData::int8(vec![*n; row_count]),
+		reifydb_type::Value::Float8(f) => ColumnData::float8(vec![f.value(); row_count]),
+		reifydb_type::Value::Utf8(s) => ColumnData::utf8(vec![s.clone(); row_count]),
+		reifydb_type::Value::Undefined => ColumnData::int8(vec![0; row_count]),
+		_ => ColumnData::int8(vec![0; row_count]),
+	}
+}
+
+/// Simple blocking executor for futures that complete immediately.
+fn block_on_simple<F: std::future::Future>(fut: F) -> F::Output {
+	use std::task::{Context, Poll, RawWaker, RawWakerVTable, Waker};
+
+	fn noop_clone(_: *const ()) -> RawWaker {
+		noop_raw_waker()
+	}
+	fn noop(_: *const ()) {}
+	fn noop_raw_waker() -> RawWaker {
+		static VTABLE: RawWakerVTable = RawWakerVTable::new(noop_clone, noop, noop, noop);
+		RawWaker::new(std::ptr::null(), &VTABLE)
+	}
+
+	let waker = unsafe { Waker::from_raw(noop_raw_waker()) };
+	let mut cx = Context::from_waker(&waker);
+	let mut fut = std::pin::pin!(fut);
+
+	loop {
+		match fut.as_mut().poll(&mut cx) {
+			Poll::Ready(result) => return result,
+			Poll::Pending => {
+				// For pure computation, this should never happen
+				panic!("Function execution requires async operations which are not supported");
+			}
+		}
+	}
+}
+
+/// Execute a function once (for no-arg functions) and return the result.
+fn execute_function_once(program: &crate::bytecode::Program, func_index: u16, _args: &Columns) -> Result<OperandValue> {
+	use crate::vmcore::{VmContext, VmState};
+
+	let func_def = &program.functions[func_index as usize];
+
+	// Create a dummy source registry for pure function execution
+	let sources: Arc<dyn crate::source::SourceRegistry> = Arc::new(EmptySourceRegistry);
+	let context = Arc::new(VmContext::new(sources));
+
+	// Create a mini VM to execute just this function
+	let mut vm = VmState::new(Arc::new(program.clone()), context);
+
+	// Set IP to function body
+	vm.ip = func_def.bytecode_offset;
+
+	// Execute until we hit a Return or reach end of function
+	let end_offset = func_def.bytecode_offset + func_def.bytecode_len;
+
+	// Push a sentinel call frame so Return knows where to stop
+	// scope_depth = 1 because the VM starts with global scope
+	let frame = CallFrame::new(func_index, end_offset, 0, 0, 1);
+	vm.call_stack.push(frame);
+
+	// Execute instructions until return
+	loop {
+		if vm.ip >= end_offset {
+			break;
+		}
+
+		match block_on_simple(vm.step())? {
+			DispatchResult::Halt => break,
+			DispatchResult::Continue => {}
+			DispatchResult::Yield(_) => break,
+		}
+
+		if vm.call_stack.is_empty() {
+			break;
+		}
+	}
+
+	// Get result from operand stack
+	vm.pop_operand()
+}
+
+/// Execute a function with columnar arguments (row-by-row execution).
+fn execute_function_columnar(
+	program: &crate::bytecode::Program,
+	func_index: u16,
+	ctx: VmFunctionContext,
+) -> Result<ColumnData> {
+	use crate::vmcore::{VmContext, VmState};
+
+	let func_def = &program.functions[func_index as usize];
+	let row_count = ctx.row_count;
+
+	if row_count == 0 {
+		return Ok(ColumnData::int8(Vec::new()));
+	}
+
+	// Create a dummy source registry for pure function execution
+	let sources: Arc<dyn crate::source::SourceRegistry> = Arc::new(EmptySourceRegistry);
+	let context = Arc::new(VmContext::new(sources));
+
+	// Execute the function for each row and collect results
+	let mut results: Vec<reifydb_type::Value> = Vec::with_capacity(row_count);
+
+	for row_idx in 0..row_count {
+		let mut vm = VmState::new(Arc::new(program.clone()), context.clone());
+
+		// Enter scope and bind parameters with scalar values from this row
+		vm.scopes.push();
+		for (param_idx, param) in func_def.parameters.iter().enumerate() {
+			if param_idx < ctx.columns.len() {
+				let col = &ctx.columns[param_idx];
+				let scalar_value = col.data().get_value(row_idx);
+				vm.scopes.set(param.name.clone(), OperandValue::Scalar(scalar_value));
+			}
+		}
+
+		vm.ip = func_def.bytecode_offset;
+		let end_offset = func_def.bytecode_offset + func_def.bytecode_len;
+
+		let frame = CallFrame::new(func_index, end_offset, 0, 0, 1);
+		vm.call_stack.push(frame);
+
+		loop {
+			if vm.ip >= end_offset {
+				break;
+			}
+
+			match block_on_simple(vm.step())? {
+				DispatchResult::Halt => break,
+				DispatchResult::Continue => {}
+				DispatchResult::Yield(_) => break,
+			}
+
+			if vm.call_stack.is_empty() {
+				break;
+			}
+		}
+
+		let result = vm.pop_operand().unwrap_or(OperandValue::Scalar(reifydb_type::Value::Undefined));
+		match result {
+			OperandValue::Scalar(v) => results.push(v),
+			_ => results.push(reifydb_type::Value::Undefined),
+		}
+	}
+
+	// Convert results to column data
+	let first_typed = results.iter().find(|v| !matches!(v, reifydb_type::Value::Undefined));
+
+	match first_typed {
+		Some(reifydb_type::Value::Boolean(_)) => {
+			let bools: Vec<bool> = results
+				.into_iter()
+				.map(|v| match v {
+					reifydb_type::Value::Boolean(b) => b,
+					_ => false,
+				})
+				.collect();
+			Ok(ColumnData::bool(bools))
+		}
+		Some(reifydb_type::Value::Int8(_)) | None => {
+			let ints: Vec<i64> = results
+				.into_iter()
+				.map(|v| match v {
+					reifydb_type::Value::Int8(n) => n,
+					_ => 0,
+				})
+				.collect();
+			Ok(ColumnData::int8(ints))
+		}
+		Some(reifydb_type::Value::Float8(_)) => {
+			let floats: Vec<f64> = results
+				.into_iter()
+				.map(|v| match v {
+					reifydb_type::Value::Float8(f) => f.value(),
+					_ => 0.0,
+				})
+				.collect();
+			Ok(ColumnData::float8(floats))
+		}
+		Some(reifydb_type::Value::Utf8(_)) => {
+			let strings: Vec<String> = results
+				.into_iter()
+				.map(|v| match v {
+					reifydb_type::Value::Utf8(s) => s,
+					_ => String::new(),
+				})
+				.collect();
+			Ok(ColumnData::utf8(strings))
+		}
+		_ => {
+			let ints: Vec<i64> = results
+				.into_iter()
+				.map(|v| match v {
+					reifydb_type::Value::Int8(n) => n,
+					_ => 0,
+				})
+				.collect();
+			Ok(ColumnData::int8(ints))
+		}
+	}
+}
+
+/// Empty source registry for pure function execution (no table access).
+struct EmptySourceRegistry;
+
+impl crate::source::SourceRegistry for EmptySourceRegistry {
+	fn get_source(&self, _name: &str) -> Option<Box<dyn crate::source::TableSource>> {
+		None
+	}
+}
+
 #[cfg(feature = "trace")]
 impl VmState {
 	/// Create an InstructionSnapshot from a DecodedInstruction.
@@ -1217,11 +1431,11 @@
 			},
 			DecodedInstruction::Return => InstructionSnapshot::Return,
 			DecodedInstruction::CallBuiltin {
-				builtin_id,
-				arg_count,
+				_builtin_id,
+				_arg_count,
 			} => InstructionSnapshot::CallBuiltin {
-				builtin_id: *builtin_id,
-				arg_count: *arg_count,
+				builtin_id: *_builtin_id,
+				arg_count: *_arg_count,
 			},
 			DecodedInstruction::EnterScope => InstructionSnapshot::EnterScope,
 			DecodedInstruction::ExitScope => InstructionSnapshot::ExitScope,
@@ -1240,223 +1454,25 @@
 			DecodedInstruction::IntAdd => InstructionSnapshot::IntAdd,
 			DecodedInstruction::IntLt => InstructionSnapshot::IntLt,
 			DecodedInstruction::IntEq => InstructionSnapshot::IntEq,
+			DecodedInstruction::IntSub => InstructionSnapshot::IntSub,
+			DecodedInstruction::IntMul => InstructionSnapshot::IntMul,
+			DecodedInstruction::IntDiv => InstructionSnapshot::IntDiv,
+			DecodedInstruction::ColAdd => InstructionSnapshot::ColAdd,
+			DecodedInstruction::ColSub => InstructionSnapshot::ColSub,
+			DecodedInstruction::ColMul => InstructionSnapshot::ColMul,
+			DecodedInstruction::ColDiv => InstructionSnapshot::ColDiv,
+			DecodedInstruction::ColLt => InstructionSnapshot::ColLt,
+			DecodedInstruction::ColLe => InstructionSnapshot::ColLe,
+			DecodedInstruction::ColGt => InstructionSnapshot::ColGt,
+			DecodedInstruction::ColGe => InstructionSnapshot::ColGe,
+			DecodedInstruction::ColEq => InstructionSnapshot::ColEq,
+			DecodedInstruction::ColNe => InstructionSnapshot::ColNe,
+			DecodedInstruction::ColAnd => InstructionSnapshot::ColAnd,
+			DecodedInstruction::ColOr => InstructionSnapshot::ColOr,
+			DecodedInstruction::ColNot => InstructionSnapshot::ColNot,
 			DecodedInstruction::PrintOut => InstructionSnapshot::PrintOut,
 			DecodedInstruction::Nop => InstructionSnapshot::Nop,
 			DecodedInstruction::Halt => InstructionSnapshot::Halt,
 		}
-=======
-/// Broadcast a scalar value to a column with the given row count.
-fn broadcast_scalar_to_column(value: &reifydb_type::Value, row_count: usize) -> ColumnData {
-	match value {
-		reifydb_type::Value::Boolean(b) => ColumnData::bool(vec![*b; row_count]),
-		reifydb_type::Value::Int8(n) => ColumnData::int8(vec![*n; row_count]),
-		reifydb_type::Value::Float8(f) => ColumnData::float8(vec![f.value(); row_count]),
-		reifydb_type::Value::Utf8(s) => ColumnData::utf8(vec![s.clone(); row_count]),
-		reifydb_type::Value::Undefined => ColumnData::int8(vec![0; row_count]),
-		_ => ColumnData::int8(vec![0; row_count]),
-	}
-}
-
-/// Simple blocking executor for futures that complete immediately.
-fn block_on_simple<F: std::future::Future>(fut: F) -> F::Output {
-	use std::task::{Context, Poll, RawWaker, RawWakerVTable, Waker};
-
-	fn noop_clone(_: *const ()) -> RawWaker {
-		noop_raw_waker()
-	}
-	fn noop(_: *const ()) {}
-	fn noop_raw_waker() -> RawWaker {
-		static VTABLE: RawWakerVTable = RawWakerVTable::new(noop_clone, noop, noop, noop);
-		RawWaker::new(std::ptr::null(), &VTABLE)
-	}
-
-	let waker = unsafe { Waker::from_raw(noop_raw_waker()) };
-	let mut cx = Context::from_waker(&waker);
-	let mut fut = std::pin::pin!(fut);
-
-	loop {
-		match fut.as_mut().poll(&mut cx) {
-			Poll::Ready(result) => return result,
-			Poll::Pending => {
-				// For pure computation, this should never happen
-				panic!("Function execution requires async operations which are not supported");
-			}
-		}
-	}
-}
-
-/// Execute a function once (for no-arg functions) and return the result.
-fn execute_function_once(program: &crate::bytecode::Program, func_index: u16, _args: &Columns) -> Result<OperandValue> {
-	use crate::vmcore::{VmContext, VmState};
-
-	let func_def = &program.functions[func_index as usize];
-
-	// Create a dummy source registry for pure function execution
-	let sources: Arc<dyn crate::source::SourceRegistry> = Arc::new(EmptySourceRegistry);
-	let context = Arc::new(VmContext::new(sources));
-
-	// Create a mini VM to execute just this function
-	let mut vm = VmState::new(Arc::new(program.clone()), context);
-
-	// Set IP to function body
-	vm.ip = func_def.bytecode_offset;
-
-	// Execute until we hit a Return or reach end of function
-	let end_offset = func_def.bytecode_offset + func_def.bytecode_len;
-
-	// Push a sentinel call frame so Return knows where to stop
-	// scope_depth = 1 because the VM starts with global scope
-	let frame = CallFrame::new(func_index, end_offset, 0, 0, 1);
-	vm.call_stack.push(frame);
-
-	// Execute instructions until return
-	loop {
-		if vm.ip >= end_offset {
-			break;
-		}
-
-		match block_on_simple(vm.step())? {
-			DispatchResult::Halt => break,
-			DispatchResult::Continue => {}
-			DispatchResult::Yield(_) => break,
-		}
-
-		if vm.call_stack.is_empty() {
-			break;
-		}
-	}
-
-	// Get result from operand stack
-	vm.pop_operand()
-}
-
-/// Execute a function with columnar arguments (row-by-row execution).
-fn execute_function_columnar(
-	program: &crate::bytecode::Program,
-	func_index: u16,
-	ctx: VmFunctionContext,
-) -> Result<ColumnData> {
-	use crate::vmcore::{VmContext, VmState};
-
-	let func_def = &program.functions[func_index as usize];
-	let row_count = ctx.row_count;
-
-	if row_count == 0 {
-		return Ok(ColumnData::int8(Vec::new()));
-	}
-
-	// Create a dummy source registry for pure function execution
-	let sources: Arc<dyn crate::source::SourceRegistry> = Arc::new(EmptySourceRegistry);
-	let context = Arc::new(VmContext::new(sources));
-
-	// Execute the function for each row and collect results
-	let mut results: Vec<reifydb_type::Value> = Vec::with_capacity(row_count);
-
-	for row_idx in 0..row_count {
-		let mut vm = VmState::new(Arc::new(program.clone()), context.clone());
-
-		// Enter scope and bind parameters with scalar values from this row
-		vm.scopes.push();
-		for (param_idx, param) in func_def.parameters.iter().enumerate() {
-			if param_idx < ctx.columns.len() {
-				let col = &ctx.columns[param_idx];
-				let scalar_value = col.data().get_value(row_idx);
-				vm.scopes.set(param.name.clone(), OperandValue::Scalar(scalar_value));
-			}
-		}
-
-		vm.ip = func_def.bytecode_offset;
-		let end_offset = func_def.bytecode_offset + func_def.bytecode_len;
-
-		let frame = CallFrame::new(func_index, end_offset, 0, 0, 1);
-		vm.call_stack.push(frame);
-
-		loop {
-			if vm.ip >= end_offset {
-				break;
-			}
-
-			match block_on_simple(vm.step())? {
-				DispatchResult::Halt => break,
-				DispatchResult::Continue => {}
-				DispatchResult::Yield(_) => break,
-			}
-
-			if vm.call_stack.is_empty() {
-				break;
-			}
-		}
-
-		let result = vm.pop_operand().unwrap_or(OperandValue::Scalar(reifydb_type::Value::Undefined));
-		match result {
-			OperandValue::Scalar(v) => results.push(v),
-			_ => results.push(reifydb_type::Value::Undefined),
-		}
-	}
-
-	// Convert results to column data
-	let first_typed = results.iter().find(|v| !matches!(v, reifydb_type::Value::Undefined));
-
-	match first_typed {
-		Some(reifydb_type::Value::Boolean(_)) => {
-			let bools: Vec<bool> = results
-				.into_iter()
-				.map(|v| match v {
-					reifydb_type::Value::Boolean(b) => b,
-					_ => false,
-				})
-				.collect();
-			Ok(ColumnData::bool(bools))
-		}
-		Some(reifydb_type::Value::Int8(_)) | None => {
-			let ints: Vec<i64> = results
-				.into_iter()
-				.map(|v| match v {
-					reifydb_type::Value::Int8(n) => n,
-					_ => 0,
-				})
-				.collect();
-			Ok(ColumnData::int8(ints))
-		}
-		Some(reifydb_type::Value::Float8(_)) => {
-			let floats: Vec<f64> = results
-				.into_iter()
-				.map(|v| match v {
-					reifydb_type::Value::Float8(f) => f.value(),
-					_ => 0.0,
-				})
-				.collect();
-			Ok(ColumnData::float8(floats))
-		}
-		Some(reifydb_type::Value::Utf8(_)) => {
-			let strings: Vec<String> = results
-				.into_iter()
-				.map(|v| match v {
-					reifydb_type::Value::Utf8(s) => s,
-					_ => String::new(),
-				})
-				.collect();
-			Ok(ColumnData::utf8(strings))
-		}
-		_ => {
-			let ints: Vec<i64> = results
-				.into_iter()
-				.map(|v| match v {
-					reifydb_type::Value::Int8(n) => n,
-					_ => 0,
-				})
-				.collect();
-			Ok(ColumnData::int8(ints))
-		}
-	}
-}
-
-/// Empty source registry for pure function execution (no table access).
-struct EmptySourceRegistry;
-
-impl crate::source::SourceRegistry for EmptySourceRegistry {
-	fn get_source(&self, _name: &str) -> Option<Box<dyn crate::source::TableSource>> {
-		None
->>>>>>> b67725a0
 	}
 }