--- conflicted
+++ resolved
@@ -143,7 +143,6 @@
 				} => {
 					let row_count = after.row_count();
 
-<<<<<<< HEAD
 					// Ensure row_ids matches row count
 					if row_ids.len() != row_count {
 						panic!(
@@ -156,9 +155,6 @@
 					for (row_idx, &row_id) in
 						row_ids.iter().enumerate()
 					{
-=======
-					for row_numberx in 0..row_count {
->>>>>>> 8a3df8aa
 						let mut row =
 							layout.allocate_row();
 
@@ -173,7 +169,7 @@
 							let value = if let Some(input_column) =
                                 after.iter().find(|col| col.name() == view_column.name)
                             {
-                                input_column.data().get_value(row_numberx)
+                                input_column.data().get_value(row_idx)
                             } else {
                                 Value::Undefined
                             };
@@ -206,7 +202,6 @@
                             }
 						}
 
-<<<<<<< HEAD
 						// Use the row_id from the diff
 						// for consistent addressing
 						// Check if this row already
@@ -220,20 +215,6 @@
 
 						// Insert or update the row
 						txn.set(&key, row)?;
-=======
-						// Insert the row into the
-						// database
-						let row_number = ViewRowSequence::next_row_number(txn, view_id)?;
-
-						txn.set(
-							&ViewRowKey {
-								view: view_id,
-								row: row_number,
-							}
-							.encode(),
-							row,
-						)?;
->>>>>>> 8a3df8aa
 					}
 				}
 				Diff::Update {
@@ -294,7 +275,7 @@
 								Value::DateTime(v) => layout.set_datetime(&mut new_row, view_idx, v),
 								Value::Time(v) => layout.set_time(&mut new_row, view_idx, v),
 								Value::Interval(v) => layout.set_interval(&mut new_row, view_idx, v),
-								Value::RowId(_v) => {},
+								Value::RowNumber(_v) => {},
 								Value::IdentityId(v) => layout.set_identity_id(&mut new_row, view_idx, v),
 								Value::Uuid4(v) => layout.set_uuid4(&mut new_row, view_idx, v),
 								Value::Uuid7(v) => layout.set_uuid7(&mut new_row, view_idx, v),
