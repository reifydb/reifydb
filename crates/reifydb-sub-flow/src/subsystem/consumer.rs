--- conflicted
+++ resolved
@@ -204,13 +204,7 @@
 		}
 
 		if !diffs.is_empty() {
-<<<<<<< HEAD
 			let change = FlowChange::new(diffs);
-=======
-			let change = Change::new(diffs);
-			// Process changes even if no flows are registered yet
-			// The flow engine will handle it appropriately
->>>>>>> 3027cd4e
 			flow_engine.process(txn, change)?;
 		}
 
