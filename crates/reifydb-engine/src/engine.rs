// Copyright (c) reifydb.com 2025
// This file is licensed under the AGPL-3.0-or-later, see license.md file

use std::{ops::Deref, rc::Rc, sync::Arc};

use reifydb_catalog::MaterializedCatalog;
use reifydb_core::{
	Frame,
	event::{Event, EventBus},
	interceptor::InterceptorFactory,
	interface::{
		Command, Engine as EngineInterface, ExecuteCommand,
<<<<<<< HEAD
		ExecuteQuery, Identity, Params, Query, Transaction,
		VersionedTransaction, WithHooks,
=======
		ExecuteQuery, Identity, Params, Query, QueryTransaction,
		Transaction, VersionedTransaction, WithEventBus,
>>>>>>> 090e07d2
	},
};

use crate::{
	StandardCommandTransaction, StandardQueryTransaction,
	execute::Executor,
	function::{Functions, math},
	interceptor::materialized_catalog::MaterializedCatalogInterceptor,
};

pub struct StandardEngine<T: Transaction>(Arc<EngineInner<T>>);

impl<T: Transaction> WithEventBus for StandardEngine<T> {
	fn event_bus(&self) -> &EventBus {
		&self.event_bus
	}
}

impl<T: Transaction> EngineInterface<T> for StandardEngine<T> {
	type Command = StandardCommandTransaction<T>;
	type Query = StandardQueryTransaction<T>;

	fn begin_command(&self) -> crate::Result<Self::Command> {
		let mut interceptors = self.interceptors.create();

		interceptors.post_commit.add(Rc::new(
			MaterializedCatalogInterceptor::new(
				self.catalog.clone(),
			),
		));

		Ok(StandardCommandTransaction::new(
			self.versioned.begin_command()?,
			self.unversioned.clone(),
			self.cdc.clone(),
			self.event_bus.clone(),
			self.catalog.clone(),
			interceptors,
		))
	}

	fn begin_query(&self) -> crate::Result<Self::Query> {
		Ok(StandardQueryTransaction::new(
			self.versioned.begin_query()?,
			self.unversioned.clone(),
			self.cdc.clone(),
			self.catalog.clone(),
		))
	}

	fn command_as(
		&self,
		identity: &Identity,
		rql: &str,
		params: Params,
	) -> crate::Result<Vec<Frame>> {
		let mut txn = self.begin_command()?;
		let result = self.execute_command(
			&mut txn,
			Command {
				rql,
				params,
				identity,
			},
		)?;
		txn.commit()?;
		Ok(result)
	}

	fn query_as(
		&self,
		identity: &Identity,
		rql: &str,
		params: Params,
	) -> crate::Result<Vec<Frame>> {
		let mut txn = self.begin_query()?;
		let result = self.execute_query(
			&mut txn,
			Query {
				rql,
				params,
				identity,
			},
		)?;
		Ok(result)
	}
}

impl<T: Transaction> ExecuteCommand<StandardCommandTransaction<T>>
	for StandardEngine<T>
{
	#[inline]
	fn execute_command(
		&self,
		txn: &mut StandardCommandTransaction<T>,
		cmd: Command<'_>,
	) -> crate::Result<Vec<Frame>> {
		self.executor.execute_command(txn, cmd)
	}
}

impl<T: Transaction> ExecuteQuery<StandardQueryTransaction<T>>
	for StandardEngine<T>
{
	#[inline]
	fn execute_query(
		&self,
		txn: &mut StandardQueryTransaction<T>,
		qry: Query<'_>,
	) -> crate::Result<Vec<Frame>> {
		self.executor.execute_query(txn, qry)
	}
}

impl<T: Transaction> Clone for StandardEngine<T> {
	fn clone(&self) -> Self {
		Self(self.0.clone())
	}
}

impl<T: Transaction> Deref for StandardEngine<T> {
	type Target = EngineInner<T>;

	fn deref(&self) -> &Self::Target {
		&self.0
	}
}

pub struct EngineInner<T: Transaction> {
	versioned: T::Versioned,
	unversioned: T::Unversioned,
	cdc: T::Cdc,
	event_bus: EventBus,
	executor: Executor,
	interceptors:
		Box<dyn InterceptorFactory<StandardCommandTransaction<T>>>,
	catalog: MaterializedCatalog,
}

impl<T: Transaction> StandardEngine<T> {
	pub fn new(
		versioned: T::Versioned,
		unversioned: T::Unversioned,
		cdc: T::Cdc,
		event_bus: EventBus,
		interceptors: Box<
			dyn InterceptorFactory<StandardCommandTransaction<T>>,
		>,
		catalog: MaterializedCatalog,
	) -> Self {
		Self(Arc::new(EngineInner {
			versioned: versioned.clone(),
			unversioned: unversioned.clone(),
			cdc: cdc.clone(),
			event_bus,
			executor: Executor {
				functions: Functions::builder()
					.register_aggregate(
						"sum",
						math::aggregate::Sum::new,
					)
					.register_aggregate(
						"min",
						math::aggregate::Min::new,
					)
					.register_aggregate(
						"max",
						math::aggregate::Max::new,
					)
					.register_aggregate(
						"avg",
						math::aggregate::Avg::new,
					)
					.register_aggregate(
						"count",
						math::aggregate::Count::new,
					)
					.register_scalar(
						"abs",
						math::scalar::Abs::new,
					)
					.register_scalar(
						"avg",
						math::scalar::Avg::new,
					)
					.build(),
			},
			interceptors,
			catalog,
		}))
	}

	#[inline]
	pub fn versioned(&self) -> &T::Versioned {
		&self.versioned
	}

	#[inline]
	pub fn versioned_owned(&self) -> T::Versioned {
		self.versioned.clone()
	}

	#[inline]
	pub fn unversioned(&self) -> &T::Unversioned {
		&self.unversioned
	}

	#[inline]
	pub fn unversioned_owned(&self) -> T::Unversioned {
		self.unversioned.clone()
	}

	#[inline]
	pub fn cdc(&self) -> &T::Cdc {
		&self.cdc
	}

	#[inline]
	pub fn cdc_owned(&self) -> T::Cdc {
		self.cdc.clone()
	}

	#[inline]
	pub fn emit<E: Event>(&self, event: E) {
		self.event_bus.emit(event)
	}

	#[inline]
	pub fn catalog(&self) -> &MaterializedCatalog {
		&self.catalog
	}
}<|MERGE_RESOLUTION|>--- conflicted
+++ resolved
@@ -10,13 +10,8 @@
 	interceptor::InterceptorFactory,
 	interface::{
 		Command, Engine as EngineInterface, ExecuteCommand,
-<<<<<<< HEAD
 		ExecuteQuery, Identity, Params, Query, Transaction,
-		VersionedTransaction, WithHooks,
-=======
-		ExecuteQuery, Identity, Params, Query, QueryTransaction,
-		Transaction, VersionedTransaction, WithEventBus,
->>>>>>> 090e07d2
+		VersionedTransaction, WithEventBus,
 	},
 };
 
