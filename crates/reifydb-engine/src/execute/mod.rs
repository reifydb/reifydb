--- conflicted
+++ resolved
@@ -33,10 +33,7 @@
 
 use crate::{
 	StandardCommandTransaction, StandardQueryTransaction,
-<<<<<<< HEAD
-=======
 	StandardTransaction,
->>>>>>> a2d7bec7
 	columnar::{
 		Column, ColumnData, ColumnQualified, Columns, SourceQualified,
 		layout::ColumnsLayout,
@@ -308,23 +305,20 @@
 			| PhysicalPlan::InlineData(_)
 			| PhysicalPlan::TableScan(_)
 			| PhysicalPlan::ViewScan(_)
-<<<<<<< HEAD
-			| PhysicalPlan::Distinct(_) => self.query(txn, plan, params),
-
-			PhysicalPlan::AlterTable(plan) => {
-				self.alter_table(txn, plan)
-			}
-			PhysicalPlan::AlterView(_) => {
-				todo!(
-					"ALTER VIEW execution not yet implemented"
-				)
-=======
 			| PhysicalPlan::VirtualScan(_)
 			| PhysicalPlan::Distinct(_) => {
 				let mut std_txn =
 					StandardTransaction::from(txn);
 				self.query(&mut std_txn, plan, params)
->>>>>>> a2d7bec7
+			}
+
+			PhysicalPlan::AlterTable(plan) => {
+				self.alter_table(txn, plan)
+			}
+			PhysicalPlan::AlterView(_) => {
+				todo!(
+					"ALTER VIEW execution not yet implemented"
+				)
 			}
 		}
 	}
