--- conflicted
+++ resolved
@@ -13,30 +13,17 @@
 	execute::{Batch, ExecutionContext, ExecutionPlan},
 };
 
-<<<<<<< HEAD
-pub(crate) struct NaturalJoinNode<T: Transaction> {
-	left: Box<ExecutionPlan<T>>,
-	right: Box<ExecutionPlan<T>>,
-=======
-pub(crate) struct NaturalJoinNode<'a> {
-	left: Box<ExecutionPlan<'a>>,
-	right: Box<ExecutionPlan<'a>>,
->>>>>>> 090e07d2
+pub(crate) struct NaturalJoinNode<'a, T: Transaction> {
+	left: Box<ExecutionPlan<'a, T>>,
+	right: Box<ExecutionPlan<'a, T>>,
 	join_type: JoinType,
 	layout: Option<ColumnsLayout>,
 }
 
-<<<<<<< HEAD
-impl<T: Transaction> NaturalJoinNode<T> {
+impl<'a, T: Transaction> NaturalJoinNode<'a, T> {
 	pub fn new(
-		left: Box<ExecutionPlan<T>>,
-		right: Box<ExecutionPlan<T>>,
-=======
-impl<'a> NaturalJoinNode<'a> {
-	pub fn new(
-		left: Box<ExecutionPlan<'a>>,
-		right: Box<ExecutionPlan<'a>>,
->>>>>>> 090e07d2
+		left: Box<ExecutionPlan<'a, T>>,
+		right: Box<ExecutionPlan<'a, T>>,
 		join_type: JoinType,
 	) -> Self {
 		Self {
@@ -47,10 +34,10 @@
 		}
 	}
 
-	fn load_and_merge_all(
-		node: &mut Box<ExecutionPlan<T>>,
+	fn load_and_merge_all<'b>(
+		node: &mut Box<ExecutionPlan<'b, T>>,
 		ctx: &ExecutionContext,
-		rx: &mut crate::StandardTransaction<T>,
+		rx: &mut crate::StandardTransaction<'b, T>,
 	) -> crate::Result<Columns> {
 		let mut result: Option<Columns> = None;
 
@@ -93,15 +80,11 @@
 	}
 }
 
-<<<<<<< HEAD
-impl<T: Transaction> NaturalJoinNode<T> {
-=======
-impl<'a> NaturalJoinNode<'a> {
->>>>>>> 090e07d2
+impl<'a, T: Transaction> NaturalJoinNode<'a, T> {
 	pub(crate) fn next(
 		&mut self,
 		ctx: &ExecutionContext,
-		rx: &mut crate::StandardTransaction<T>,
+		rx: &mut crate::StandardTransaction<'a, T>,
 	) -> crate::Result<Option<Batch>> {
 		if self.layout.is_some() {
 			return Ok(None);
