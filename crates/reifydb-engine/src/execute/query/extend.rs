// Copyright (c) reifydb.com 2025
// This file is licensed under the AGPL-3.0-or-later, see license.md file

use reifydb_core::{
	ColumnDescriptor,
	interface::{Transaction, evaluate::expression::Expression},
};

use crate::{
	columnar::{Columns, layout::ColumnsLayout},
	evaluate::{EvaluationContext, evaluate},
	execute::{
		Batch, ExecutionContext, ExecutionPlan,
		query::layout::derive_columns_column_layout,
	},
};

<<<<<<< HEAD
pub(crate) struct ExtendNode<T: Transaction> {
	input: Box<ExecutionPlan<T>>,
	expressions: Vec<Expression>,
	layout: Option<ColumnsLayout>,
}

impl<T: Transaction> ExtendNode<T> {
	pub fn new(
		input: Box<ExecutionPlan<T>>,
		expressions: Vec<Expression>,
=======
pub(crate) struct ExtendNode<'a> {
	input: Box<ExecutionPlan<'a>>,
	expressions: Vec<Expression<'a>>,
	layout: Option<ColumnsLayout>,
}

impl<'a> ExtendNode<'a> {
	pub fn new(
		input: Box<ExecutionPlan<'a>>,
		expressions: Vec<Expression<'a>>,
>>>>>>> 090e07d2
	) -> Self {
		Self {
			input,
			expressions,
			layout: None,
		}
	}

	fn create_evaluation_context<'b>(
		&self,
		expr: &Expression,
		ctx: &'b ExecutionContext,
		columns: Columns,
		row_count: usize,
	) -> EvaluationContext<'b> {
		let mut result = EvaluationContext {
			target_column: None,
			column_policies: Vec::new(),
			columns,
			row_count,
			take: None,
			params: &ctx.params,
		};

		// Check if this is an alias expression and we have table
		// information
		if let (Expression::Alias(alias_expr), Some(table)) =
			(expr, &ctx.table)
		{
			let alias_name = alias_expr.alias.name();

			// Find the matching column in the table schema
			if let Some(table_column) = table
				.columns
				.iter()
				.find(|col| col.name == alias_name)
			{
				// Extract ColumnPolicyKind from ColumnPolicy
				let policy_kinds: Vec<_> = table_column
					.policies
					.iter()
					.map(|policy| policy.policy.clone())
					.collect();

				let target_column = ColumnDescriptor::new()
					.with_table(&table.name)
					.with_column(&table_column.name)
					.with_column_type(table_column.ty)
					.with_policies(policy_kinds.clone());

				result.target_column = Some(target_column);
				result.column_policies = policy_kinds;
			}
		}

		result
	}
}

<<<<<<< HEAD
impl<T: Transaction> ExtendNode<T> {
=======
impl<'a> ExtendNode<'a> {
>>>>>>> 090e07d2
	pub(crate) fn next(
		&mut self,
		ctx: &ExecutionContext,
		rx: &mut crate::StandardTransaction<T>,
	) -> crate::Result<Option<Batch>> {
		while let Some(Batch {
			columns,
		}) = self.input.next(ctx, rx)?
		{
			// Start with all existing columns (EXTEND preserves
			// everything)
			let row_count = columns.row_count();
			let mut new_columns =
				columns.into_iter().collect::<Vec<_>>();

			// Add the new derived columns
			for expr in &self.expressions {
				let column = evaluate(
					&self.create_evaluation_context(
						expr,
						ctx,
						Columns::new(
							new_columns.clone(),
						),
						row_count,
					),
					expr,
				)?;

				new_columns.push(column);
			}

			// Create layout combining existing and new columns only
			// once For extend, we preserve all input columns
			// plus the new expressions
			if self.layout.is_none() {
				let layout = if let Some(input_layout) =
					self.input.layout()
				{
					// Combine input layout with new
					// expression layout
					let new_expressions_layout = derive_columns_column_layout(
						&self.expressions,
						ctx.preserve_row_numbers,
					);
					input_layout.extend(
						&new_expressions_layout,
					)?
				} else {
					derive_columns_column_layout(
						&self.expressions,
						ctx.preserve_row_numbers,
					)
				};

				self.layout = Some(layout);
			}

			return Ok(Some(Batch {
				columns: Columns::new(new_columns),
			}));
		}
		Ok(None)
	}

	pub(crate) fn layout(&self) -> Option<ColumnsLayout> {
		self.layout.clone().or(self.input.layout())
	}
}

<<<<<<< HEAD
pub(crate) struct ExtendWithoutInputNode<T: Transaction> {
	expressions: Vec<Expression>,
=======
pub(crate) struct ExtendWithoutInputNode<'a> {
	expressions: Vec<Expression<'a>>,
>>>>>>> 090e07d2
	layout: Option<ColumnsLayout>,
	_phantom: std::marker::PhantomData<T>,
}

<<<<<<< HEAD
impl<T: Transaction> ExtendWithoutInputNode<T> {
	pub fn new(expressions: Vec<Expression>) -> Self {
=======
impl<'a> ExtendWithoutInputNode<'a> {
	pub fn new(expressions: Vec<Expression<'a>>) -> Self {
>>>>>>> 090e07d2
		Self {
			expressions,
			layout: None,
			_phantom: std::marker::PhantomData,
		}
	}
}

<<<<<<< HEAD
impl<T: Transaction> ExtendWithoutInputNode<T> {
=======
impl<'a> ExtendWithoutInputNode<'a> {
>>>>>>> 090e07d2
	pub(crate) fn next(
		&mut self,
		ctx: &ExecutionContext,
		_rx: &mut crate::StandardTransaction<T>,
	) -> crate::Result<Option<Batch>> {
		if self.layout.is_some() {
			return Ok(None);
		}

		// Without input, this behaves like MAP without input
		// (generates a single row with the computed expressions)
		let columns = Columns::empty();
		let mut new_columns =
			Vec::with_capacity(self.expressions.len());

		for expr in &self.expressions {
			let evaluation_context = EvaluationContext {
				target_column: None,
				column_policies: Vec::new(),
				columns: columns.clone(),
				row_count: 1, // Generate single row
				take: None,
				params: &ctx.params,
			};

			let column = evaluate(&evaluation_context, expr)?;
			new_columns.push(column);
		}

		let layout = derive_columns_column_layout(
			&self.expressions,
			ctx.preserve_row_numbers,
		);

		self.layout = Some(layout);

		Ok(Some(Batch {
			columns: Columns::new(new_columns),
		}))
	}

	pub(crate) fn layout(&self) -> Option<ColumnsLayout> {
		self.layout.clone()
	}
}<|MERGE_RESOLUTION|>--- conflicted
+++ resolved
@@ -15,29 +15,16 @@
 	},
 };
 
-<<<<<<< HEAD
-pub(crate) struct ExtendNode<T: Transaction> {
-	input: Box<ExecutionPlan<T>>,
-	expressions: Vec<Expression>,
-	layout: Option<ColumnsLayout>,
-}
-
-impl<T: Transaction> ExtendNode<T> {
-	pub fn new(
-		input: Box<ExecutionPlan<T>>,
-		expressions: Vec<Expression>,
-=======
-pub(crate) struct ExtendNode<'a> {
-	input: Box<ExecutionPlan<'a>>,
+pub(crate) struct ExtendNode<'a, T: Transaction> {
+	input: Box<ExecutionPlan<'a, T>>,
 	expressions: Vec<Expression<'a>>,
 	layout: Option<ColumnsLayout>,
 }
 
-impl<'a> ExtendNode<'a> {
+impl<'a, T: Transaction> ExtendNode<'a, T> {
 	pub fn new(
-		input: Box<ExecutionPlan<'a>>,
+		input: Box<ExecutionPlan<'a, T>>,
 		expressions: Vec<Expression<'a>>,
->>>>>>> 090e07d2
 	) -> Self {
 		Self {
 			input,
@@ -97,15 +84,11 @@
 	}
 }
 
-<<<<<<< HEAD
-impl<T: Transaction> ExtendNode<T> {
-=======
-impl<'a> ExtendNode<'a> {
->>>>>>> 090e07d2
+impl<'a, T: Transaction> ExtendNode<'a, T> {
 	pub(crate) fn next(
 		&mut self,
 		ctx: &ExecutionContext,
-		rx: &mut crate::StandardTransaction<T>,
+		rx: &mut crate::StandardTransaction<'a, T>,
 	) -> crate::Result<Option<Batch>> {
 		while let Some(Batch {
 			columns,
@@ -172,24 +155,14 @@
 	}
 }
 
-<<<<<<< HEAD
-pub(crate) struct ExtendWithoutInputNode<T: Transaction> {
-	expressions: Vec<Expression>,
-=======
-pub(crate) struct ExtendWithoutInputNode<'a> {
+pub(crate) struct ExtendWithoutInputNode<'a, T: Transaction> {
 	expressions: Vec<Expression<'a>>,
->>>>>>> 090e07d2
 	layout: Option<ColumnsLayout>,
 	_phantom: std::marker::PhantomData<T>,
 }
 
-<<<<<<< HEAD
-impl<T: Transaction> ExtendWithoutInputNode<T> {
-	pub fn new(expressions: Vec<Expression>) -> Self {
-=======
-impl<'a> ExtendWithoutInputNode<'a> {
+impl<'a, T: Transaction> ExtendWithoutInputNode<'a, T> {
 	pub fn new(expressions: Vec<Expression<'a>>) -> Self {
->>>>>>> 090e07d2
 		Self {
 			expressions,
 			layout: None,
@@ -198,15 +171,11 @@
 	}
 }
 
-<<<<<<< HEAD
-impl<T: Transaction> ExtendWithoutInputNode<T> {
-=======
-impl<'a> ExtendWithoutInputNode<'a> {
->>>>>>> 090e07d2
+impl<'a, T: Transaction> ExtendWithoutInputNode<'a, T> {
 	pub(crate) fn next(
 		&mut self,
 		ctx: &ExecutionContext,
-		_rx: &mut crate::StandardTransaction<T>,
+		_rx: &mut crate::StandardTransaction<'a, T>,
 	) -> crate::Result<Option<Batch>> {
 		if self.layout.is_some() {
 			return Ok(None);
