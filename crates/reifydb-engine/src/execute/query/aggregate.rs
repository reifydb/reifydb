--- conflicted
+++ resolved
@@ -32,34 +32,19 @@
 	},
 }
 
-<<<<<<< HEAD
-pub(crate) struct AggregateNode<T: Transaction> {
-	input: Box<ExecutionPlan<T>>,
-	by: Vec<Expression>,
-	map: Vec<Expression>,
-=======
-pub(crate) struct AggregateNode<'a> {
-	input: Box<ExecutionPlan<'a>>,
+pub(crate) struct AggregateNode<'a, T: Transaction> {
+	input: Box<ExecutionPlan<'a, T>>,
 	by: Vec<Expression<'a>>,
 	map: Vec<Expression<'a>>,
->>>>>>> 090e07d2
 	layout: Option<ColumnsLayout>,
 	context: Arc<ExecutionContext>,
 }
 
-<<<<<<< HEAD
-impl<T: Transaction> AggregateNode<T> {
+impl<'a, T: Transaction> AggregateNode<'a, T> {
 	pub fn new(
-		input: Box<ExecutionPlan<T>>,
-		by: Vec<Expression>,
-		map: Vec<Expression>,
-=======
-impl<'a> AggregateNode<'a> {
-	pub fn new(
-		input: Box<ExecutionPlan<'a>>,
+		input: Box<ExecutionPlan<'a, T>>,
 		by: Vec<Expression<'a>>,
 		map: Vec<Expression<'a>>,
->>>>>>> 090e07d2
 		context: Arc<ExecutionContext>,
 	) -> Self {
 		Self {
@@ -72,15 +57,11 @@
 	}
 }
 
-<<<<<<< HEAD
-impl<T: Transaction> AggregateNode<T> {
-=======
-impl<'a> AggregateNode<'a> {
->>>>>>> 090e07d2
+impl<'a, T: Transaction> AggregateNode<'a, T> {
 	pub(crate) fn next(
 		&mut self,
 		ctx: &ExecutionContext,
-		rx: &mut crate::StandardTransaction<T>,
+		rx: &mut crate::StandardTransaction<'a, T>,
 	) -> crate::Result<Option<Batch>> {
 		if self.layout.is_some() {
 			return Ok(None);
@@ -208,8 +189,7 @@
 				keys.push(c.0.fragment());
 				projections.push(Projection::Group {
 					column: c.0.fragment().to_string(),
-					alias: c.full_fragment_owned()
-						.into_owned(),
+					alias: c.0.clone().to_owned(),
 				})
 			}
 			Expression::AccessSource(access) => {
@@ -221,9 +201,7 @@
 						.column
 						.fragment()
 						.to_string(),
-					alias: access
-						.full_fragment_owned()
-						.into_owned(),
+					alias: access.column.clone().to_owned(),
 				})
 			}
 			// _ => return
@@ -243,13 +221,13 @@
 				// "total_count: count(value)"
 				(
 					alias_expr.expression.as_ref(),
-					alias_expr.alias.0.clone().into_owned(),
+					alias_expr.alias.0.clone(),
 				)
 			}
 			expr => {
 				// Non-aliased expression, use the expression's
 				// fragment as alias
-				(expr, expr.full_fragment_owned().into_owned())
+				(expr, expr.full_fragment_owned())
 			}
 		};
 
@@ -269,7 +247,9 @@
 									)
 									.to_string(
 									),
-								alias,
+								alias: alias
+									.to_owned(
+									),
 								function,
 							},
 						);
@@ -291,7 +271,9 @@
 									)
 									.to_string(
 									),
-								alias,
+								alias: alias
+									.to_owned(
+									),
 								function,
 							},
 						);
