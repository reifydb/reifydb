// Copyright (c) reifydb.com 2025
// This file is licensed under the AGPL-3.0-or-later, see license.md file

use std::cmp::Ordering::Equal;

use reifydb_core::{
	SortDirection::{Asc, Desc},
	SortKey, error,
	interface::Transaction,
	result::error::diagnostic::query,
};

use crate::{
	columnar::{Columns, layout::ColumnsLayout},
	execute::{Batch, ExecutionContext, ExecutionPlan},
};

<<<<<<< HEAD
pub(crate) struct SortNode<T: Transaction> {
	input: Box<ExecutionPlan<T>>,
	by: Vec<SortKey>,
}

impl<T: Transaction> SortNode<T> {
	pub(crate) fn new(
		input: Box<ExecutionPlan<T>>,
=======
pub(crate) struct SortNode<'a> {
	input: Box<ExecutionPlan<'a>>,
	by: Vec<SortKey>,
}

impl<'a> SortNode<'a> {
	pub(crate) fn new(
		input: Box<ExecutionPlan<'a>>,
>>>>>>> 090e07d2
		by: Vec<SortKey>,
	) -> Self {
		Self {
			input,
			by,
		}
	}
}

<<<<<<< HEAD
impl<T: Transaction> SortNode<T> {
=======
impl<'a> SortNode<'a> {
>>>>>>> 090e07d2
	pub(crate) fn next(
		&mut self,
		ctx: &ExecutionContext,
		rx: &mut crate::StandardTransaction<T>,
	) -> crate::Result<Option<Batch>> {
		let mut columns_opt: Option<Columns> = None;

		while let Some(Batch {
			columns,
		}) = self.input.next(ctx, rx)?
		{
			if let Some(existing_columns) = &mut columns_opt {
				for (i, col) in columns.into_iter().enumerate()
				{
					existing_columns[i]
						.data_mut()
						.extend(col.data().clone())?;
				}
			} else {
				columns_opt = Some(columns);
			}
		}

		let mut columns = match columns_opt {
			Some(f) => f,
			None => return Ok(None),
		};

		let key_refs =
			self.by.iter()
				.map(|key| {
					let col =
						columns.iter()
							.find(|c| {
								c.qualified_name()
								== key.column
									.fragment() || c.name()
								== key.column
									.fragment()
							})
							.ok_or_else(|| {
								error!(query::column_not_found(key.column.clone()))
							})?;
					Ok::<_, reifydb_core::Error>((
						col.data().clone(),
						key.direction.clone(),
					))
				})
				.collect::<crate::Result<Vec<_>>>()?;

		let row_count = columns.row_count();
		let mut indices: Vec<usize> = (0..row_count).collect();

		indices.sort_unstable_by(|&l, &r| {
			for (col, dir) in &key_refs {
				let vl = col.get_value(l);
				let vr = col.get_value(r);
				let ord = vl.partial_cmp(&vr).unwrap_or(Equal);
				let ord = match dir {
					Asc => ord,
					Desc => ord.reverse(),
				};
				if ord != Equal {
					return ord;
				} else {
				}
			}
			Equal
		});

		for col in columns.iter_mut() {
			col.data_mut().reorder(&indices);
		}

		Ok(Some(Batch {
			columns,
		}))
	}

	pub(crate) fn layout(&self) -> Option<ColumnsLayout> {
		self.input.layout()
	}
}<|MERGE_RESOLUTION|>--- conflicted
+++ resolved
@@ -15,25 +15,14 @@
 	execute::{Batch, ExecutionContext, ExecutionPlan},
 };
 
-<<<<<<< HEAD
-pub(crate) struct SortNode<T: Transaction> {
-	input: Box<ExecutionPlan<T>>,
+pub(crate) struct SortNode<'a, T: Transaction> {
+	input: Box<ExecutionPlan<'a, T>>,
 	by: Vec<SortKey>,
 }
 
-impl<T: Transaction> SortNode<T> {
+impl<'a, T: Transaction> SortNode<'a, T> {
 	pub(crate) fn new(
-		input: Box<ExecutionPlan<T>>,
-=======
-pub(crate) struct SortNode<'a> {
-	input: Box<ExecutionPlan<'a>>,
-	by: Vec<SortKey>,
-}
-
-impl<'a> SortNode<'a> {
-	pub(crate) fn new(
-		input: Box<ExecutionPlan<'a>>,
->>>>>>> 090e07d2
+		input: Box<ExecutionPlan<'a, T>>,
 		by: Vec<SortKey>,
 	) -> Self {
 		Self {
@@ -43,15 +32,11 @@
 	}
 }
 
-<<<<<<< HEAD
-impl<T: Transaction> SortNode<T> {
-=======
-impl<'a> SortNode<'a> {
->>>>>>> 090e07d2
+impl<'a, T: Transaction> SortNode<'a, T> {
 	pub(crate) fn next(
 		&mut self,
 		ctx: &ExecutionContext,
-		rx: &mut crate::StandardTransaction<T>,
+		rx: &mut crate::StandardTransaction<'a, T>,
 	) -> crate::Result<Option<Batch>> {
 		let mut columns_opt: Option<Columns> = None;
 
