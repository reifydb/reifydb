// Copyright (c) reifydb.com 2025
// This file is licensed under the AGPL-3.0-or-later, see license.md file

use reifydb_core::interface::Transaction;

use crate::{
	columnar::layout::ColumnsLayout,
	execute::{Batch, ExecutionContext, ExecutionPlan},
};

<<<<<<< HEAD
pub(crate) struct TakeNode<T: Transaction> {
	input: Box<ExecutionPlan<T>>,
	remaining: usize,
}

impl<T: Transaction> TakeNode<T> {
	pub(crate) fn new(input: Box<ExecutionPlan<T>>, take: usize) -> Self {
=======
pub(crate) struct TakeNode<'a> {
	input: Box<ExecutionPlan<'a>>,
	remaining: usize,
}

impl<'a> TakeNode<'a> {
	pub(crate) fn new(input: Box<ExecutionPlan<'a>>, take: usize) -> Self {
>>>>>>> 090e07d2
		Self {
			input,
			remaining: take,
		}
	}
}

<<<<<<< HEAD
impl<T: Transaction> TakeNode<T> {
=======
impl<'a> TakeNode<'a> {
>>>>>>> 090e07d2
	pub(crate) fn next(
		&mut self,
		ctx: &ExecutionContext,
		rx: &mut crate::StandardTransaction<T>,
	) -> crate::Result<Option<Batch>> {
		while let Some(Batch {
			mut columns,
		}) = self.input.next(ctx, rx)?
		{
			let row_count = columns.row_count();
			if row_count == 0 {
				continue;
			}
			return if row_count <= self.remaining {
				self.remaining -= row_count;
				Ok(Some(Batch {
					columns,
				}))
			} else {
				columns.take(self.remaining)?;
				self.remaining = 0;
				Ok(Some(Batch {
					columns,
				}))
			};
		}
		Ok(None)
	}

	pub(crate) fn layout(&self) -> Option<ColumnsLayout> {
		self.input.layout()
	}
}<|MERGE_RESOLUTION|>--- conflicted
+++ resolved
@@ -8,23 +8,16 @@
 	execute::{Batch, ExecutionContext, ExecutionPlan},
 };
 
-<<<<<<< HEAD
-pub(crate) struct TakeNode<T: Transaction> {
-	input: Box<ExecutionPlan<T>>,
+pub(crate) struct TakeNode<'a, T: Transaction> {
+	input: Box<ExecutionPlan<'a, T>>,
 	remaining: usize,
 }
 
-impl<T: Transaction> TakeNode<T> {
-	pub(crate) fn new(input: Box<ExecutionPlan<T>>, take: usize) -> Self {
-=======
-pub(crate) struct TakeNode<'a> {
-	input: Box<ExecutionPlan<'a>>,
-	remaining: usize,
-}
-
-impl<'a> TakeNode<'a> {
-	pub(crate) fn new(input: Box<ExecutionPlan<'a>>, take: usize) -> Self {
->>>>>>> 090e07d2
+impl<'a, T: Transaction> TakeNode<'a, T> {
+	pub(crate) fn new(
+		input: Box<ExecutionPlan<'a, T>>,
+		take: usize,
+	) -> Self {
 		Self {
 			input,
 			remaining: take,
@@ -32,15 +25,11 @@
 	}
 }
 
-<<<<<<< HEAD
-impl<T: Transaction> TakeNode<T> {
-=======
-impl<'a> TakeNode<'a> {
->>>>>>> 090e07d2
+impl<'a, T: Transaction> TakeNode<'a, T> {
 	pub(crate) fn next(
 		&mut self,
 		ctx: &ExecutionContext,
-		rx: &mut crate::StandardTransaction<T>,
+		rx: &mut crate::StandardTransaction<'a, T>,
 	) -> crate::Result<Option<Batch>> {
 		while let Some(Batch {
 			mut columns,
