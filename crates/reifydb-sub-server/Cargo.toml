--- conflicted
+++ resolved
@@ -17,23 +17,8 @@
 num_cpus = { workspace = true }
 core_affinity = { workspace = true }
 httparse = { workspace = true }
-sha1 = { workspace = true }
 urlencoding = { workspace = true }
 
-<<<<<<< HEAD
-=======
-# Utilities
-num_cpus = "1.16"
-core_affinity = "0.8"
-
-# WebSocket protocol support  
-httparse = "1.8"
-
-# HTTP protocol support
-urlencoding = "2.1"
-
-# Serialization
->>>>>>> 62a68672
 serde = { workspace = true }
 serde_json = { workspace = true }
 
