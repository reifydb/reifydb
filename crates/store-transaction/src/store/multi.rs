--- conflicted
+++ resolved
@@ -2,18 +2,14 @@
 // This file is licensed under the AGPL-3.0-or-later, see license.md file
 
 use std::{
-<<<<<<< HEAD
 	collections::{BTreeMap, HashMap},
-=======
-	collections::{HashMap, HashSet},
->>>>>>> 37122707
 	ops::{Bound, RangeBounds},
 };
 
 use async_trait::async_trait;
 use drop::find_keys_to_drop;
 use reifydb_core::{
-	CommitVersion, CowVec, EncodedKey, EncodedKeyRange, delta::Delta, interface::MultiVersionValues, key::Key,
+	CommitVersion, CowVec, EncodedKey, EncodedKeyRange, delta::Delta, interface::MultiVersionValues,
 	util::clock::now_millis, value::encoded::EncodedValues,
 };
 use reifydb_type::util::hex;
@@ -119,36 +115,11 @@
 			return Ok(());
 		};
 
-<<<<<<< HEAD
 		// Helper to check if key exists in storage (sync check using cached data)
 		let key_exists = |_key: &EncodedKey| -> bool {
 			// For optimization purposes, we check synchronously if possible
 			// This is used during delta optimization and doesn't need to be perfectly accurate
 			false // Conservative: assume key doesn't exist, which is safe for optimization
-=======
-		// Create accumulator for collecting stats changes atomically
-		let mut stats_accumulator = crate::stats::StatsAccumulator::new();
-
-		// Helper to check if key exists in storage
-		let key_exists = |key: &EncodedKey| -> bool {
-			let table = classify_key(key);
-			if let Some(hot) = &self.hot {
-				if let Ok(Some(_)) = get_latest_version(hot, table, key.as_ref()) {
-					return true;
-				}
-			}
-			if let Some(warm) = &self.warm {
-				if let Ok(Some(_)) = get_latest_version(warm, table, key.as_ref()) {
-					return true;
-				}
-			}
-			if let Some(cold) = &self.cold {
-				if let Ok(Some(_)) = get_latest_version(cold, table, key.as_ref()) {
-					return true;
-				}
-			}
-			false
->>>>>>> 37122707
 		};
 
 		// Optimize deltas first (cancel insert+delete pairs, coalesce updates)
@@ -185,7 +156,7 @@
 			previous_versions.get(key.as_ref()).copied()
 		})?;
 
-		// Track storage statistics in accumulator
+		// Track storage statistics
 		for delta in optimized_deltas.iter() {
 			let key = delta.key();
 			let key_bytes = key.as_ref();
@@ -197,35 +168,27 @@
 			// Versioned key size = original key + VERSION_SIZE
 			let versioned_key_bytes = (key_bytes.len() + VERSION_SIZE) as u64;
 
-			// Extract kind and object_id for stats tracking
-			let kind = Key::kind(key_bytes);
-			let object_id = kind.map(|k| extract_object_id(key_bytes, k));
-
 			match delta {
 				Delta::Set {
 					values,
 					..
 				} => {
-					let pre_version = pre_version_info.map(|p| (p.key_bytes, p.value_bytes));
-					stats_accumulator.record_write(
+					self.stats_tracker.record_write(
 						Tier::Hot,
-						kind,
-						object_id,
+						key_bytes,
 						versioned_key_bytes,
 						values.len() as u64,
-						pre_version,
+						pre_version_info,
 					);
 				}
 				Delta::Remove {
 					..
 				} => {
-					let pre_version = pre_version_info.map(|p| (p.key_bytes, p.value_bytes));
-					stats_accumulator.record_delete(
+					self.stats_tracker.record_delete(
 						Tier::Hot,
-						kind,
-						object_id,
+						key_bytes,
 						versioned_key_bytes,
-						pre_version,
+						pre_version_info,
 					);
 				}
 				Delta::Drop {
@@ -238,24 +201,6 @@
 
 		// Batch deltas by table for efficient storage writes
 		let mut batches: HashMap<TableId, Vec<(Vec<u8>, Option<Vec<u8>>)>> = HashMap::new();
-
-		// Track which keys have Set/Remove deltas in this batch
-		// Drop deltas for these keys should consider the pending version
-		let keys_with_writes: HashSet<&EncodedKey> = all_deltas
-			.iter()
-			.filter_map(|delta| match delta {
-				Delta::Set {
-					key,
-					..
-				}
-				| Delta::Remove {
-					key,
-				} => Some(key),
-				Delta::Drop {
-					..
-				} => None,
-			})
-			.collect();
 
 		for delta in all_deltas.iter() {
 			let table = classify_key(delta.key());
@@ -282,92 +227,40 @@
 					keep_last_versions,
 				} => {
 					// Drop scans for versioned entries and deletes them based on constraints
-					// Pass current version as pending only if this key has a Set/Remove in this
-					// batch This prevents race where Drop scans storage before Set is written
-					let pending_version = if keys_with_writes.contains(key) {
-						Some(version)
-					} else {
-						None
-					};
-
 					let entries_to_drop = find_keys_to_drop(
 						storage,
 						table,
 						key.as_ref(),
 						*up_to_version,
 						*keep_last_versions,
-<<<<<<< HEAD
+						None,
 					)
 					.await?;
 					for entry in entries_to_drop {
 						// Track storage reduction for each dropped entry
 						self.stats_tracker.record_drop(
-=======
-						pending_version,
-					)?;
-
-					if !entries_to_drop.is_empty() {
-						// Aggregate all bytes for this logical key's dropped versions
-						let total_key_bytes: u64 = entries_to_drop
-							.iter()
-							.map(|e| e.versioned_key.len() as u64)
-							.sum();
-						let total_value_bytes: u64 =
-							entries_to_drop.iter().map(|e| e.value_bytes).sum();
-						let count = entries_to_drop.len() as u64;
-
-						// Extract kind and object_id for stats tracking
-						let kind = Key::kind(key.as_ref());
-						let object_id = kind.map(|k| extract_object_id(key.as_ref(), k));
-
-						// Record drop in accumulator
-						stats_accumulator.record_drop(
->>>>>>> 37122707
 							Tier::Hot,
-							kind,
-							object_id,
-							total_key_bytes,
-							total_value_bytes,
-							count,
+							key.as_ref(),
+							entry.versioned_key.len() as u64,
+							entry.value_bytes,
 						);
-
-						// Queue deletions
-						for entry in entries_to_drop {
-							batches.entry(table)
-								.or_default()
-								.push((entry.versioned_key, None));
-						}
-					}
-				}
-			}
-		}
-
-<<<<<<< HEAD
+						batches.entry(table).or_default().push((entry.versioned_key, None));
+					}
+				}
+			}
+		}
+
 		// Add CDC to batches (fire-and-forget via spawn)
 		let cdc_data = if !cdc_changes.is_empty() {
-=======
-		// Prepare CDC encoding before stats to get accurate overhead (write happens later)
-		let cdc_encoded = if !cdc_changes.is_empty() {
->>>>>>> 37122707
 			let internal_cdc = InternalCdc {
 				version,
 				timestamp: now_millis(),
-				changes: cdc_changes.clone(),
+				changes: cdc_changes,
 			};
-<<<<<<< HEAD
 			let encoded = encode_internal_cdc(&internal_cdc)?;
 			let cdc_key = version.0.to_be_bytes();
 
 			// Track CDC bytes per source object
-=======
-			Some((encode_internal_cdc(&internal_cdc)?, internal_cdc))
-		} else {
-			None
-		};
-
-		// Track CDC stats in accumulator using actual encoded size
-		if let Some((ref encoded, ref internal_cdc)) = cdc_encoded {
->>>>>>> 37122707
 			let num_changes = internal_cdc.changes.len() as u64;
 			let total_key_bytes: u64 =
 				internal_cdc.changes.iter().map(|c| c.change.key().len() as u64).sum();
@@ -376,17 +269,7 @@
 
 			for change in &internal_cdc.changes {
 				let change_key = change.change.key();
-				let kind = Key::kind(change_key);
-				let object_id = kind.map(|k| crate::stats::extract_object_id(change_key, k));
-
-				stats_accumulator.record_cdc(
-					Tier::Hot,
-					kind,
-					object_id,
-					change_key.len() as u64,
-					per_change_overhead,
-					1,
-				);
+				self.stats_tracker.record_cdc_for_change(Tier::Hot, change_key, per_change_overhead, 1);
 			}
 
 			Some((cdc_key.to_vec(), encoded.to_vec()))
@@ -402,22 +285,6 @@
 		// Write CDC to storage
 		if let Some((cdc_key, encoded)) = cdc_data {
 			storage.put(TableId::Cdc, vec![(cdc_key, Some(encoded))]).await?;
-		}
-
-		// Apply all stats changes atomically before writing to storage
-		self.stats_tracker.apply_deltas(&stats_accumulator);
-
-		// Write each batch to storage
-		for (table, entries) in batches {
-			let refs: Vec<(&[u8], Option<&[u8]>)> =
-				entries.iter().map(|(k, v)| (k.as_slice(), v.as_deref())).collect();
-			storage.put(table, &refs)?;
-		}
-
-		// Store CDC if there are any changes (already encoded above for stats)
-		if let Some((encoded, _)) = cdc_encoded {
-			let cdc_key = version.0.to_be_bytes();
-			storage.put(TableId::Cdc, &[(&cdc_key[..], Some(encoded.as_ref()))])?;
 		}
 
 		// Checkpoint stats if needed
@@ -487,7 +354,6 @@
 			let key_bytes = key.as_ref();
 			let table = classify_key(key);
 
-<<<<<<< HEAD
 			// Only need to check for Set and Remove operations
 			match delta {
 				Delta::Set {
@@ -528,9 +394,6 @@
 				}
 			}
 		}
-=======
-use crate::{backend::BackendStorage, stats::extract_object_id};
->>>>>>> 37122707
 
 		version_map
 	}
