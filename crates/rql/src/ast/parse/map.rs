--- conflicted
+++ resolved
@@ -3,16 +3,10 @@
 
 use crate::ast::lex::Operator::{CloseCurly, Colon, OpenCurly};
 use crate::ast::lex::Separator::Comma;
-<<<<<<< HEAD
-use crate::ast::parse::{Parser, Precedence, passthrough_error};
-use crate::ast::{AstMap, parse};
+use crate::ast::lex::{Keyword, TokenKind};
+use crate::ast::parse::{error, Parser, Precedence, passthrough_error};
+use crate::ast::{Ast, AstInfix, AstMap, InfixOperator, parse};
 use reifydb_core::error::diagnostic::parse::multiple_expressions_without_braces;
-=======
-use crate::ast::lex::{Keyword, TokenKind};
-use crate::ast::parse::{Error, Parser, Precedence};
-use crate::ast::{Ast, AstInfix, AstMap, InfixOperator, parse};
-use reifydb_core::diagnostic::parse::multiple_expressions_without_braces;
->>>>>>> 0f376c27
 
 impl Parser {
     pub(crate) fn parse_map(&mut self) -> parse::Result<AstMap> {
@@ -67,18 +61,18 @@
 
         // Look ahead to see if we have "identifier: expression" pattern
         if len < 2 {
-            return Err(Error::unsupported(self.current()?.clone()));
+            return Err(error::unsupported_token_error(self.current()?.clone()));
         }
 
         // Check if next token is identifier
         match &self.tokens[len - 1].kind {
             TokenKind::Identifier => {}
-            _ => return Err(Error::unsupported(self.current()?.clone())),
+            _ => return Err(error::unsupported_token_error(self.current()?.clone())),
         };
 
         // Check if second token is colon
         if !self.tokens[len - 2].is_operator(Colon) {
-            return Err(Error::unsupported(self.current()?.clone()));
+            return Err(error::unsupported_token_error(self.current()?.clone()));
         }
 
         let identifier = self.parse_identifier()?;
