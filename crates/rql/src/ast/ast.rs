// Copyright (c) reifydb.com 2025
// This file is licensed under the AGPL-3.0-or-later, see license.md file

use std::ops::Index;

use reifydb_core::{IndexType, JoinStrategy, JoinType, SortDirection};
use reifydb_type::Fragment;

use crate::ast::{
	identifier::{
		MaybeQualifiedColumnIdentifier, MaybeQualifiedDeferredViewIdentifier, MaybeQualifiedFunctionIdentifier,
		MaybeQualifiedIndexIdentifier, MaybeQualifiedNamespaceIdentifier, MaybeQualifiedSequenceIdentifier,
		MaybeQualifiedTableIdentifier, MaybeQualifiedTransactionalViewIdentifier, UnqualifiedIdentifier,
		UnresolvedSourceIdentifier,
	},
	tokenize::{Literal, Token, TokenKind},
};

#[derive(Debug, Clone, PartialEq)]
pub struct AstStatement<'a> {
	pub nodes: Vec<Ast<'a>>,
	pub has_pipes: bool,
}

impl<'a> AstStatement<'a> {
	pub fn first_unchecked(&self) -> &Ast<'a> {
		self.nodes.first().unwrap()
	}

	pub fn is_empty(&self) -> bool {
		self.nodes.is_empty()
	}

	pub fn len(&self) -> usize {
		self.nodes.len()
	}
}

impl<'a> Index<usize> for AstStatement<'a> {
	type Output = Ast<'a>;

	fn index(&self, index: usize) -> &Self::Output {
		self.nodes.index(index)
	}
}

impl<'a> IntoIterator for AstStatement<'a> {
	type Item = Ast<'a>;
	type IntoIter = std::vec::IntoIter<Self::Item>;

	fn into_iter(self) -> Self::IntoIter {
		self.nodes.into_iter()
	}
}

#[derive(Debug, Clone, PartialEq)]
pub enum Ast<'a> {
	Aggregate(AstAggregate<'a>),
	Apply(AstApply<'a>),
	Between(AstBetween<'a>),
	Call(AstCall<'a>),
	CallFunction(AstCallFunction<'a>),
	Cast(AstCast<'a>),
	Create(AstCreate<'a>),
	Alter(AstAlter<'a>),
	Describe(AstDescribe<'a>),
	Distinct(AstDistinct<'a>),
	Filter(AstFilter<'a>),
	From(AstFrom<'a>),
	Identifier(UnqualifiedIdentifier<'a>),
	If(AstIf<'a>),
	Infix(AstInfix<'a>),
	Inline(AstInline<'a>),
	Let(AstLet<'a>),
	Delete(AstDelete<'a>),
	Insert(AstInsert<'a>),
	Update(AstUpdate<'a>),
	Join(AstJoin<'a>),
	Take(AstTake<'a>),
	List(AstList<'a>),
	Literal(AstLiteral<'a>),
	Nop,
	Variable(AstVariable<'a>),
	Sort(AstSort<'a>),
	SubQuery(AstSubQuery<'a>),
	Policy(AstPolicy<'a>),
	PolicyBlock(AstPolicyBlock<'a>),
	Prefix(AstPrefix<'a>),
	Map(AstMap<'a>),
	Generator(AstGenerator<'a>),
	Extend(AstExtend<'a>),
	Tuple(AstTuple<'a>),
	Wildcard(AstWildcard<'a>),
<<<<<<< HEAD
	Window(AstWindow<'a>),
=======
	StatementExpression(AstStatementExpression<'a>),
>>>>>>> 2e42156a
}

impl<'a> Default for Ast<'a> {
	fn default() -> Self {
		Self::Nop
	}
}

impl<'a> Ast<'a> {
	pub fn token(&self) -> &Token<'a> {
		match self {
			Ast::Inline(node) => &node.token,
			Ast::Apply(node) => &node.token,
			Ast::Between(node) => &node.token,
			Ast::Call(node) => &node.token,
			Ast::CallFunction(node) => &node.token,
			Ast::Cast(node) => &node.token,
			Ast::Create(node) => node.token(),
			Ast::Alter(node) => node.token(),
			Ast::Describe(node) => match node {
				AstDescribe::Query {
					token,
					..
				} => token,
			},
			Ast::Distinct(node) => &node.token,
			Ast::Filter(node) => &node.token,
			Ast::From(node) => node.token(),
			Ast::Aggregate(node) => &node.token,
			Ast::Identifier(identifier) => &identifier.token,
			Ast::If(node) => &node.token,
			Ast::Infix(node) => &node.token,
			Ast::Let(node) => &node.token,
			Ast::Delete(node) => &node.token,
			Ast::Insert(node) => &node.token,
			Ast::Update(node) => &node.token,
			Ast::Take(node) => &node.token,
			Ast::List(node) => &node.token,
			Ast::Literal(node) => match node {
				AstLiteral::Boolean(node) => &node.0,
				AstLiteral::Number(node) => &node.0,
				AstLiteral::Temporal(node) => &node.0,
				AstLiteral::Text(node) => &node.0,
				AstLiteral::Undefined(node) => &node.0,
			},
			Ast::Join(node) => match node {
				AstJoin::InnerJoin {
					token,
					..
				} => token,
				AstJoin::LeftJoin {
					token,
					..
				} => token,
				AstJoin::NaturalJoin {
					token,
					..
				} => token,
			},
			Ast::Nop => unreachable!(),
			Ast::Variable(node) => &node.token,
			Ast::Sort(node) => &node.token,
			Ast::SubQuery(node) => &node.token,
			Ast::Policy(node) => &node.token,
			Ast::PolicyBlock(node) => &node.token,
			Ast::Prefix(node) => node.node.token(),
			Ast::Map(node) => &node.token,
			Ast::Generator(node) => &node.token,
			Ast::Extend(node) => &node.token,
			Ast::Tuple(node) => &node.token,
			Ast::Wildcard(node) => &node.0,
<<<<<<< HEAD
			Ast::Window(node) => &node.token,
=======
			Ast::StatementExpression(node) => node.expression.token(),
>>>>>>> 2e42156a
		}
	}

	pub fn value(&self) -> &str {
		match self {
			Ast::Identifier(ident) => ident.text(),
			_ => self.token().value(),
		}
	}
}

impl<'a> Ast<'a> {
	pub fn is_aggregate(&self) -> bool {
		matches!(self, Ast::Aggregate(_))
	}
	pub fn as_aggregate(&self) -> &AstAggregate<'a> {
		if let Ast::Aggregate(result) = self {
			result
		} else {
			panic!("not aggregate")
		}
	}

	pub fn is_between(&self) -> bool {
		matches!(self, Ast::Between(_))
	}
	pub fn as_between(&self) -> &AstBetween<'a> {
		if let Ast::Between(result) = self {
			result
		} else {
			panic!("not between")
		}
	}

	pub fn is_call_function(&self) -> bool {
		matches!(self, Ast::CallFunction(_))
	}
	pub fn as_call_function(&self) -> &AstCallFunction<'a> {
		if let Ast::CallFunction(result) = self {
			result
		} else {
			panic!("not call function")
		}
	}

	pub fn is_block(&self) -> bool {
		matches!(self, Ast::Inline(_))
	}
	pub fn as_block(&self) -> &AstInline<'a> {
		if let Ast::Inline(result) = self {
			result
		} else {
			panic!("not block")
		}
	}

	pub fn is_cast(&self) -> bool {
		matches!(self, Ast::Cast(_))
	}
	pub fn as_cast(&self) -> &AstCast<'a> {
		if let Ast::Cast(result) = self {
			result
		} else {
			panic!("not cast")
		}
	}

	pub fn is_create(&self) -> bool {
		matches!(self, Ast::Create(_))
	}
	pub fn as_create(&self) -> &AstCreate<'a> {
		if let Ast::Create(result) = self {
			result
		} else {
			panic!("not create")
		}
	}

	pub fn is_alter(&self) -> bool {
		matches!(self, Ast::Alter(_))
	}
	pub fn as_alter(&self) -> &AstAlter<'a> {
		if let Ast::Alter(result) = self {
			result
		} else {
			panic!("not alter")
		}
	}

	pub fn is_describe(&self) -> bool {
		matches!(self, Ast::Describe(_))
	}
	pub fn as_describe(&self) -> &AstDescribe<'a> {
		if let Ast::Describe(result) = self {
			result
		} else {
			panic!("not describe")
		}
	}

	pub fn is_filter(&self) -> bool {
		matches!(self, Ast::Filter(_))
	}
	pub fn as_filter(&self) -> &AstFilter<'a> {
		if let Ast::Filter(result) = self {
			result
		} else {
			panic!("not filter")
		}
	}

	pub fn is_from(&self) -> bool {
		matches!(self, Ast::From(_))
	}
	pub fn as_from(&self) -> &AstFrom<'a> {
		if let Ast::From(result) = self {
			result
		} else {
			panic!("not from")
		}
	}

	pub fn is_identifier(&self) -> bool {
		matches!(self, Ast::Identifier(_))
	}
	pub fn as_identifier(&self) -> &UnqualifiedIdentifier<'a> {
		if let Ast::Identifier(result) = self {
			result
		} else {
			panic!("not identifier")
		}
	}

	pub fn is_if(&self) -> bool {
		matches!(self, Ast::If(_))
	}
	pub fn as_if(&self) -> &AstIf<'a> {
		if let Ast::If(result) = self {
			result
		} else {
			panic!("not if")
		}
	}

	pub fn is_infix(&self) -> bool {
		matches!(self, Ast::Infix(_))
	}
	pub fn as_infix(&self) -> &AstInfix<'a> {
		if let Ast::Infix(result) = self {
			result
		} else {
			panic!("not infix")
		}
	}

	pub fn is_let(&self) -> bool {
		matches!(self, Ast::Let(_))
	}
	pub fn as_let(&self) -> &AstLet<'a> {
		if let Ast::Let(result) = self {
			result
		} else {
			panic!("not let")
		}
	}

	pub fn is_variable(&self) -> bool {
		matches!(self, Ast::Variable(_))
	}
	pub fn as_variable(&self) -> &AstVariable<'a> {
		if let Ast::Variable(result) = self {
			result
		} else {
			panic!("not variable")
		}
	}

	pub fn is_delete(&self) -> bool {
		matches!(self, Ast::Delete(_))
	}
	pub fn as_delete(&self) -> &AstDelete<'a> {
		if let Ast::Delete(result) = self {
			result
		} else {
			panic!("not delete")
		}
	}

	pub fn is_insert(&self) -> bool {
		matches!(self, Ast::Insert(_))
	}
	pub fn as_insert(&self) -> &AstInsert<'a> {
		if let Ast::Insert(result) = self {
			result
		} else {
			panic!("not insert")
		}
	}

	pub fn is_update(&self) -> bool {
		matches!(self, Ast::Update(_))
	}
	pub fn as_update(&self) -> &AstUpdate<'a> {
		if let Ast::Update(result) = self {
			result
		} else {
			panic!("not update")
		}
	}

	pub fn is_join(&self) -> bool {
		matches!(self, Ast::Join(_))
	}
	pub fn as_join(&self) -> &AstJoin<'a> {
		if let Ast::Join(result) = self {
			result
		} else {
			panic!("not join")
		}
	}

	pub fn is_take(&self) -> bool {
		matches!(self, Ast::Take(_))
	}
	pub fn as_take(&self) -> &AstTake<'a> {
		if let Ast::Take(result) = self {
			result
		} else {
			panic!("not take")
		}
	}

	pub fn is_list(&self) -> bool {
		matches!(self, Ast::List(_))
	}
	pub fn as_list(&self) -> &AstList<'a> {
		if let Ast::List(result) = self {
			result
		} else {
			panic!("not list")
		}
	}

	pub fn is_literal(&self) -> bool {
		matches!(self, Ast::Literal(_))
	}

	pub fn as_literal(&self) -> &AstLiteral<'a> {
		if let Ast::Literal(result) = self {
			result
		} else {
			panic!("not literal")
		}
	}

	pub fn is_literal_boolean(&self) -> bool {
		matches!(self, Ast::Literal(AstLiteral::Boolean(_)))
	}

	pub fn as_literal_boolean(&self) -> &AstLiteralBoolean<'a> {
		if let Ast::Literal(AstLiteral::Boolean(result)) = self {
			result
		} else {
			panic!("not literal boolean")
		}
	}

	pub fn is_literal_number(&self) -> bool {
		matches!(self, Ast::Literal(AstLiteral::Number(_)))
	}

	pub fn as_literal_number(&self) -> &AstLiteralNumber<'a> {
		if let Ast::Literal(AstLiteral::Number(result)) = self {
			result
		} else {
			panic!("not literal number")
		}
	}

	pub fn is_literal_temporal(&self) -> bool {
		matches!(self, Ast::Literal(AstLiteral::Temporal(_)))
	}

	pub fn as_literal_temporal(&self) -> &AstLiteralTemporal<'a> {
		if let Ast::Literal(AstLiteral::Temporal(result)) = self {
			result
		} else {
			panic!("not literal temporal")
		}
	}

	pub fn is_literal_text(&self) -> bool {
		matches!(self, Ast::Literal(AstLiteral::Text(_)))
	}

	pub fn as_literal_text(&self) -> &AstLiteralText<'a> {
		if let Ast::Literal(AstLiteral::Text(result)) = self {
			result
		} else {
			panic!("not literal text")
		}
	}

	pub fn is_literal_undefined(&self) -> bool {
		matches!(self, Ast::Literal(AstLiteral::Undefined(_)))
	}

	pub fn as_literal_undefined(&self) -> &AstLiteralUndefined<'a> {
		if let Ast::Literal(AstLiteral::Undefined(result)) = self {
			result
		} else {
			panic!("not literal undefined")
		}
	}

	pub fn is_sort(&self) -> bool {
		matches!(self, Ast::Sort(_))
	}
	pub fn as_sort(&self) -> &AstSort<'a> {
		if let Ast::Sort(result) = self {
			result
		} else {
			panic!("not sort")
		}
	}
	pub fn is_policy(&self) -> bool {
		matches!(self, Ast::Policy(_))
	}
	pub fn as_policy(&self) -> &AstPolicy<'a> {
		if let Ast::Policy(result) = self {
			result
		} else {
			panic!("not policy")
		}
	}

	pub fn is_policy_block(&self) -> bool {
		matches!(self, Ast::PolicyBlock(_))
	}
	pub fn as_policy_block(&self) -> &AstPolicyBlock<'a> {
		if let Ast::PolicyBlock(result) = self {
			result
		} else {
			panic!("not policy block")
		}
	}

	pub fn is_inline(&self) -> bool {
		matches!(self, Ast::Inline(_))
	}
	pub fn as_inline(&self) -> &AstInline<'a> {
		if let Ast::Inline(result) = self {
			result
		} else {
			panic!("not inline")
		}
	}

	pub fn is_prefix(&self) -> bool {
		matches!(self, Ast::Prefix(_))
	}
	pub fn as_prefix(&self) -> &AstPrefix<'a> {
		if let Ast::Prefix(result) = self {
			result
		} else {
			panic!("not prefix")
		}
	}

	pub fn is_map(&self) -> bool {
		matches!(self, Ast::Map(_))
	}

	pub fn as_map(&self) -> &AstMap<'a> {
		if let Ast::Map(result) = self {
			result
		} else {
			panic!("not map")
		}
	}

	pub fn is_generator(&self) -> bool {
		matches!(self, Ast::Generator(_))
	}

	pub fn as_generator(&self) -> &AstGenerator<'a> {
		if let Ast::Generator(result) = self {
			result
		} else {
			panic!("not generator")
		}
	}

	pub fn as_apply(&self) -> &AstApply<'a> {
		if let Ast::Apply(result) = self {
			result
		} else {
			panic!("not apply")
		}
	}

	pub fn as_extend(&self) -> &AstExtend<'a> {
		if let Ast::Extend(result) = self {
			result
		} else {
			panic!("not extend")
		}
	}

	pub fn is_tuple(&self) -> bool {
		matches!(self, Ast::Tuple(_))
	}

	pub fn as_tuple(&self) -> &AstTuple<'a> {
		if let Ast::Tuple(result) = self {
			result
		} else {
			panic!("not tuple")
		}
	}

<<<<<<< HEAD
	pub fn is_window(&self) -> bool {
		matches!(self, Ast::Window(_))
	}

	pub fn as_window(&self) -> &AstWindow<'a> {
		if let Ast::Window(result) = self {
			result
		} else {
			panic!("not window")
=======
	pub fn is_statement_expression(&self) -> bool {
		matches!(self, Ast::StatementExpression(_))
	}

	pub fn as_statement_expression(&self) -> &AstStatementExpression<'a> {
		if let Ast::StatementExpression(result) = self {
			result
		} else {
			panic!("not statement expression")
>>>>>>> 2e42156a
		}
	}
}

#[derive(Debug, Clone, PartialEq)]
pub struct AstCast<'a> {
	pub token: Token<'a>,
	pub tuple: AstTuple<'a>,
}

#[derive(Debug, Clone, PartialEq)]
pub struct AstApply<'a> {
	pub token: Token<'a>,
	pub operator_name: UnqualifiedIdentifier<'a>,
	pub expressions: Vec<Ast<'a>>,
}

#[derive(Debug, Clone, PartialEq)]
pub struct AstCall<'a> {
	pub token: Token<'a>,
	pub operator_name: UnqualifiedIdentifier<'a>,
	pub arguments: AstTuple<'a>,
}

#[derive(Debug, Clone, PartialEq)]
pub struct AstCallFunction<'a> {
	pub token: Token<'a>,
	pub function: MaybeQualifiedFunctionIdentifier<'a>,
	pub arguments: AstTuple<'a>,
}

#[derive(Debug, Clone, PartialEq)]
pub struct AstInlineKeyedValue<'a> {
	pub key: UnqualifiedIdentifier<'a>,
	pub value: Box<Ast<'a>>,
}

#[derive(Debug, Clone, PartialEq)]
pub struct AstInline<'a> {
	pub token: Token<'a>,
	pub keyed_values: Vec<AstInlineKeyedValue<'a>>,
}

impl<'a> AstInline<'a> {
	pub fn len(&self) -> usize {
		self.keyed_values.len()
	}
}

impl<'a> Index<usize> for AstInline<'a> {
	type Output = AstInlineKeyedValue<'a>;

	fn index(&self, index: usize) -> &Self::Output {
		&self.keyed_values[index]
	}
}

#[derive(Debug, Clone, PartialEq)]
pub enum AstCreate<'a> {
	DeferredView(AstCreateDeferredView<'a>),
	TransactionalView(AstCreateTransactionalView<'a>),
	Namespace(AstCreateNamespace<'a>),
	Series(AstCreateSeries<'a>),
	Table(AstCreateTable<'a>),
	RingBuffer(AstCreateRingBuffer<'a>),
	Index(AstCreateIndex<'a>),
}

#[derive(Debug, Clone, PartialEq)]
pub enum AstAlter<'a> {
	Sequence(AstAlterSequence<'a>),
	Table(AstAlterTable<'a>),
	View(AstAlterView<'a>),
}

#[derive(Debug, Clone, PartialEq)]
pub struct AstAlterSequence<'a> {
	pub token: Token<'a>,
	pub sequence: MaybeQualifiedSequenceIdentifier<'a>,
	pub column: Fragment<'a>,
	pub value: AstLiteral<'a>,
}

#[derive(Debug, Clone, PartialEq)]
pub struct AstAlterTable<'a> {
	pub token: Token<'a>,
	pub table: MaybeQualifiedTableIdentifier<'a>,
	pub operations: Vec<AstAlterTableOperation<'a>>,
}

/// Represents a subquery - a complete query statement enclosed in braces
/// Used in contexts like joins, CTEs, and derived tables
#[derive(Debug, Clone, PartialEq)]
pub struct AstSubQuery<'a> {
	pub token: Token<'a>,
	pub statement: AstStatement<'a>,
}

#[derive(Debug, Clone, PartialEq)]
pub enum AstAlterTableOperation<'a> {
	CreatePrimaryKey {
		name: Option<Fragment<'a>>,
		columns: Vec<AstIndexColumn<'a>>,
	},
	DropPrimaryKey,
}

#[derive(Debug, Clone, PartialEq)]
pub struct AstAlterView<'a> {
	pub token: Token<'a>,
	pub view: crate::ast::identifier::MaybeQualifiedViewIdentifier<'a>,
	pub operations: Vec<AstAlterViewOperation<'a>>,
}

#[derive(Debug, Clone, PartialEq)]
pub enum AstAlterViewOperation<'a> {
	CreatePrimaryKey {
		name: Option<Fragment<'a>>,
		columns: Vec<AstIndexColumn<'a>>,
	},
	DropPrimaryKey,
}

#[derive(Debug, Clone, PartialEq)]
pub struct AstCreateDeferredView<'a> {
	pub token: Token<'a>,
	pub view: MaybeQualifiedDeferredViewIdentifier<'a>,
	pub columns: Vec<AstColumnToCreate<'a>>,
	pub as_clause: Option<AstStatement<'a>>,
}

#[derive(Debug, Clone, PartialEq)]
pub struct AstCreateTransactionalView<'a> {
	pub token: Token<'a>,
	pub view: MaybeQualifiedTransactionalViewIdentifier<'a>,
	pub columns: Vec<AstColumnToCreate<'a>>,
	pub as_clause: Option<AstStatement<'a>>,
}

#[derive(Debug, Clone, PartialEq)]
pub struct AstCreateNamespace<'a> {
	pub token: Token<'a>,
	pub namespace: MaybeQualifiedNamespaceIdentifier<'a>,
}

#[derive(Debug, Clone, PartialEq)]
pub struct AstCreateSeries<'a> {
	pub token: Token<'a>,
	pub sequence: MaybeQualifiedSequenceIdentifier<'a>,
	pub columns: Vec<AstColumnToCreate<'a>>,
}

#[derive(Debug, Clone, PartialEq)]
pub struct AstCreateTable<'a> {
	pub token: Token<'a>,
	pub table: MaybeQualifiedTableIdentifier<'a>,
	pub columns: Vec<AstColumnToCreate<'a>>,
}

#[derive(Debug, Clone, PartialEq)]
pub struct AstCreateRingBuffer<'a> {
	pub token: Token<'a>,
	pub ring_buffer: crate::ast::identifier::MaybeQualifiedRingBufferIdentifier<'a>,
	pub columns: Vec<AstColumnToCreate<'a>>,
	pub capacity: u64,
}

#[derive(Debug, Clone, PartialEq)]
pub enum AstDescribe<'a> {
	Query {
		token: Token<'a>,
		node: Box<Ast<'a>>,
	},
}

#[derive(Debug, Clone, PartialEq)]
pub enum AstDataType<'a> {
	Unconstrained(Fragment<'a>), // UTF8, BLOB, etc.
	Constrained {
		name: Fragment<'a>,
		params: Vec<AstLiteral<'a>>,
	}, // UTF8(50), DECIMAL(10,2)
}

#[derive(Debug, Clone, PartialEq)]
pub struct AstColumnToCreate<'a> {
	pub name: Fragment<'a>,
	pub ty: AstDataType<'a>,
	pub policies: Option<AstPolicyBlock<'a>>,
	pub auto_increment: bool,
}

#[derive(Debug, Clone, PartialEq)]
pub struct AstCreateIndex<'a> {
	pub token: Token<'a>,
	pub index_type: IndexType,
	pub index: MaybeQualifiedIndexIdentifier<'a>,
	pub columns: Vec<AstIndexColumn<'a>>,
	pub filters: Vec<Box<Ast<'a>>>,
	pub map: Option<Box<Ast<'a>>>,
}

#[derive(Debug, Clone, PartialEq)]
pub struct AstIndexColumn<'a> {
	pub column: MaybeQualifiedColumnIdentifier<'a>,
	pub order: Option<SortDirection>,
}

impl<'a> AstCreate<'a> {
	pub fn token(&self) -> &Token<'a> {
		match self {
			AstCreate::DeferredView(AstCreateDeferredView {
				token,
				..
			}) => token,
			AstCreate::TransactionalView(AstCreateTransactionalView {
				token,
				..
			}) => token,
			AstCreate::Namespace(AstCreateNamespace {
				token,
				..
			}) => token,
			AstCreate::Series(AstCreateSeries {
				token,
				..
			}) => token,
			AstCreate::Table(AstCreateTable {
				token,
				..
			}) => token,
			AstCreate::RingBuffer(AstCreateRingBuffer {
				token,
				..
			}) => token,
			AstCreate::Index(AstCreateIndex {
				token,
				..
			}) => token,
		}
	}
}

impl<'a> AstAlter<'a> {
	pub fn token(&self) -> &Token<'a> {
		match self {
			AstAlter::Sequence(AstAlterSequence {
				token,
				..
			}) => token,
			AstAlter::Table(AstAlterTable {
				token,
				..
			}) => token,
			AstAlter::View(AstAlterView {
				token,
				..
			}) => token,
		}
	}
}

#[derive(Debug, Clone, PartialEq)]
pub struct AstFilter<'a> {
	pub token: Token<'a>,
	pub node: Box<Ast<'a>>,
}

#[derive(Debug, Clone, PartialEq)]
pub enum AstFrom<'a> {
	Source {
		token: Token<'a>,
		source: UnresolvedSourceIdentifier<'a>,
		index_name: Option<Fragment<'a>>,
	},
	Variable {
		token: Token<'a>,
		variable: AstVariable<'a>,
	},
	Inline {
		token: Token<'a>,
		list: AstList<'a>,
	},
	Generator(AstGenerator<'a>),
}

#[derive(Debug, Clone, PartialEq)]
pub struct AstAggregate<'a> {
	pub token: Token<'a>,
	pub by: Vec<Ast<'a>>,
	pub map: Vec<Ast<'a>>,
}

impl<'a> AstFrom<'a> {
	pub fn token(&self) -> &Token<'a> {
		match self {
			AstFrom::Source {
				token,
				..
			} => token,
			AstFrom::Variable {
				token,
				..
			} => token,
			AstFrom::Inline {
				token,
				..
			} => token,
			AstFrom::Generator(generator) => &generator.token,
		}
	}
}

#[derive(Debug, Clone, PartialEq)]
pub struct AstTake<'a> {
	pub token: Token<'a>,
	pub take: usize,
}

#[derive(Debug, Clone, PartialEq)]
pub struct AstList<'a> {
	pub token: Token<'a>,
	pub nodes: Vec<Ast<'a>>,
}

impl<'a> AstList<'a> {
	pub fn len(&self) -> usize {
		self.nodes.len()
	}
}

impl<'a> Index<usize> for AstList<'a> {
	type Output = Ast<'a>;

	fn index(&self, index: usize) -> &Self::Output {
		&self.nodes[index]
	}
}

#[derive(Debug, Clone, PartialEq)]
pub enum AstLiteral<'a> {
	Boolean(AstLiteralBoolean<'a>),
	Number(AstLiteralNumber<'a>),
	Text(AstLiteralText<'a>),
	Temporal(AstLiteralTemporal<'a>),
	Undefined(AstLiteralUndefined<'a>),
}

impl<'a> AstLiteral<'a> {
	pub fn fragment(self) -> Fragment<'a> {
		match self {
			AstLiteral::Boolean(literal) => literal.0.fragment.clone(),
			AstLiteral::Number(literal) => literal.0.fragment.clone(),
			AstLiteral::Text(literal) => literal.0.fragment.clone(),
			AstLiteral::Temporal(literal) => literal.0.fragment.clone(),
			AstLiteral::Undefined(literal) => literal.0.fragment.clone(),
		}
	}
}

#[derive(Debug, Clone, PartialEq)]
pub enum InfixOperator<'a> {
	Add(Token<'a>),
	As(Token<'a>),
	Arrow(Token<'a>),
	AccessNamespace(Token<'a>),
	AccessTable(Token<'a>),
	Assign(Token<'a>),
	Call(Token<'a>),
	Subtract(Token<'a>),
	Multiply(Token<'a>),
	Divide(Token<'a>),
	Rem(Token<'a>),
	Equal(Token<'a>),
	NotEqual(Token<'a>),
	LessThan(Token<'a>),
	LessThanEqual(Token<'a>),
	GreaterThan(Token<'a>),
	GreaterThanEqual(Token<'a>),
	TypeAscription(Token<'a>),
	And(Token<'a>),
	Or(Token<'a>),
	Xor(Token<'a>),
}

#[derive(Debug, Clone, PartialEq)]
pub struct AstInfix<'a> {
	pub token: Token<'a>,
	pub left: Box<Ast<'a>>,
	pub operator: InfixOperator<'a>,
	pub right: Box<Ast<'a>>,
}

#[derive(Debug, Clone, PartialEq)]
pub enum LetValue<'a> {
	Expression(Box<Ast<'a>>),    // scalar/column expression
	Statement(AstStatement<'a>), // FROM … | …
}

#[derive(Debug, Clone, PartialEq)]
pub struct AstLet<'a> {
	pub token: Token<'a>,
	pub name: UnqualifiedIdentifier<'a>,
	pub value: LetValue<'a>,
	pub mutable: bool,
}

#[derive(Debug, Clone, PartialEq)]
pub struct AstDelete<'a> {
	pub token: Token<'a>,
	pub target: Option<UnresolvedSourceIdentifier<'a>>,
}

#[derive(Debug, Clone, PartialEq)]
pub struct AstInsert<'a> {
	pub token: Token<'a>,
	pub target: Option<UnresolvedSourceIdentifier<'a>>,
}

#[derive(Debug, Clone, PartialEq)]
pub struct AstUpdate<'a> {
	pub token: Token<'a>,
	pub target: Option<UnresolvedSourceIdentifier<'a>>,
}

#[derive(Debug, Clone, PartialEq)]
pub enum AstJoin<'a> {
	InnerJoin {
		token: Token<'a>,
		with: AstSubQuery<'a>,
		on: Vec<Ast<'a>>,
		alias: Option<Fragment<'a>>,
		strategy: Option<JoinStrategy>,
	},
	LeftJoin {
		token: Token<'a>,
		with: AstSubQuery<'a>,
		on: Vec<Ast<'a>>,
		alias: Option<Fragment<'a>>,
		strategy: Option<JoinStrategy>,
	},
	NaturalJoin {
		token: Token<'a>,
		with: AstSubQuery<'a>,
		join_type: Option<JoinType>,
		alias: Option<Fragment<'a>>,
		strategy: Option<JoinStrategy>,
	},
}

#[derive(Debug, Clone, PartialEq)]
pub struct AstLiteralNumber<'a>(pub Token<'a>);

impl<'a> AstLiteralNumber<'a> {
	pub fn value(&self) -> &str {
		self.0.fragment.text()
	}
}

#[derive(Debug, Clone, PartialEq)]
pub struct AstLiteralTemporal<'a>(pub Token<'a>);

impl<'a> AstLiteralTemporal<'a> {
	pub fn value(&self) -> &str {
		self.0.fragment.text()
	}
}

#[derive(Debug, Clone, PartialEq)]
pub struct AstLiteralText<'a>(pub Token<'a>);

impl<'a> AstLiteralText<'a> {
	pub fn value(&self) -> &str {
		self.0.fragment.text()
	}
}

#[derive(Debug, Clone, PartialEq)]
pub struct AstLiteralBoolean<'a>(pub Token<'a>);

impl<'a> AstLiteralBoolean<'a> {
	pub fn value(&self) -> bool {
		self.0.kind == TokenKind::Literal(Literal::True)
	}
}

#[derive(Debug, Clone, PartialEq)]
pub struct AstLiteralUndefined<'a>(pub Token<'a>);

impl<'a> AstLiteralUndefined<'a> {
	pub fn value(&self) -> &str {
		self.0.fragment.text()
	}
}

#[derive(Debug, Clone, PartialEq)]
pub struct AstDistinct<'a> {
	pub token: Token<'a>,
	pub columns: Vec<MaybeQualifiedColumnIdentifier<'a>>,
}

#[derive(Debug, Clone, PartialEq)]
pub struct AstSort<'a> {
	pub token: Token<'a>,
	pub columns: Vec<MaybeQualifiedColumnIdentifier<'a>>,
	pub directions: Vec<Option<Fragment<'a>>>,
}

#[derive(Debug, Clone, PartialEq)]
pub enum AstPolicyKind {
	Saturation,
	Default,
	NotUndefined,
}

#[derive(Debug, Clone, PartialEq)]
pub struct AstPolicy<'a> {
	pub token: Token<'a>,
	pub policy: AstPolicyKind,
	pub value: Box<Ast<'a>>,
}

#[derive(Debug, Clone, PartialEq)]
pub struct AstPolicyBlock<'a> {
	pub token: Token<'a>,
	pub policies: Vec<AstPolicy<'a>>,
}

#[derive(Debug, Clone, PartialEq)]
pub struct AstPrefix<'a> {
	pub operator: AstPrefixOperator<'a>,
	pub node: Box<Ast<'a>>,
}

#[derive(Debug, Clone, PartialEq)]
pub enum AstPrefixOperator<'a> {
	Plus(Token<'a>),
	Negate(Token<'a>),
	Not(Token<'a>),
}

impl<'a> AstPrefixOperator<'a> {
	pub fn token(&self) -> &Token<'a> {
		match self {
			AstPrefixOperator::Plus(token) => token,
			AstPrefixOperator::Negate(token) => token,
			AstPrefixOperator::Not(token) => token,
		}
	}
}

#[derive(Debug, Clone, PartialEq)]
pub struct AstMap<'a> {
	pub token: Token<'a>,
	pub nodes: Vec<Ast<'a>>,
}

impl<'a> Index<usize> for AstMap<'a> {
	type Output = Ast<'a>;

	fn index(&self, index: usize) -> &Self::Output {
		&self.nodes[index]
	}
}

impl<'a> AstMap<'a> {
	pub fn len(&self) -> usize {
		self.nodes.len()
	}
}

#[derive(Debug, Clone, PartialEq)]
pub struct AstGenerator<'a> {
	pub token: Token<'a>,
	pub name: Fragment<'a>,
	pub nodes: Vec<Ast<'a>>,
}

impl<'a> Index<usize> for AstGenerator<'a> {
	type Output = Ast<'a>;

	fn index(&self, index: usize) -> &Self::Output {
		&self.nodes[index]
	}
}

impl<'a> AstGenerator<'a> {
	pub fn len(&self) -> usize {
		self.nodes.len()
	}
}

#[derive(Debug, Clone, PartialEq)]
pub struct AstExtend<'a> {
	pub token: Token<'a>,
	pub nodes: Vec<Ast<'a>>,
}

impl<'a> Index<usize> for AstExtend<'a> {
	type Output = Ast<'a>;

	fn index(&self, index: usize) -> &Self::Output {
		&self.nodes[index]
	}
}

impl<'a> AstExtend<'a> {
	pub fn len(&self) -> usize {
		self.nodes.len()
	}
}

#[derive(Debug, Clone, PartialEq)]
pub struct AstTuple<'a> {
	pub token: Token<'a>,
	pub nodes: Vec<Ast<'a>>,
}

impl<'a> AstTuple<'a> {
	pub fn len(&self) -> usize {
		self.nodes.len()
	}
}

impl<'a> Index<usize> for AstTuple<'a> {
	type Output = Ast<'a>;

	fn index(&self, index: usize) -> &Self::Output {
		&self.nodes[index]
	}
}

#[derive(Debug, Clone, PartialEq)]
pub struct AstBetween<'a> {
	pub token: Token<'a>,
	pub value: Box<Ast<'a>>,
	pub lower: Box<Ast<'a>>,
	pub upper: Box<Ast<'a>>,
}

#[derive(Debug, Clone, PartialEq)]
pub struct AstWildcard<'a>(pub Token<'a>);

#[derive(Debug, Clone, PartialEq)]
pub struct AstVariable<'a> {
	pub token: Token<'a>,
}

impl<'a> AstVariable<'a> {
	pub fn name(&self) -> &str {
		// Extract name from token value (skip the '$')
		let text = self.token.value();
		if text.starts_with('$') {
			&text[1..]
		} else {
			text
		}
	}
}

#[derive(Debug, Clone, PartialEq)]
<<<<<<< HEAD
pub struct AstWindow<'a> {
	pub token: Token<'a>,
	pub config: Vec<AstWindowConfig<'a>>,
	pub aggregations: Vec<Ast<'a>>,
	pub group_by: Vec<Ast<'a>>,
}

#[derive(Debug, Clone, PartialEq)]
pub struct AstWindowConfig<'a> {
	pub key: UnqualifiedIdentifier<'a>,
	pub value: Ast<'a>,
=======
pub struct AstIf<'a> {
	pub token: Token<'a>,
	pub condition: Box<Ast<'a>>,
	pub then_block: Box<Ast<'a>>,
	pub else_ifs: Vec<AstElseIf<'a>>,
	pub else_block: Option<Box<Ast<'a>>>,
}

#[derive(Debug, Clone, PartialEq)]
pub struct AstElseIf<'a> {
	pub token: Token<'a>,
	pub condition: Box<Ast<'a>>,
	pub then_block: Box<Ast<'a>>,
}

#[derive(Debug, Clone, PartialEq)]
pub struct AstStatementExpression<'a> {
	pub expression: Box<Ast<'a>>,
>>>>>>> 2e42156a
}<|MERGE_RESOLUTION|>--- conflicted
+++ resolved
@@ -91,11 +91,8 @@
 	Extend(AstExtend<'a>),
 	Tuple(AstTuple<'a>),
 	Wildcard(AstWildcard<'a>),
-<<<<<<< HEAD
 	Window(AstWindow<'a>),
-=======
 	StatementExpression(AstStatementExpression<'a>),
->>>>>>> 2e42156a
 }
 
 impl<'a> Default for Ast<'a> {
@@ -167,11 +164,8 @@
 			Ast::Extend(node) => &node.token,
 			Ast::Tuple(node) => &node.token,
 			Ast::Wildcard(node) => &node.0,
-<<<<<<< HEAD
 			Ast::Window(node) => &node.token,
-=======
 			Ast::StatementExpression(node) => node.expression.token(),
->>>>>>> 2e42156a
 		}
 	}
 
@@ -593,7 +587,6 @@
 		}
 	}
 
-<<<<<<< HEAD
 	pub fn is_window(&self) -> bool {
 		matches!(self, Ast::Window(_))
 	}
@@ -603,7 +596,9 @@
 			result
 		} else {
 			panic!("not window")
-=======
+		}
+	}
+
 	pub fn is_statement_expression(&self) -> bool {
 		matches!(self, Ast::StatementExpression(_))
 	}
@@ -613,7 +608,6 @@
 			result
 		} else {
 			panic!("not statement expression")
->>>>>>> 2e42156a
 		}
 	}
 }
@@ -1275,19 +1269,6 @@
 }
 
 #[derive(Debug, Clone, PartialEq)]
-<<<<<<< HEAD
-pub struct AstWindow<'a> {
-	pub token: Token<'a>,
-	pub config: Vec<AstWindowConfig<'a>>,
-	pub aggregations: Vec<Ast<'a>>,
-	pub group_by: Vec<Ast<'a>>,
-}
-
-#[derive(Debug, Clone, PartialEq)]
-pub struct AstWindowConfig<'a> {
-	pub key: UnqualifiedIdentifier<'a>,
-	pub value: Ast<'a>,
-=======
 pub struct AstIf<'a> {
 	pub token: Token<'a>,
 	pub condition: Box<Ast<'a>>,
@@ -1304,7 +1285,20 @@
 }
 
 #[derive(Debug, Clone, PartialEq)]
+pub struct AstWindow<'a> {
+	pub token: Token<'a>,
+	pub config: Vec<AstWindowConfig<'a>>,
+	pub aggregations: Vec<Ast<'a>>,
+	pub group_by: Vec<Ast<'a>>,
+}
+
+#[derive(Debug, Clone, PartialEq)]
+pub struct AstWindowConfig<'a> {
+	pub key: UnqualifiedIdentifier<'a>,
+	pub value: Ast<'a>,
+}
+
+#[derive(Debug, Clone, PartialEq)]
 pub struct AstStatementExpression<'a> {
 	pub expression: Box<Ast<'a>>,
->>>>>>> 2e42156a
 }