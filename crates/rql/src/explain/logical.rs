--- conflicted
+++ resolved
@@ -632,7 +632,6 @@
 				}
 			}
 		}
-<<<<<<< HEAD
 		LogicalPlan::Window(window) => {
 			output.push_str(&format!("{}{} Window\n", prefix, branch));
 			let child_prefix = format!(
@@ -660,7 +659,8 @@
 				"{}└── Aggregations: {} expressions\n",
 				child_prefix,
 				window.aggregations.len()
-=======
+			));
+		}
 		LogicalPlan::Declare(declare_node) => {
 			output.push_str(&format!(
 				"{}{} Declare {} = {} (mutable: {})\n",
@@ -679,7 +679,6 @@
 				branch,
 				assign_node.name.text(),
 				assign_node.value
->>>>>>> 991c37dd
 			));
 		}
 	}
