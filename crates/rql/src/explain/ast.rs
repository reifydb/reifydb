--- conflicted
+++ resolved
@@ -62,11 +62,8 @@
 		Ast::Apply(_) => "Apply",
 		Ast::Call(_) => "Call",
 		Ast::SubQuery(_) => "SubQuery",
-<<<<<<< HEAD
 		Ast::Window(_) => "Window",
-=======
 		Ast::StatementExpression(_) => "StatementExpression",
->>>>>>> 2e42156a
 	};
 
 	let branch = if is_last {
