// Copyright (c) reifydb.com 2025
// This file is licensed under the AGPL-3.0-or-later, see license.md file

pub mod alter;
mod create;
mod mutate;
mod query;
pub mod resolver;

use identifier::{
	ColumnIdentifier, SchemaIdentifier, SequenceIdentifier,
	SourceIdentifier,
};
use reifydb_catalog::{
	CatalogQueryTransaction, table::TableColumnToCreate,
	view::ViewColumnToCreate,
};
use reifydb_core::{
	IndexType, JoinType, SortDirection, SortKey,
	interface::{
		ColumnPolicyKind, ColumnSaturationPolicy, SchemaDef, TableDef,
		expression::{AliasExpression, Expression},
		identifier,
	},
};

use self::resolver::IdentifierResolver;
use crate::{
	ast::{Ast, AstPolicy, AstPolicyKind, AstStatement},
	plan::{
		logical::alter::{AlterTableNode, AlterViewNode},
		physical::PhysicalPlan,
	},
};

struct Compiler {}

pub fn compile_logical<'a, 't, T: CatalogQueryTransaction>(
	tx: &'t mut T,
	ast: AstStatement<'a>,
	default_schema: &'static str,
) -> crate::Result<Vec<LogicalPlan<'a>>> {
	let mut resolver = IdentifierResolver::new(tx, default_schema);
	Compiler::compile(ast, &mut resolver)
}

impl Compiler {
	fn compile<'a, 't, T: CatalogQueryTransaction>(
		ast: AstStatement<'a>,
		resolver: &mut IdentifierResolver<'t, T>,
	) -> crate::Result<Vec<LogicalPlan<'a>>> {
		if ast.is_empty() {
			return Ok(vec![]);
		}

		let ast_len = ast.len();
		let has_pipes = ast.has_pipes;
		let ast_vec = ast.nodes; // Extract the inner Vec

		// Check if this is a pipeline ending with UPDATE or DELETE
		let is_update_pipeline = ast_len > 1
			&& matches!(ast_vec.last(), Some(Ast::AstUpdate(_)));
		let is_delete_pipeline = ast_len > 1
			&& matches!(ast_vec.last(), Some(Ast::AstDelete(_)));

		if is_update_pipeline || is_delete_pipeline {
			// Build pipeline: compile all nodes except the last one
			// into a pipeline
			let mut pipeline_nodes = Vec::new();

			for (i, node) in ast_vec.into_iter().enumerate() {
				if i == ast_len - 1 {
					// Last node is UPDATE or DELETE
					match node {
						Ast::AstUpdate(update_ast) => {
							// Build the pipeline as
							// input to update
							let input =
								if !pipeline_nodes
									.is_empty(
									) {
									Some(Box::new(Self::build_pipeline(pipeline_nodes)?))
								} else {
									None
								};

							// Convert MaybeQualified to fully qualified
							let target = if let Some(t) = &update_ast.target {
								Some(resolver.resolve_maybe_source(t)?)
							} else {
								None
							};

							return Ok(vec![LogicalPlan::Update(UpdateNode {
                                target,
                                input
                            })]);
						}
						Ast::AstDelete(delete_ast) => {
							// Build the pipeline as
							// input to delete
							let input =
								if !pipeline_nodes
									.is_empty(
									) {
									Some(Box::new(Self::build_pipeline(pipeline_nodes)?))
								} else {
									None
								};

							// Convert MaybeQualified to fully qualified
							let target = if let Some(t) = &delete_ast.target {
								Some(resolver.resolve_maybe_source(t)?)
							} else {
								None
							};

							return Ok(vec![LogicalPlan::Delete(DeleteNode {
                                target,
                                input
                            })]);
						}
						_ => unreachable!(),
					}
				} else {
					// Add to pipeline
					pipeline_nodes.push(
						Compiler::compile_single(
							node, resolver,
						)?,
					);
				}
			}
			unreachable!("Pipeline should have been handled above");
		}

		// Check if this is a piped query that should be wrapped in
		// Pipeline
		if has_pipes && ast_len > 1 {
			// This uses pipe operators - create a Pipeline node
			let mut pipeline_nodes = Vec::new();
			for node in ast_vec {
				pipeline_nodes.push(Self::compile_single(
					node, resolver,
				)?);
			}
			return Ok(vec![LogicalPlan::Pipeline(PipelineNode {
				steps: pipeline_nodes,
			})]);
		}

		// Normal compilation (not piped)
		let mut result = Vec::with_capacity(ast_len);
		for node in ast_vec {
			result.push(Self::compile_single(node, resolver)?);
		}
		Ok(result)
	}

	// Helper to compile a single AST node
	fn compile_single<'a, 't, T: CatalogQueryTransaction>(
		node: Ast<'a>,
		resolver: &mut IdentifierResolver<'t, T>,
	) -> crate::Result<LogicalPlan<'a>> {
		match node {
<<<<<<< HEAD
			Ast::Create(node) => Self::compile_create(node),
			Ast::Alter(node) => Self::compile_alter(node),
			Ast::AstDelete(node) => Self::compile_delete(node),
			Ast::AstInsert(node) => Self::compile_insert(node),
			Ast::AstUpdate(node) => Self::compile_update(node),
			Ast::Aggregate(node) => Self::compile_aggregate(node),
			Ast::Filter(node) => Self::compile_filter(node),
			Ast::From(node) => Self::compile_from(node),
			Ast::Join(node) => Self::compile_join(node),
			Ast::Take(node) => Self::compile_take(node),
			Ast::Sort(node) => Self::compile_sort(node),
			Ast::Distinct(node) => Self::compile_distinct(node),
			Ast::Map(node) => Self::compile_map(node),
			Ast::Extend(node) => Self::compile_extend(node),
			Ast::Apply(node) => Self::compile_apply(node),
			node => unimplemented!("{:?}", node),
=======
			Ast::Create(node) => {
				Self::compile_create(node, resolver)
			}
			Ast::Alter(node) => Self::compile_alter(node, resolver),
			Ast::AstDelete(node) => {
				Self::compile_delete(node, resolver)
			}
			Ast::AstInsert(node) => {
				Self::compile_insert(node, resolver)
			}
			Ast::AstUpdate(node) => {
				Self::compile_update(node, resolver)
			}
			Ast::Aggregate(node) => {
				Self::compile_aggregate(node, resolver)
			}
			Ast::Filter(node) => {
				Self::compile_filter(node, resolver)
			}
			Ast::From(node) => Self::compile_from(node, resolver),
			Ast::Join(node) => Self::compile_join(node, resolver),
			Ast::Take(node) => Self::compile_take(node, resolver),
			Ast::Sort(node) => Self::compile_sort(node, resolver),
			Ast::Distinct(node) => {
				Self::compile_distinct(node, resolver)
			}
			Ast::Map(node) => Self::compile_map(node, resolver),
			Ast::Extend(node) => {
				Self::compile_extend(node, resolver)
			}
			Ast::Identifier(ref id) => {
				return_error!(unsupported_ast_node(
					id.clone(),
					"standalone identifier"
				))
			}
			node => {
				let node_type = format!("{:?}", node)
					.split('(')
					.next()
					.unwrap_or("Unknown")
					.to_string();
				return_error!(unsupported_ast_node(
					node.token().fragment.clone(),
					&node_type
				))
			}
>>>>>>> 88893b7b
		}
	}

	fn build_pipeline<'a>(
		plans: Vec<LogicalPlan<'a>>,
	) -> crate::Result<LogicalPlan<'a>> {
		// The pipeline should be properly structured with inputs
		// For now, we'll wrap them in a special Pipeline plan
		// that the physical compiler can handle
		if plans.is_empty() {
			panic!("Empty pipeline");
		}

		// Return a Pipeline logical plan that contains all the steps
		Ok(LogicalPlan::Pipeline(PipelineNode {
			steps: plans,
		}))
	}
}

#[derive(Debug)]
pub enum LogicalPlan<'a> {
	CreateDeferredView(CreateDeferredViewNode<'a>),
	CreateTransactionalView(CreateTransactionalViewNode<'a>),
	CreateSchema(CreateSchemaNode<'a>),
	CreateSequence(CreateSequenceNode<'a>),
	CreateTable(CreateTableNode<'a>),
	CreateIndex(CreateIndexNode<'a>),
	// Alter
	AlterSequence(AlterSequenceNode<'a>),
	AlterTable(AlterTableNode<'a>),
	AlterView(AlterViewNode<'a>),
	// Mutate
	Delete(DeleteNode<'a>),
	Insert(InsertNode<'a>),
	Update(UpdateNode<'a>),
	// Query
	Aggregate(AggregateNode<'a>),
	Distinct(DistinctNode<'a>),
	Filter(FilterNode<'a>),
	JoinInner(JoinInnerNode<'a>),
	JoinLeft(JoinLeftNode<'a>),
	JoinNatural(JoinNaturalNode<'a>),
	Take(TakeNode),
	Order(OrderNode),
	Map(MapNode<'a>),
	Extend(ExtendNode<'a>),
	Apply(ApplyNode<'a>),
	InlineData(InlineDataNode<'a>),
	SourceScan(SourceScanNode<'a>),
	// Pipeline wrapper for piped operations
	Pipeline(PipelineNode<'a>),
}

#[derive(Debug)]
pub struct PipelineNode<'a> {
	pub steps: Vec<LogicalPlan<'a>>,
}

#[derive(Debug)]
pub struct CreateDeferredViewNode<'a> {
	pub view: SourceIdentifier<'a>,
	pub if_not_exists: bool,
	pub columns: Vec<ViewColumnToCreate>,
	pub with: Vec<LogicalPlan<'a>>,
}

#[derive(Debug)]
pub struct CreateTransactionalViewNode<'a> {
	pub view: SourceIdentifier<'a>,
	pub if_not_exists: bool,
	pub columns: Vec<ViewColumnToCreate>,
	pub with: Vec<LogicalPlan<'a>>,
}

#[derive(Debug)]
pub struct CreateSchemaNode<'a> {
	pub schema: SchemaIdentifier<'a>,
	pub if_not_exists: bool,
}

#[derive(Debug)]
pub struct CreateSequenceNode<'a> {
	pub sequence: SequenceIdentifier<'a>,
	pub if_not_exists: bool,
}

#[derive(Debug)]
pub struct CreateTableNode<'a> {
	pub table: SourceIdentifier<'a>,
	pub if_not_exists: bool,
	pub columns: Vec<TableColumnToCreate>,
}

#[derive(Debug)]
pub struct AlterSequenceNode<'a> {
	pub sequence: SequenceIdentifier<'a>,
	pub column: ColumnIdentifier<'a>,
	pub value: Expression<'a>,
}

#[derive(Debug)]
pub struct CreateIndexNode<'a> {
	pub index_type: IndexType,
	pub index: identifier::IndexIdentifier<'a>,
	pub columns: Vec<IndexColumn<'a>>,
	pub filter: Vec<Expression<'a>>,
	pub map: Option<Expression<'a>>,
}

#[derive(Debug)]
pub struct IndexColumn<'a> {
	pub column: ColumnIdentifier<'a>,
	pub order: Option<SortDirection>,
}

#[derive(Debug)]
pub struct DeleteNode<'a> {
	pub target: Option<SourceIdentifier<'a>>,
	pub input: Option<Box<LogicalPlan<'a>>>,
}

#[derive(Debug)]
pub struct InsertNode<'a> {
	pub target: SourceIdentifier<'a>,
}

#[derive(Debug)]
pub struct UpdateNode<'a> {
	pub target: Option<SourceIdentifier<'a>>,
	pub input: Option<Box<LogicalPlan<'a>>>,
}

#[derive(Debug)]
pub struct AggregateNode<'a> {
	pub by: Vec<Expression<'a>>,
	pub map: Vec<Expression<'a>>,
}

#[derive(Debug)]
pub struct DistinctNode<'a> {
	pub columns: Vec<ColumnIdentifier<'a>>,
}

#[derive(Debug)]
pub struct FilterNode<'a> {
	pub condition: Expression<'a>,
}

#[derive(Debug)]
pub struct JoinInnerNode<'a> {
	pub with: Vec<LogicalPlan<'a>>,
	pub on: Vec<Expression<'a>>,
}

#[derive(Debug)]
pub struct JoinLeftNode<'a> {
	pub with: Vec<LogicalPlan<'a>>,
	pub on: Vec<Expression<'a>>,
}

#[derive(Debug)]
pub struct JoinNaturalNode<'a> {
	pub with: Vec<LogicalPlan<'a>>,
	pub join_type: JoinType,
}

#[derive(Debug)]
pub struct TakeNode {
	pub take: usize,
}

#[derive(Debug)]
pub struct OrderNode {
	pub by: Vec<SortKey>,
}

#[derive(Debug)]
pub struct MapNode<'a> {
	pub map: Vec<Expression<'a>>,
}

#[derive(Debug)]
pub struct ExtendNode<'a> {
	pub extend: Vec<Expression<'a>>,
}

#[derive(Debug)]
pub struct ApplyNode<'a> {
	pub operator_name: Fragment<'a>,
	pub arguments: Vec<Expression<'a>>,
}

#[derive(Debug)]
pub struct InlineDataNode<'a> {
	pub rows: Vec<Vec<AliasExpression<'a>>>,
}

#[derive(Debug)]
pub struct SourceScanNode<'a> {
	pub source: SourceIdentifier<'a>,
	pub index: Option<identifier::IndexIdentifier<'a>>,
}

pub(crate) fn convert_policy(ast: &AstPolicy) -> ColumnPolicyKind {
	use ColumnPolicyKind::*;

	match ast.policy {
		AstPolicyKind::Saturation => {
			if ast.value.is_literal_undefined() {
				return Saturation(
					ColumnSaturationPolicy::Undefined,
				);
			}
			let ident = ast.value.as_identifier().text();
			match ident {
				"error" => Saturation(
					ColumnSaturationPolicy::Error,
				),
				// "saturate" => Some(Saturation(Saturate)),
				// "wrap" => Some(Saturation(Wrap)),
				// "zero" => Some(Saturation(Zero)),
				_ => unimplemented!(),
			}
		}
		AstPolicyKind::Default => unimplemented!(),
		AstPolicyKind::NotUndefined => unimplemented!(),
	}
}

/// Extract table information from a physical plan tree
/// Returns (schema, table) if a unique table can be identified
pub fn extract_table_from_plan(
	plan: &PhysicalPlan,
) -> Option<(SchemaDef, TableDef)> {
	match plan {
		PhysicalPlan::TableScan(scan) => {
			Some((scan.schema.clone(), scan.table.clone()))
		}
		PhysicalPlan::Filter(filter) => {
			extract_table_from_plan(&filter.input)
		}
		PhysicalPlan::Map(map) => map
			.input
			.as_ref()
			.and_then(|input| extract_table_from_plan(input)),
		PhysicalPlan::Extend(extend) => extend
			.input
			.as_ref()
			.and_then(|input| extract_table_from_plan(input)),
		PhysicalPlan::Aggregate(agg) => {
			extract_table_from_plan(&agg.input)
		}
		PhysicalPlan::Sort(sort) => {
			extract_table_from_plan(&sort.input)
		}
		PhysicalPlan::Take(take) => {
			extract_table_from_plan(&take.input)
		}
		PhysicalPlan::JoinInner(join) => {
			// Check both sides, prefer table over inline data
			let left = extract_table_from_plan(&join.left);
			let right = extract_table_from_plan(&join.right);

			match (left, right) {
				(Some(table), None) | (None, Some(table)) => {
					Some(table)
				}
				(Some(left_table), Some(_right_table)) => {
					// Multiple tables - ambiguous, caller
					// should handle For now, return
					// the left table
					Some(left_table)
				}
				(None, None) => None,
			}
		}
		PhysicalPlan::JoinLeft(join) => {
			// For left join, the left side is the primary table
			extract_table_from_plan(&join.left)
		}
		PhysicalPlan::JoinNatural(join) => {
			// Check both sides, prefer table over inline data
			let left = extract_table_from_plan(&join.left);
			let right = extract_table_from_plan(&join.right);

			match (left, right) {
				(Some(table), None) | (None, Some(table)) => {
					Some(table)
				}
				(Some(left_table), Some(_right_table)) => {
					// Multiple tables - ambiguous
					Some(left_table)
				}
				(None, None) => None,
			}
		}
		PhysicalPlan::InlineData(_) => None,
		PhysicalPlan::ViewScan(_) => None, // Views are not directly
		// deleteable for now
		_ => None,
	}
}<|MERGE_RESOLUTION|>--- conflicted
+++ resolved
@@ -22,7 +22,9 @@
 		expression::{AliasExpression, Expression},
 		identifier,
 	},
+	return_error,
 };
+use reifydb_type::{Fragment, diagnostic::ast::unsupported_ast_node};
 
 use self::resolver::IdentifierResolver;
 use crate::{
@@ -163,24 +165,6 @@
 		resolver: &mut IdentifierResolver<'t, T>,
 	) -> crate::Result<LogicalPlan<'a>> {
 		match node {
-<<<<<<< HEAD
-			Ast::Create(node) => Self::compile_create(node),
-			Ast::Alter(node) => Self::compile_alter(node),
-			Ast::AstDelete(node) => Self::compile_delete(node),
-			Ast::AstInsert(node) => Self::compile_insert(node),
-			Ast::AstUpdate(node) => Self::compile_update(node),
-			Ast::Aggregate(node) => Self::compile_aggregate(node),
-			Ast::Filter(node) => Self::compile_filter(node),
-			Ast::From(node) => Self::compile_from(node),
-			Ast::Join(node) => Self::compile_join(node),
-			Ast::Take(node) => Self::compile_take(node),
-			Ast::Sort(node) => Self::compile_sort(node),
-			Ast::Distinct(node) => Self::compile_distinct(node),
-			Ast::Map(node) => Self::compile_map(node),
-			Ast::Extend(node) => Self::compile_extend(node),
-			Ast::Apply(node) => Self::compile_apply(node),
-			node => unimplemented!("{:?}", node),
-=======
 			Ast::Create(node) => {
 				Self::compile_create(node, resolver)
 			}
@@ -211,6 +195,7 @@
 			Ast::Extend(node) => {
 				Self::compile_extend(node, resolver)
 			}
+			Ast::Apply(node) => Self::compile_apply(node),
 			Ast::Identifier(ref id) => {
 				return_error!(unsupported_ast_node(
 					id.clone(),
@@ -228,7 +213,6 @@
 					&node_type
 				))
 			}
->>>>>>> 88893b7b
 		}
 	}
 
