--- conflicted
+++ resolved
@@ -60,13 +60,9 @@
 				columns: Columns::empty(),
 				row_count: 1,
 				take: None,
-<<<<<<< HEAD
-				params: &empty_params,
-				is_aggregate_context: false,
-=======
 				params: &EMPTY_PARAMS,
 				stack: &EMPTY_STACK,
->>>>>>> 991c37dd
+				is_aggregate_context: false,
 			},
 			&plan.value,
 		)?;
