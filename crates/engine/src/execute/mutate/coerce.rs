use reifydb_core::{
	interface::ResolvedColumn,
	value::column::{ColumnData, Columns},
};
use reifydb_type::{Fragment, Type, Value};

use crate::{
	evaluate::{
		TargetColumn,
		column::{ColumnEvaluationContext, cast::cast_column_data},
	},
	execute::ExecutionContext,
};

/// Attempts to coerce a single Value to match the target column type using the
/// existing casting infrastructure
///
/// # Arguments
/// * `value` - The value that needs coercing
/// * `target` - The type of the target table column from namespace
/// * `column` - The resolved column for error reporting and policies
/// * `ctx` - ExecutionContext for accessing params
///
/// # Returns
/// * `Ok(Value)` - Successfully coerced value matching target type
/// * `Err(Error)` - Coercion failed with descriptive error
pub(crate) fn coerce_value_to_column_type<'a>(
	value: Value,
	target: Type,
	column: ResolvedColumn<'a>,
	ctx: &ExecutionContext<'a>,
) -> crate::Result<Value> {
	if value.get_type() == target {
		return Ok(value);
	}

	if matches!(value, Value::Undefined) {
		return Ok(value);
	}

	let temp_column_data = ColumnData::from(value.clone());
	let value_str = value.to_string();

	let coerced_column = cast_column_data(
		&ColumnEvaluationContext {
			target: Some(TargetColumn::Resolved(column)),
			columns: Columns::empty(),
			row_count: 1,
			take: None,
			params: &ctx.params,
<<<<<<< HEAD
			is_aggregate_context: false,
=======
			stack: &ctx.stack,
>>>>>>> 991c37dd
		},
		&temp_column_data,
		target,
		|| Fragment::owned_internal(&value_str),
	)?;

	Ok(coerced_column.get_value(0))
}<|MERGE_RESOLUTION|>--- conflicted
+++ resolved
@@ -48,11 +48,8 @@
 			row_count: 1,
 			take: None,
 			params: &ctx.params,
-<<<<<<< HEAD
+			stack: &ctx.stack,
 			is_aggregate_context: false,
-=======
-			stack: &ctx.stack,
->>>>>>> 991c37dd
 		},
 		&temp_column_data,
 		target,
