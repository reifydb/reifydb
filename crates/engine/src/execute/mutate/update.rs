// Copyright (c) reifydb.com 2025
// This file is licensed under the AGPL-3.0-or-later, see license.md file

use crate::execute::mutate::coerce::coerce_value_to_column_type;
use crate::execute::{Batch, ExecutionContext, Executor, compile};
use crate::frame::{ColumnValues, Frame};
use reifydb_catalog::{
    Catalog,
    key::{EncodableKey, TableRowKey},
};
use reifydb_core::error::diagnostic::catalog::{schema_not_found, table_not_found};
use reifydb_core::error::diagnostic::engine;
use reifydb_core::{
    ColumnDescriptor, IntoOwnedSpan, Type, Value,
    interface::{ColumnPolicyKind, Tx, UnversionedStorage, VersionedStorage},
    return_error,
    row::Layout,
    value::row_id::ROW_ID_COLUMN_NAME,
};
use reifydb_rql::plan::physical::UpdatePlan;
use std::sync::Arc;

impl<VS: VersionedStorage, US: UnversionedStorage> Executor<VS, US> {
    pub(crate) fn update(
        &mut self,
        tx: &mut impl Tx<VS, US>,
        plan: UpdatePlan,
    ) -> crate::Result<Frame> {
        let Some(schema_ref) = plan.schema.as_ref() else {
            return_error!(schema_not_found(None::<reifydb_core::OwnedSpan>, "default"));
        };
        let schema_name = schema_ref.fragment.as_str();

        let schema = Catalog::get_schema_by_name(tx, schema_name)?.unwrap();
        let Some(table) = Catalog::get_table_by_name(tx, schema.id, &plan.table.fragment)? else {
            let span = plan.table.into_span();
            return_error!(table_not_found(span.clone(), schema_name, &span.fragment,));
        };

        let table_types: Vec<Type> = table.columns.iter().map(|c| c.ty).collect();
        let layout = Layout::new(&table_types);

        // Compile the input plan into an execution node with table context
        let mut input_node = compile(
            *plan.input,
            tx,
            Arc::new(ExecutionContext {
                functions: self.functions.clone(),
                table: Some(table.clone()),
                batch_size: 1024,
                preserve_row_ids: true,
            }),
        );

        let mut updated_count = 0;

        // Process all input batches using volcano iterator pattern
        let context = ExecutionContext {
            functions: self.functions.clone(),
            table: Some(table.clone()),
            batch_size: 1024,
            preserve_row_ids: true,
        };
        while let Some(Batch { frame, mask }) = input_node.next(&context, tx)? {
<<<<<<< HEAD
            // Find the RowId column - panic if not found
=======
            // Find the RowId column - return error if not found
>>>>>>> 9a12329c
            let Some(row_id_column) =
                frame.columns.iter().find(|col| col.name == ROW_ID_COLUMN_NAME)
            else {
                return_error!(engine::missing_row_id_column());
            };

            // Extract RowId values - panic if any are undefined
            let row_ids = match &row_id_column.values {
                ColumnValues::RowId(row_ids, bitvec) => {
                    // Check that all row IDs are defined
                    for i in 0..row_ids.len() {
                        if !bitvec.get(i) {
                            return_error!(engine::invalid_row_id_values());
                        }
                    }
                    row_ids
                }
                _ => return_error!(engine::invalid_row_id_values()),
            };

            let row_count = frame.row_count();

            for row_idx in 0..row_count {
                if !mask.get(row_idx) {
                    continue;
                }

                let mut row = layout.allocate_row();

                // For each table column, find if it exists in the input frame
                for (table_idx, table_column) in table.columns.iter().enumerate() {
                    let mut value = if let Some(input_column) =
                        frame.columns.iter().find(|col| col.name == table_column.name)
                    {
                        input_column.values.get(row_idx)
                    } else {
                        Value::Undefined
                    };

                    // Apply automatic type coercion
                    // Extract policies (no conversion needed since types are now unified)
                    let policies: Vec<ColumnPolicyKind> =
                        table_column.policies.iter().map(|cp| cp.policy.clone()).collect();

                    value = coerce_value_to_column_type(
                        value,
                        table_column.ty,
                        ColumnDescriptor::new()
                            .with_schema(&schema.name)
                            .with_table(&table.name)
                            .with_column(&table_column.name)
                            .with_column_type(table_column.ty)
                            .with_policies(policies),
                    )?;

                    match value {
                        Value::Bool(v) => layout.set_bool(&mut row, table_idx, v),
                        Value::Float4(v) => layout.set_f32(&mut row, table_idx, *v),
                        Value::Float8(v) => layout.set_f64(&mut row, table_idx, *v),
                        Value::Int1(v) => layout.set_i8(&mut row, table_idx, v),
                        Value::Int2(v) => layout.set_i16(&mut row, table_idx, v),
                        Value::Int4(v) => layout.set_i32(&mut row, table_idx, v),
                        Value::Int8(v) => layout.set_i64(&mut row, table_idx, v),
                        Value::Int16(v) => layout.set_i128(&mut row, table_idx, v),
                        Value::Utf8(v) => layout.set_utf8(&mut row, table_idx, v),
                        Value::Uint1(v) => layout.set_u8(&mut row, table_idx, v),
                        Value::Uint2(v) => layout.set_u16(&mut row, table_idx, v),
                        Value::Uint4(v) => layout.set_u32(&mut row, table_idx, v),
                        Value::Uint8(v) => layout.set_u64(&mut row, table_idx, v),
                        Value::Uint16(v) => layout.set_u128(&mut row, table_idx, v),
                        Value::Date(v) => layout.set_date(&mut row, table_idx, v),
                        Value::DateTime(v) => layout.set_datetime(&mut row, table_idx, v),
                        Value::Time(v) => layout.set_time(&mut row, table_idx, v),
                        Value::Interval(v) => layout.set_interval(&mut row, table_idx, v),
                        Value::RowId(v) => layout.set_u64(&mut row, table_idx, v.value()),
                        Value::Undefined => layout.set_undefined(&mut row, table_idx),
                    }
                }

                // Update the row using the existing RowId from the frame
                let row_id = row_ids[row_idx];
                tx.set(&TableRowKey { table: table.id, row: row_id }.encode(), row)?;

                updated_count += 1;
            }
        }

        // Return summary frame
        Ok(Frame::single_row([
            ("schema", Value::Utf8(schema.name)),
            ("table", Value::Utf8(table.name)),
            ("updated", Value::Uint8(updated_count as u64)),
        ]))
    }
}<|MERGE_RESOLUTION|>--- conflicted
+++ resolved
@@ -62,11 +62,7 @@
             preserve_row_ids: true,
         };
         while let Some(Batch { frame, mask }) = input_node.next(&context, tx)? {
-<<<<<<< HEAD
-            // Find the RowId column - panic if not found
-=======
             // Find the RowId column - return error if not found
->>>>>>> 9a12329c
             let Some(row_id_column) =
                 frame.columns.iter().find(|col| col.name == ROW_ID_COLUMN_NAME)
             else {
