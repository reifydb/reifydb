// Copyright (c) reifydb.com 2025
// This file is licensed under the AGPL-3.0-or-later, see license.md file

use crate::execute::mutate::coerce::coerce_value_to_column_type;
use crate::execute::{Batch, ExecutionContext, Executor, compile};
use crate::frame::{ColumnValues, Frame};
use reifydb_catalog::{
    Catalog,
    key::{EncodableKey, TableRowKey},
};
<<<<<<< HEAD
use reifydb_core::error::diagnostic::catalog::{schema_not_found, table_not_found};
use reifydb_core::error::diagnostic::engine;
use reifydb_core::{
    ColumnDescriptor, IntoOwnedSpan, Type, Value,
    interface::{ColumnPolicyKind, Tx, UnversionedStorage, VersionedStorage},
=======
use reifydb_core::error::diagnostic::catalog::table_not_found;
use reifydb_core::{
    IntoOwnedSpan, Type, Value,
    interface::{Tx, UnversionedStorage, VersionedStorage},
>>>>>>> 1b2735a7
    return_error,
    row::Layout,
    value::row_id::ROW_ID_COLUMN_NAME,
};
use reifydb_rql::plan::physical::UpdatePlan;
use std::sync::Arc;

impl<VS: VersionedStorage, US: UnversionedStorage> Executor<VS, US> {
    pub(crate) fn update(
        &mut self,
        tx: &mut impl Tx<VS, US>,
        plan: UpdatePlan,
    ) -> crate::Result<Frame> {
        let Some(schema_ref) = plan.schema.as_ref() else {
            return_error!(schema_not_found(None::<reifydb_core::OwnedSpan>, "default"));
        };
        let schema_name = schema_ref.fragment.as_str();

        let schema = Catalog::get_schema_by_name(tx, schema_name)?.unwrap();
        let Some(table) = Catalog::get_table_by_name(tx, schema.id, &plan.table.fragment)? else {
            let span = plan.table.into_span();
            return_error!(table_not_found(span.clone(), schema_name, &span.fragment,));
        };

        let table_types: Vec<Type> = table.columns.iter().map(|c| c.ty).collect();
        let layout = Layout::new(&table_types);

        // Compile the input plan into an execution node with table context
        let mut input_node = compile(
            *plan.input,
            tx,
            Arc::new(ExecutionContext {
                functions: self.functions.clone(),
                table: Some(table.clone()),
                batch_size: 1024,
                preserve_row_ids: true,
            }),
        );

        let mut updated_count = 0;

        // Process all input batches using volcano iterator pattern
        let context = ExecutionContext {
            functions: self.functions.clone(),
            table: Some(table.clone()),
            batch_size: 1024,
            preserve_row_ids: true,
        };
        while let Some(Batch { frame, mask }) = input_node.next(&context, tx)? {
            // Find the RowId column - panic if not found
<<<<<<< HEAD
            let Some(row_id_column) =
                frame.columns.iter().find(|col| col.name == ROW_ID_COLUMN_NAME)
            else {
                return_error!(engine::missing_row_id_column());
            };
=======
            let row_id_column = frame
                .columns
                .iter()
                .find(|col| col.name == ROW_ID_COLUMN_NAME)
                .expect("Frame must have a __ROW__ID__ column for UPDATE operations");
>>>>>>> 1b2735a7

            // Extract RowId values - panic if any are undefined
            let row_ids = match &row_id_column.values {
                ColumnValues::RowId(row_ids, bitvec) => {
                    // Check that all row IDs are defined
                    for i in 0..row_ids.len() {
                        if !bitvec.get(i) {
                            return_error!(engine::invalid_row_id_values());
                        }
                    }
                    row_ids
                }
                _ => return_error!(engine::invalid_row_id_values()),
            };

            let row_count = frame.row_count();

            for row_idx in 0..row_count {
                if !mask.get(row_idx) {
                    continue;
                }

                let mut row = layout.allocate_row();

                // For each table column, find if it exists in the input frame
                for (table_idx, table_column) in table.columns.iter().enumerate() {
                    let mut value = if let Some(input_column) =
                        frame.columns.iter().find(|col| col.name == table_column.name)
                    {
                        input_column.values.get(row_idx)
                    } else {
                        Value::Undefined
                    };

                    // Apply automatic type coercion
                    // Extract policies (no conversion needed since types are now unified)
                    let policies: Vec<ColumnPolicyKind> =
                        table_column.policies.iter().map(|cp| cp.policy.clone()).collect();

                    value = coerce_value_to_column_type(
                        value,
                        table_column.ty,
                        ColumnDescriptor::new()
                            .with_schema(&schema.name)
                            .with_table(&table.name)
                            .with_column(&table_column.name)
                            .with_column_type(table_column.ty)
                            .with_policies(policies),
                    )?;

                    match value {
                        Value::Bool(v) => layout.set_bool(&mut row, table_idx, v),
                        Value::Float4(v) => layout.set_f32(&mut row, table_idx, *v),
                        Value::Float8(v) => layout.set_f64(&mut row, table_idx, *v),
                        Value::Int1(v) => layout.set_i8(&mut row, table_idx, v),
                        Value::Int2(v) => layout.set_i16(&mut row, table_idx, v),
                        Value::Int4(v) => layout.set_i32(&mut row, table_idx, v),
                        Value::Int8(v) => layout.set_i64(&mut row, table_idx, v),
                        Value::Int16(v) => layout.set_i128(&mut row, table_idx, v),
                        Value::Utf8(v) => layout.set_utf8(&mut row, table_idx, v),
                        Value::Uint1(v) => layout.set_u8(&mut row, table_idx, v),
                        Value::Uint2(v) => layout.set_u16(&mut row, table_idx, v),
                        Value::Uint4(v) => layout.set_u32(&mut row, table_idx, v),
                        Value::Uint8(v) => layout.set_u64(&mut row, table_idx, v),
                        Value::Uint16(v) => layout.set_u128(&mut row, table_idx, v),
                        Value::Date(v) => layout.set_date(&mut row, table_idx, v),
                        Value::DateTime(v) => layout.set_datetime(&mut row, table_idx, v),
                        Value::Time(v) => layout.set_time(&mut row, table_idx, v),
                        Value::Interval(v) => layout.set_interval(&mut row, table_idx, v),
                        Value::RowId(v) => layout.set_u64(&mut row, table_idx, v.value()),
                        Value::Undefined => layout.set_undefined(&mut row, table_idx),
                    }
                }

                // Update the row using the existing RowId from the frame
                let row_id = row_ids[row_idx];
                tx.set(&TableRowKey { table: table.id, row: row_id }.encode(), row)?;

                updated_count += 1;
            }
        }

        // Return summary frame
        Ok(Frame::single_row([
            ("schema", Value::Utf8(schema.name)),
            ("table", Value::Utf8(table.name)),
            ("updated", Value::Uint8(updated_count as u64)),
        ]))
    }
}<|MERGE_RESOLUTION|>--- conflicted
+++ resolved
@@ -8,18 +8,11 @@
     Catalog,
     key::{EncodableKey, TableRowKey},
 };
-<<<<<<< HEAD
 use reifydb_core::error::diagnostic::catalog::{schema_not_found, table_not_found};
 use reifydb_core::error::diagnostic::engine;
 use reifydb_core::{
     ColumnDescriptor, IntoOwnedSpan, Type, Value,
     interface::{ColumnPolicyKind, Tx, UnversionedStorage, VersionedStorage},
-=======
-use reifydb_core::error::diagnostic::catalog::table_not_found;
-use reifydb_core::{
-    IntoOwnedSpan, Type, Value,
-    interface::{Tx, UnversionedStorage, VersionedStorage},
->>>>>>> 1b2735a7
     return_error,
     row::Layout,
     value::row_id::ROW_ID_COLUMN_NAME,
@@ -69,20 +62,12 @@
             preserve_row_ids: true,
         };
         while let Some(Batch { frame, mask }) = input_node.next(&context, tx)? {
-            // Find the RowId column - panic if not found
-<<<<<<< HEAD
+            // Find the RowId column - return error if not found
             let Some(row_id_column) =
                 frame.columns.iter().find(|col| col.name == ROW_ID_COLUMN_NAME)
             else {
                 return_error!(engine::missing_row_id_column());
             };
-=======
-            let row_id_column = frame
-                .columns
-                .iter()
-                .find(|col| col.name == ROW_ID_COLUMN_NAME)
-                .expect("Frame must have a __ROW__ID__ column for UPDATE operations");
->>>>>>> 1b2735a7
 
             // Extract RowId values - panic if any are undefined
             let row_ids = match &row_id_column.values {
