// Copyright (c) reifydb.com 2025
// This file is licensed under the AGPL-3.0-or-later, see license.md file

use crate::execute::mutate::coerce::coerce_value_to_column_type;
use crate::execute::{Batch, ExecutionContext, Executor, compile};
use crate::frame::Frame;
use reifydb_catalog::{
    Catalog,
    key::{EncodableKey, TableRowKey},
    sequence::TableRowSequence,
};
use reifydb_core::error::diagnostic::catalog::table_not_found;
use reifydb_core::{
    ColumnDescriptor, IntoOwnedSpan, Type, Value,
    interface::{ColumnPolicyKind, Tx, UnversionedStorage, VersionedStorage},
<<<<<<< HEAD
=======
    return_error,
>>>>>>> 9a12329c
    row::Layout,
};
use reifydb_rql::plan::physical::InsertPlan;
use std::sync::Arc;

impl<VS: VersionedStorage, US: UnversionedStorage> Executor<VS, US> {
    pub(crate) fn insert(
        &mut self,
        tx: &mut impl Tx<VS, US>,
        plan: InsertPlan,
    ) -> crate::Result<Frame> {
        let schema_name = plan.schema.as_ref().map(|s| s.fragment.as_str()).unwrap(); // FIXME

        let schema = Catalog::get_schema_by_name(tx, schema_name)?.unwrap();
        let Some(table) = Catalog::get_table_by_name(tx, schema.id, &plan.table.fragment)? else {
            let span = plan.table.into_span();
            return_error!(table_not_found(span.clone(), schema_name, &span.fragment,));
        };

        let table_types: Vec<Type> = table.columns.iter().map(|c| c.ty).collect();
        let layout = Layout::new(&table_types);

        let mut input_node = compile(
            *plan.input,
            tx,
            Arc::new(ExecutionContext {
                functions: self.functions.clone(),
                table: Some(table.clone()),
                batch_size: 1024,
                preserve_row_ids: false,
            }),
        );

        let mut inserted_count = 0;

<<<<<<< HEAD
=======
        // Process all input batches using volcano iterator pattern
>>>>>>> 9a12329c
        while let Some(Batch { frame, mask }) = input_node.next(
            &Arc::new(ExecutionContext {
                functions: self.functions.clone(),
                table: Some(table.clone()),
                batch_size: 1024,
                preserve_row_ids: false,
            }),
            tx,
        )? {
            let row_count = frame.row_count();

            for row_idx in 0..row_count {
                if !mask.get(row_idx) {
                    continue;
                }

                let mut row = layout.allocate_row();

                // For each table column, find if it exists in the input frame
                for (table_idx, table_column) in table.columns.iter().enumerate() {
                    let mut value = if let Some(input_column) =
                        frame.columns.iter().find(|col| col.name == table_column.name)
                    {
                        input_column.values.get(row_idx)
                    } else {
                        Value::Undefined
                    };

                    let policies: Vec<ColumnPolicyKind> =
                        table_column.policies.iter().map(|cp| cp.policy.clone()).collect();

                    value = coerce_value_to_column_type(
                        value,
                        table_column.ty,
                        ColumnDescriptor::new()
                            .with_schema(&schema.name)
                            .with_table(&table.name)
                            .with_column(&table_column.name)
                            .with_column_type(table_column.ty)
                            .with_policies(policies),
                    )?;

                    match value {
                        Value::Bool(v) => layout.set_bool(&mut row, table_idx, v),
                        Value::Float4(v) => layout.set_f32(&mut row, table_idx, *v),
                        Value::Float8(v) => layout.set_f64(&mut row, table_idx, *v),
                        Value::Int1(v) => layout.set_i8(&mut row, table_idx, v),
                        Value::Int2(v) => layout.set_i16(&mut row, table_idx, v),
                        Value::Int4(v) => layout.set_i32(&mut row, table_idx, v),
                        Value::Int8(v) => layout.set_i64(&mut row, table_idx, v),
                        Value::Int16(v) => layout.set_i128(&mut row, table_idx, v),
                        Value::Utf8(v) => layout.set_utf8(&mut row, table_idx, v),
                        Value::Uint1(v) => layout.set_u8(&mut row, table_idx, v),
                        Value::Uint2(v) => layout.set_u16(&mut row, table_idx, v),
                        Value::Uint4(v) => layout.set_u32(&mut row, table_idx, v),
                        Value::Uint8(v) => layout.set_u64(&mut row, table_idx, v),
                        Value::Uint16(v) => layout.set_u128(&mut row, table_idx, v),
                        Value::Date(v) => layout.set_date(&mut row, table_idx, v),
                        Value::DateTime(v) => layout.set_datetime(&mut row, table_idx, v),
                        Value::Time(v) => layout.set_time(&mut row, table_idx, v),
                        Value::Interval(v) => layout.set_interval(&mut row, table_idx, v),
                        Value::RowId(v) => layout.set_u64(&mut row, table_idx, v.value()),
                        Value::Undefined => layout.set_undefined(&mut row, table_idx),
                    }
                }

                // Insert the row into the database
                let row_id = TableRowSequence::next_row_id(tx, table.id)?;
                tx.set(&TableRowKey { table: table.id, row: row_id }.encode(), row).unwrap();

                inserted_count += 1;
            }
        }

        // Return summary frame
        Ok(Frame::single_row([
            ("schema", Value::Utf8(schema.name)),
            ("table", Value::Utf8(table.name)),
            ("inserted", Value::Uint8(inserted_count as u64)),
        ]))
    }
}<|MERGE_RESOLUTION|>--- conflicted
+++ resolved
@@ -13,10 +13,7 @@
 use reifydb_core::{
     ColumnDescriptor, IntoOwnedSpan, Type, Value,
     interface::{ColumnPolicyKind, Tx, UnversionedStorage, VersionedStorage},
-<<<<<<< HEAD
-=======
     return_error,
->>>>>>> 9a12329c
     row::Layout,
 };
 use reifydb_rql::plan::physical::InsertPlan;
@@ -52,10 +49,7 @@
 
         let mut inserted_count = 0;
 
-<<<<<<< HEAD
-=======
         // Process all input batches using volcano iterator pattern
->>>>>>> 9a12329c
         while let Some(Batch { frame, mask }) = input_node.next(
             &Arc::new(ExecutionContext {
                 functions: self.functions.clone(),
