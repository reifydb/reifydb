--- conflicted
+++ resolved
@@ -49,13 +49,8 @@
 	/// Returns None when exhausted
 	fn next(&mut self, rx: &mut StandardTransaction<'a, T>) -> crate::Result<Option<Batch<'a>>>;
 
-<<<<<<< HEAD
-	/// Get the layout of columns this operator produces
-	fn layout(&self) -> Option<ColumnsLayout<'a>>;
-=======
 	/// Get the headers of columns this node produces
 	fn headers(&self) -> Option<ColumnHeaders<'a>>;
->>>>>>> ee75bdf0
 }
 
 #[derive(Clone)]
