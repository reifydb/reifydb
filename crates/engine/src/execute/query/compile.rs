--- conflicted
+++ resolved
@@ -34,11 +34,8 @@
 			table_scan::TableScanNode,
 			table_virtual_scan::VirtualScanNode,
 			take::TakeNode,
-<<<<<<< HEAD
+			top_k::TopKNode,
 			variable::VariableNode,
-=======
-			top_k::TopKNode,
->>>>>>> 37122707
 			view_scan::ViewScanNode,
 		},
 	},
@@ -99,21 +96,17 @@
 			take,
 			input,
 		}) => {
-<<<<<<< HEAD
-			let input_node = Box::new(compile(*input, rx, context).await);
-=======
 			// Top-K optimization: if input is a Sort, fuse into TopKNode
 			if let PhysicalPlan::Sort(physical::SortNode {
 				by,
 				input: sort_input,
 			}) = *input
 			{
-				let input_node = Box::new(compile(*sort_input, rx, context));
+				let input_node = Box::new(compile(*sort_input, rx, context).await);
 				return ExecutionPlan::TopK(TopKNode::new(input_node, by, take));
 			}
 			// Fallback: regular Take
-			let input_node = Box::new(compile(*input, rx, context));
->>>>>>> 37122707
+			let input_node = Box::new(compile(*input, rx, context).await);
 			ExecutionPlan::Take(TakeNode::new(input_node, take))
 		}
 
