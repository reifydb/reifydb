// Copyright (c) reifydb.com 2025
// This file is licensed under the AGPL-3.0-or-later, see license.md file

use std::{
	collections::{BTreeSet, HashMap},
	sync::Arc,
};

use reifydb_core::{
	interface::ResolvedSource,
	value::column::{Column, ColumnData, Columns, headers::ColumnHeaders},
};
use reifydb_rql::expression::AliasExpression;
use reifydb_type::{Fragment, Type, Value};

use crate::{
	evaluate::{
		TargetColumn,
		column::{ColumnEvaluationContext, cast::cast_column_data, evaluate},
	},
	execute::{Batch, ExecutionContext, QueryNode},
};

pub(crate) struct InlineDataNode<'a> {
	rows: Vec<Vec<AliasExpression<'a>>>,
	headers: Option<ColumnHeaders<'a>>,
	context: Option<Arc<ExecutionContext<'a>>>,
	executed: bool,
}

impl<'a> InlineDataNode<'a> {
	pub fn new(rows: Vec<Vec<AliasExpression<'a>>>, context: Arc<ExecutionContext<'a>>) -> Self {
		// Clone the Arc to extract headers without borrowing issues
		let cloned_context = context.clone();
		let headers =
			cloned_context.source.as_ref().map(|source| Self::create_columns_layout_from_source(source));

		Self {
			rows,
			headers,
			context: Some(context),
			executed: false,
		}
	}

	fn create_columns_layout_from_source(source: &ResolvedSource) -> ColumnHeaders<'a> {
		ColumnHeaders {
			columns: source.columns().iter().map(|col| Fragment::owned_internal(&col.name)).collect(),
		}
	}
}

impl<'a> QueryNode<'a> for InlineDataNode<'a> {
	fn initialize(
		&mut self,
		_rx: &mut crate::StandardTransaction<'a>,
		_ctx: &ExecutionContext<'a>,
	) -> crate::Result<()> {
		// Already has context from constructor
		Ok(())
	}

	fn next(
		&mut self,
		_rx: &mut crate::StandardTransaction<'a>,
		_ctx: &mut ExecutionContext<'a>,
	) -> crate::Result<Option<Batch<'a>>> {
		debug_assert!(self.context.is_some(), "InlineDataNode::next() called before initialize()");
		let stored_ctx = self.context.as_ref().unwrap().clone();

		if self.executed {
			return Ok(None);
		}

		self.executed = true;

		if self.rows.is_empty() {
			let columns = Columns::empty();
			if self.headers.is_none() {
				self.headers = Some(ColumnHeaders::from_columns(&columns));
			}
			return Ok(Some(Batch {
				columns,
			}));
		}

		// Choose execution path based on whether we have table
		// namespace
		if self.headers.is_some() {
			self.next_with_source(&stored_ctx)
		} else {
			self.next_infer_namespace(&stored_ctx)
		}
	}

	fn headers(&self) -> Option<ColumnHeaders<'a>> {
		self.headers.clone()
	}
}

impl<'a> InlineDataNode<'a> {
	/// Determines the optimal (narrowest) integer type that can hold all
	/// values
	fn find_optimal_integer_type(column: &ColumnData) -> Type {
		let mut min_val = i128::MAX;
		let mut max_val = i128::MIN;
		let mut has_values = false;

		for value in column.iter() {
			match value {
				Value::Int16(v) => {
					has_values = true;
					min_val = min_val.min(v as i128);
					max_val = max_val.max(v as i128);
				}
				Value::Undefined => {
					// Skip undefined values
				}
				_ => {
					// Non-integer value, keep as Int16
					return Type::Int16;
				}
			}
		}

		if !has_values {
			return Type::Int1; // Default to smallest if no values
		}

		// Determine narrowest type that can hold the range
		if min_val >= i8::MIN as i128 && max_val <= i8::MAX as i128 {
			Type::Int1
		} else if min_val >= i16::MIN as i128 && max_val <= i16::MAX as i128 {
			Type::Int2
		} else if min_val >= i32::MIN as i128 && max_val <= i32::MAX as i128 {
			Type::Int4
		} else if min_val >= i64::MIN as i128 && max_val <= i64::MAX as i128 {
			Type::Int8
		} else {
			Type::Int16
		}
	}

	fn next_infer_namespace(&mut self, ctx: &ExecutionContext<'a>) -> crate::Result<Option<Batch<'a>>> {
		// Collect all unique column names across all rows
		let mut all_columns: BTreeSet<String> = BTreeSet::new();

		for row in &self.rows {
			for keyed_expr in row {
				let column_name = keyed_expr.alias.0.text().to_string();
				all_columns.insert(column_name);
			}
		}

		// Convert each encoded to a HashMap for easier lookup
		let mut rows_data: Vec<HashMap<String, &AliasExpression>> = Vec::new();

		for row in &self.rows {
			let mut row_map: HashMap<String, &AliasExpression> = HashMap::new();
			for alias_expr in row {
				let column_name = alias_expr.alias.0.text().to_string();
				row_map.insert(column_name, alias_expr);
			}
			rows_data.push(row_map);
		}

		// Create columns - start with wide types
		let mut columns = Vec::new();

		for column_name in all_columns {
			// First pass: collect all values in a wide column
			let mut all_values = Vec::new();
			let mut first_value_type = Type::Undefined;

			for row_data in &rows_data {
				if let Some(alias_expr) = row_data.get(&column_name) {
					let ctx = ColumnEvaluationContext {
						target: None,
						columns: Columns::empty(),
						row_count: 1,
						take: None,
<<<<<<< HEAD
						params: unsafe {
							std::mem::transmute::<&Params, &'a Params>(&ctx.params)
						},
						is_aggregate_context: false,
=======
						params: &ctx.params,
						stack: &ctx.stack,
>>>>>>> 991c37dd
					};

					let evaluated = evaluate(&ctx, &alias_expr.expression)?;

					// Take the first value from the
					// evaluated result
					let mut iter = evaluated.data().iter();
					if let Some(value) = iter.next() {
						// Track the first non-undefined
						// value type we see
						if first_value_type == Type::Undefined
							&& value.get_type() != Type::Undefined
						{
							first_value_type = value.get_type();
						}
						all_values.push(value);
					} else {
						all_values.push(Value::Undefined);
					}
				} else {
					all_values.push(Value::Undefined);
				}
			}

			// Determine the initial wide type based on what we saw
			let wide_type = if first_value_type.is_integer() {
				Type::Int16 // Start with widest integer type
			} else if first_value_type.is_floating_point() {
				Type::Float8 // Start with widest float type
			} else if first_value_type == Type::Utf8 {
				Type::Utf8
			} else if first_value_type == Type::Boolean {
				Type::Boolean
			} else {
				Type::Undefined
			};

			// Create the wide column and add all values
			let mut column_data = if wide_type == Type::Undefined {
				ColumnData::undefined(all_values.len())
			} else {
				let mut data = ColumnData::with_capacity(wide_type, 0);

				// Add each value, casting to the wide
				// type if needed
				for value in &all_values {
					if value.get_type() == Type::Undefined {
						data.push_undefined();
					} else if value.get_type() == wide_type {
						data.push_value(value.clone());
					} else {
						// Cast to the wide type
						let temp_data = ColumnData::from(value.clone());
						let ctx = ColumnEvaluationContext {
							target: None,
							columns: Columns::empty(),
							row_count: 1,
							take: None,
<<<<<<< HEAD
							params: unsafe {
								std::mem::transmute::<&Params, &'a Params>(&ctx.params)
							},
							is_aggregate_context: false,
=======
							params: &ctx.params,
							stack: &ctx.stack,
>>>>>>> 991c37dd
						};

						match cast_column_data(&ctx, &temp_data, wide_type, || Fragment::none())
						{
							Ok(casted) => {
								if let Some(casted_value) = casted.iter().next() {
									data.push_value(casted_value);
								} else {
									data.push_undefined();
								}
							}
							Err(_) => {
								data.push_undefined();
							}
						}
					}
				}

				data
			};

			// Now optimize: find the narrowest type and demote if
			// possible
			if wide_type == Type::Int16 {
				let optimal_type = Self::find_optimal_integer_type(&column_data);
				if optimal_type != Type::Int16 {
					// Demote to the optimal type
					let ctx = ColumnEvaluationContext {
						target: None,
						columns: Columns::empty(),
						row_count: column_data.len(),
						take: None,
<<<<<<< HEAD
						params: unsafe {
							std::mem::transmute::<&Params, &'a Params>(&ctx.params)
						},
						is_aggregate_context: false,
=======
						params: &ctx.params,
						stack: &ctx.stack,
>>>>>>> 991c37dd
					};

					if let Ok(demoted) =
						cast_column_data(&ctx, &column_data, optimal_type, || Fragment::none())
					{
						column_data = demoted;
					}
				}
			}
			// Could add similar optimization for Float8 -> Float4
			// if needed

			columns.push(Column {
				name: Fragment::owned_internal(column_name),
				data: column_data,
			});
		}

		let columns = Columns::new(columns);
		self.headers = Some(ColumnHeaders::from_columns(&columns));

		Ok(Some(Batch {
			columns,
		}))
	}

	fn next_with_source(&mut self, ctx: &ExecutionContext<'a>) -> crate::Result<Option<Batch<'a>>> {
		let source = ctx.source.as_ref().unwrap(); // Safe because headers is Some
		let headers = self.headers.as_ref().unwrap(); // Safe because we're in this path

		// Convert rows to HashMap for easier column lookup
		let mut rows_data: Vec<HashMap<String, &AliasExpression>> = Vec::new();

		for row in &self.rows {
			let mut row_map: HashMap<String, &AliasExpression> = HashMap::new();
			for alias_expr in row {
				let column_name = alias_expr.alias.0.text().to_string();
				row_map.insert(column_name, alias_expr);
			}
			rows_data.push(row_map);
		}

		// Create columns based on table namespace
		let mut columns = Vec::new();

		for column_name in &headers.columns {
			let mut column_data = ColumnData::undefined(0);

			// Find the corresponding source column for policies
			let table_column = source.columns().iter().find(|col| col.name == column_name.text()).unwrap(); // Safe because headers came from source

			for row_data in &rows_data {
				if let Some(alias_expr) = row_data.get(column_name.text()) {
					let ctx = ColumnEvaluationContext {
						target: Some(TargetColumn::Partial {
							source_name: Some(source.identifier().text().to_string()),
							column_name: Some(table_column.name.clone()),
							column_type: table_column.constraint.get_type(),
							policies: table_column
								.policies
								.iter()
								.map(|cp| cp.policy.clone())
								.collect(),
						}),
						columns: Columns::empty(),
						row_count: 1,
						take: None,
<<<<<<< HEAD
						params: unsafe {
							std::mem::transmute::<&Params, &'a Params>(&ctx.params)
						},
						is_aggregate_context: false,
=======
						params: &ctx.params,
						stack: &ctx.stack,
>>>>>>> 991c37dd
					};

					let evaluated = evaluate(&ctx, &alias_expr.expression)?;

					// Ensure we always add exactly one
					// value
					let eval_len = evaluated.data().len();
					if eval_len == 1 {
						column_data.extend(evaluated.data().clone())?;
					} else if eval_len == 0 {
						// If evaluation returned empty,
						// push undefined
						column_data.push_value(Value::Undefined);
					} else {
						// This shouldn't happen for
						// single-encoded evaluation
						// but if it does, take only the
						// first value
						let first_value =
							evaluated.data().iter().next().unwrap_or(Value::Undefined);
						column_data.push_value(first_value);
					}
				} else {
					column_data.push_value(Value::Undefined);
				}
			}

			columns.push(Column {
				name: column_name.clone(),
				data: column_data,
			});
		}

		let columns = Columns::new(columns);

		Ok(Some(Batch {
			columns,
		}))
	}
}<|MERGE_RESOLUTION|>--- conflicted
+++ resolved
@@ -179,15 +179,9 @@
 						columns: Columns::empty(),
 						row_count: 1,
 						take: None,
-<<<<<<< HEAD
-						params: unsafe {
-							std::mem::transmute::<&Params, &'a Params>(&ctx.params)
-						},
-						is_aggregate_context: false,
-=======
 						params: &ctx.params,
 						stack: &ctx.stack,
->>>>>>> 991c37dd
+						is_aggregate_context: false,
 					};
 
 					let evaluated = evaluate(&ctx, &alias_expr.expression)?;
@@ -246,15 +240,9 @@
 							columns: Columns::empty(),
 							row_count: 1,
 							take: None,
-<<<<<<< HEAD
-							params: unsafe {
-								std::mem::transmute::<&Params, &'a Params>(&ctx.params)
-							},
-							is_aggregate_context: false,
-=======
 							params: &ctx.params,
 							stack: &ctx.stack,
->>>>>>> 991c37dd
+							is_aggregate_context: false,
 						};
 
 						match cast_column_data(&ctx, &temp_data, wide_type, || Fragment::none())
@@ -287,15 +275,9 @@
 						columns: Columns::empty(),
 						row_count: column_data.len(),
 						take: None,
-<<<<<<< HEAD
-						params: unsafe {
-							std::mem::transmute::<&Params, &'a Params>(&ctx.params)
-						},
-						is_aggregate_context: false,
-=======
 						params: &ctx.params,
 						stack: &ctx.stack,
->>>>>>> 991c37dd
+						is_aggregate_context: false,
 					};
 
 					if let Ok(demoted) =
@@ -363,15 +345,9 @@
 						columns: Columns::empty(),
 						row_count: 1,
 						take: None,
-<<<<<<< HEAD
-						params: unsafe {
-							std::mem::transmute::<&Params, &'a Params>(&ctx.params)
-						},
-						is_aggregate_context: false,
-=======
 						params: &ctx.params,
 						stack: &ctx.stack,
->>>>>>> 991c37dd
+						is_aggregate_context: false,
 					};
 
 					let evaluated = evaluate(&ctx, &alias_expr.expression)?;
