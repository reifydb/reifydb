--- conflicted
+++ resolved
@@ -71,13 +71,9 @@
 					columns: Columns::new(new_columns.clone()),
 					row_count,
 					take: None,
-<<<<<<< HEAD
-					params: unsafe { std::mem::transmute::<&Params, &'a Params>(&ctx.params) },
-					is_aggregate_context: false,
-=======
 					params: &ctx.params,
 					stack: &ctx.stack,
->>>>>>> 991c37dd
+					is_aggregate_context: false,
 				};
 
 				// Check if this is an alias expression and we have source information
@@ -207,13 +203,9 @@
 				columns: columns.clone(),
 				row_count: 1,
 				take: None,
-<<<<<<< HEAD
-				params: unsafe { std::mem::transmute::<&Params, &'a Params>(&ctx.params) },
-				is_aggregate_context: false,
-=======
 				params: &stored_ctx.params,
 				stack: &stored_ctx.stack,
->>>>>>> 991c37dd
+				is_aggregate_context: false,
 			};
 
 			let column = evaluate(&evaluation_context, expr)?;
