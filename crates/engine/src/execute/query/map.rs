--- conflicted
+++ resolved
@@ -3,12 +3,7 @@
 
 use crate::evaluate::{EvaluationContext, evaluate};
 use crate::execute::{Batch, ExecutionContext, ExecutionPlan};
-<<<<<<< HEAD
-use reifydb_core::frame::{Frame, FrameLayout};
-use reifydb_core::BitVec;
-=======
-use crate::frame::{Frame, FrameColumn, FrameLayout};
->>>>>>> ede1186e
+use reifydb_core::frame::{Frame, FrameColumn, FrameLayout};
 use reifydb_core::interface::Rx;
 use reifydb_core::value::row_id::ROW_ID_COLUMN_NAME;
 use reifydb_core::{BitVec, ColumnDescriptor};
@@ -88,11 +83,6 @@
             let filtered_row_count = mask.count_ones();
             
             for expr in &self.expressions {
-<<<<<<< HEAD
-                let column = evaluate(expr, &eval_ctx)?;
-                columns
-                    .push(reifydb_core::frame::FrameColumn { name: column.name, values: column.values });
-=======
                 columns.push(evaluate(
                     expr,
                     &self.create_evaluation_context(
@@ -103,7 +93,6 @@
                         filtered_row_count,
                     ),
                 )?);
->>>>>>> ede1186e
             }
 
             self.layout = Some(FrameLayout::from_frame(&frame));
