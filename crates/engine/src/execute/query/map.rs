// Copyright (c) reifydb.com 2025
// This file is licensed under the AGPL-3.0-or-later, see license.md file

use std::sync::Arc;

use reifydb_core::{
	interface::ResolvedColumn,
	value::column::{Column, Columns, headers::ColumnHeaders},
};
use reifydb_rql::expression::{Expression, column_name_from_expression};
use reifydb_type::Fragment;

use crate::{
	StandardTransaction,
	evaluate::{
		TargetColumn,
		column::{ColumnEvaluationContext, evaluate},
	},
	execute::{Batch, ExecutionContext, ExecutionPlan, QueryNode},
};

pub(crate) struct MapNode<'a> {
	input: Box<ExecutionPlan<'a>>,
	expressions: Vec<Expression<'a>>,
	headers: Option<ColumnHeaders<'a>>,
	context: Option<Arc<ExecutionContext<'a>>>,
}

impl<'a> MapNode<'a> {
	pub fn new(input: Box<ExecutionPlan<'a>>, expressions: Vec<Expression<'a>>) -> Self {
		Self {
			input,
			expressions,
			headers: None,
			context: None,
		}
	}
}

impl<'a> QueryNode<'a> for MapNode<'a> {
	fn initialize(&mut self, rx: &mut StandardTransaction<'a>, ctx: &ExecutionContext<'a>) -> crate::Result<()> {
		self.context = Some(Arc::new(ctx.clone()));
		self.input.initialize(rx, ctx)?;
		Ok(())
	}

	fn next(
		&mut self,
		rx: &mut StandardTransaction<'a>,
		ctx: &mut ExecutionContext<'a>,
	) -> crate::Result<Option<Batch<'a>>> {
		debug_assert!(self.context.is_some(), "MapNode::next() called before initialize()");
		let stored_ctx = self.context.as_ref().unwrap();

		while let Some(Batch {
			columns,
		}) = self.input.next(rx, ctx)?
		{
			let mut new_columns = Vec::with_capacity(self.expressions.len());

			let row_count = columns.row_count();

			// Clone expressions to avoid lifetime issues
			let expressions = self.expressions.clone();
			for expr in &expressions {
				// Create evaluation context inline to avoid lifetime issues
				let mut eval_ctx = ColumnEvaluationContext {
					target: None,
					columns: columns.clone(),
					row_count,
					take: None,
<<<<<<< HEAD
					params: unsafe { std::mem::transmute::<&Params, &'a Params>(&ctx.params) },
					is_aggregate_context: false,
=======
					params: &stored_ctx.params,
					stack: &stored_ctx.stack,
>>>>>>> 991c37dd
				};

				// Check if this is an alias expression and we have source information
				if let (Expression::Alias(alias_expr), Some(source)) = (expr, &stored_ctx.source) {
					let alias_name = alias_expr.alias.name();

					// Find the matching column in the source
					if let Some(table_column) =
						source.columns().iter().find(|col| col.name == alias_name)
					{
						// Create a resolved column with source information
						let column_ident = Fragment::borrowed_internal(&table_column.name);
						let resolved_column = ResolvedColumn::new(
							column_ident,
							source.clone(),
							table_column.clone(),
						);

						eval_ctx.target = Some(TargetColumn::Resolved(resolved_column));
					}
				}

				let column = evaluate(&eval_ctx, expr)?;

				new_columns.push(column);
			}

			// Transmute the vector to extend its lifetime
			// SAFETY: The columns either come from the input (already transmuted to 'a)
			// or from column() which returns Column<'a>, so they all genuinely have
			// lifetime 'a through the query execution
			let new_columns =
				unsafe { std::mem::transmute::<Vec<Column<'_>>, Vec<Column<'a>>>(new_columns) };

			let column_names = expressions.iter().map(column_name_from_expression).collect();
			self.headers = Some(ColumnHeaders {
				columns: column_names,
			});

			// Create new Columns with the original encoded numbers preserved
			let result_columns = if !columns.row_numbers.is_empty() {
				Columns::with_row_numbers(new_columns, columns.row_numbers.to_vec())
			} else {
				Columns::new(new_columns)
			};

			return Ok(Some(Batch {
				columns: result_columns,
			}));
		}
		Ok(None)
	}

	fn headers(&self) -> Option<ColumnHeaders<'a>> {
		self.headers.clone().or(self.input.headers())
	}
}

pub(crate) struct MapWithoutInputNode<'a> {
	expressions: Vec<Expression<'a>>,
	headers: Option<ColumnHeaders<'a>>,
	context: Option<Arc<ExecutionContext<'a>>>,
}

impl<'a> MapWithoutInputNode<'a> {
	pub fn new(expressions: Vec<Expression<'a>>) -> Self {
		Self {
			expressions,
			headers: None,
			context: None,
		}
	}
}

impl<'a> QueryNode<'a> for MapWithoutInputNode<'a> {
	fn initialize(&mut self, _rx: &mut StandardTransaction<'a>, ctx: &ExecutionContext<'a>) -> crate::Result<()> {
		self.context = Some(Arc::new(ctx.clone()));
		Ok(())
	}

	fn next(
		&mut self,
		_rx: &mut StandardTransaction<'a>,
		_ctx: &mut ExecutionContext<'a>,
	) -> crate::Result<Option<Batch<'a>>> {
		debug_assert!(self.context.is_some(), "MapWithoutInputNode::next() called before initialize()");
		let stored_ctx = self.context.as_ref().unwrap();

		if self.headers.is_some() {
			return Ok(None);
		}

		let mut columns = vec![];

		// Clone expressions to avoid lifetime issues
		let expressions = self.expressions.clone();
		for expr in expressions.iter() {
			let column = evaluate(
				&ColumnEvaluationContext {
					target: None,
					columns: Columns::empty(),
					row_count: 1,
					take: None,
<<<<<<< HEAD
					params: unsafe { std::mem::transmute::<&Params, &'a Params>(&ctx.params) },
					is_aggregate_context: false,
=======
					params: &stored_ctx.params,
					stack: &stored_ctx.stack,
>>>>>>> 991c37dd
				},
				&expr,
			)?;

			columns.push(column);
		}

		// Transmute the columns to extend their lifetime
		// SAFETY: The columns come from evaluate() which returns Column<'a>
		// so they genuinely have lifetime 'a through the query execution
		let columns = unsafe { std::mem::transmute::<Vec<Column<'_>>, Vec<Column<'a>>>(columns) };

		let columns = Columns::new(columns);
		self.headers = Some(ColumnHeaders::from_columns(&columns));
		Ok(Some(Batch {
			columns,
		}))
	}

	fn headers(&self) -> Option<ColumnHeaders<'a>> {
		self.headers.clone()
	}
}<|MERGE_RESOLUTION|>--- conflicted
+++ resolved
@@ -69,13 +69,9 @@
 					columns: columns.clone(),
 					row_count,
 					take: None,
-<<<<<<< HEAD
-					params: unsafe { std::mem::transmute::<&Params, &'a Params>(&ctx.params) },
-					is_aggregate_context: false,
-=======
 					params: &stored_ctx.params,
 					stack: &stored_ctx.stack,
->>>>>>> 991c37dd
+					is_aggregate_context: false,
 				};
 
 				// Check if this is an alias expression and we have source information
@@ -179,13 +175,9 @@
 					columns: Columns::empty(),
 					row_count: 1,
 					take: None,
-<<<<<<< HEAD
-					params: unsafe { std::mem::transmute::<&Params, &'a Params>(&ctx.params) },
-					is_aggregate_context: false,
-=======
 					params: &stored_ctx.params,
 					stack: &stored_ctx.stack,
->>>>>>> 991c37dd
+					is_aggregate_context: false,
 				},
 				&expr,
 			)?;
