// Copyright (c) reifydb.com 2025.
// This file is licensed under the AGPL-3.0-or-later, see license.md file.

use crate::frame::ColumnValues;
<<<<<<< HEAD
use reifydb_core::error::diagnostic::boolean::invalid_number_boolean;
=======
use reifydb_core::diagnostic::boolean::invalid_number_boolean;
use reifydb_core::diagnostic::cast;
>>>>>>> 0f376c27
use reifydb_core::value::boolean::parse_bool;
use reifydb_core::{BitVec, OwnedSpan, Type};

impl ColumnValues {
    pub fn to_boolean(&self, span: impl Fn() -> OwnedSpan) -> crate::Result<ColumnValues> {
        match self {
            ColumnValues::Int1(values, bitvec) => from_int1(values, bitvec, &span),
            ColumnValues::Int2(values, bitvec) => from_int2(values, bitvec, &span),
            ColumnValues::Int4(values, bitvec) => from_int4(values, bitvec, &span),
            ColumnValues::Int8(values, bitvec) => from_int8(values, bitvec, &span),
            ColumnValues::Int16(values, bitvec) => from_int16(values, bitvec, &span),
            ColumnValues::Uint1(values, bitvec) => from_uint1(values, bitvec, &span),
            ColumnValues::Uint2(values, bitvec) => from_uint2(values, bitvec, &span),
            ColumnValues::Uint4(values, bitvec) => from_uint4(values, bitvec, &span),
            ColumnValues::Uint8(values, bitvec) => from_uint8(values, bitvec, &span),
            ColumnValues::Uint16(values, bitvec) => from_uint16(values, bitvec, &span),
            ColumnValues::Float4(values, bitvec) => from_float4(values, bitvec, &span),
            ColumnValues::Float8(values, bitvec) => from_float8(values, bitvec, &span),
            ColumnValues::Utf8(values, bitvec) => from_utf8(values, bitvec, span),
            _ => {
                let source_type = self.get_type();
                Err(error::Error::Evaluation(Error(cast::unsupported_cast(span(), source_type, Type::Bool))))
            },
        }
    }
}

fn to_bool<T>(
    values: &[T],
    bitvec: &BitVec,
    span: &impl Fn() -> OwnedSpan,
    validate: impl Fn(T) -> Option<bool>,
) -> crate::Result<ColumnValues>
where
    T: Copy + std::fmt::Display,
{
    let mut out = ColumnValues::with_capacity(Type::Bool, values.len());
    for (idx, &val) in values.iter().enumerate() {
        if bitvec.get(idx) {
            match validate(val) {
                Some(b) => out.push::<bool>(b),
                None => {
                    let mut span = span();
                    span.fragment = val.to_string();
                    return Err(reifydb_core::Error(invalid_number_boolean(span)));
                }
            }
        } else {
            out.push_undefined();
        }
    }
    Ok(out)
}

macro_rules! impl_integer_to_bool {
    ($fn_name:ident, $type:ty) => {
        #[inline]
        fn $fn_name(
            values: &[$type],
            bitvec: &BitVec,
            span: &impl Fn() -> OwnedSpan,
        ) -> crate::Result<ColumnValues> {
            to_bool(values, bitvec, span, |val| match val {
                0 => Some(false),
                1 => Some(true),
                _ => None,
            })
        }
    };
}

macro_rules! impl_float_to_bool {
    ($fn_name:ident, $type:ty) => {
        #[inline]
        fn $fn_name(
            values: &[$type],
            bitvec: &BitVec,
            span: &impl Fn() -> OwnedSpan,
        ) -> crate::Result<ColumnValues> {
            to_bool(values, bitvec, span, |val| {
                if val == 0.0 {
                    Some(false)
                } else if val == 1.0 {
                    Some(true)
                } else {
                    None
                }
            })
        }
    };
}

impl_integer_to_bool!(from_int1, i8);
impl_integer_to_bool!(from_int2, i16);
impl_integer_to_bool!(from_int4, i32);
impl_integer_to_bool!(from_int8, i64);
impl_integer_to_bool!(from_int16, i128);
impl_integer_to_bool!(from_uint1, u8);
impl_integer_to_bool!(from_uint2, u16);
impl_integer_to_bool!(from_uint4, u32);
impl_integer_to_bool!(from_uint8, u64);
impl_integer_to_bool!(from_uint16, u128);
impl_float_to_bool!(from_float4, f32);
impl_float_to_bool!(from_float8, f64);

fn from_utf8(
    values: &[String],
    bitvec: &BitVec,
    span: impl Fn() -> OwnedSpan,
) -> crate::Result<ColumnValues> {
    let mut out = ColumnValues::with_capacity(Type::Bool, values.len());
    for (idx, val) in values.iter().enumerate() {
        if bitvec.get(idx) {
            let mut span = span();
            span.fragment = val.clone();

            out.push(parse_bool(span)?);
        } else {
            out.push_undefined();
        }
    }
    Ok(out)
}<|MERGE_RESOLUTION|>--- conflicted
+++ resolved
@@ -2,12 +2,8 @@
 // This file is licensed under the AGPL-3.0-or-later, see license.md file.
 
 use crate::frame::ColumnValues;
-<<<<<<< HEAD
 use reifydb_core::error::diagnostic::boolean::invalid_number_boolean;
-=======
-use reifydb_core::diagnostic::boolean::invalid_number_boolean;
-use reifydb_core::diagnostic::cast;
->>>>>>> 0f376c27
+use reifydb_core::error::diagnostic::cast;
 use reifydb_core::value::boolean::parse_bool;
 use reifydb_core::{BitVec, OwnedSpan, Type};
 
@@ -29,7 +25,7 @@
             ColumnValues::Utf8(values, bitvec) => from_utf8(values, bitvec, span),
             _ => {
                 let source_type = self.get_type();
-                Err(error::Error::Evaluation(Error(cast::unsupported_cast(span(), source_type, Type::Bool))))
+                Err(reifydb_core::Error(cast::unsupported_cast(span(), source_type, Type::Bool)))
             },
         }
     }
