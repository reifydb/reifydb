// Copyright (c) reifydb.com 2025
// This file is licensed under the AGPL-3.0-or-later, see license.md file

use std::collections::HashMap;

use reifydb_core::value::column::ColumnData;
use reifydb_type::Value;

use crate::function::{AggregateFunction, AggregateFunctionContext};

pub struct Sum {
	pub sums: HashMap<Vec<Value>, Value>,
}

impl Sum {
	pub fn new() -> Self {
		Self {
			sums: HashMap::new(),
		}
	}
}

impl AggregateFunction for Sum {
	fn aggregate(&mut self, ctx: AggregateFunctionContext) -> crate::Result<()> {
		let column = ctx.column;
		let groups = &ctx.groups;

		match &column.data() {
			ColumnData::Float8(container) => {
				for (group, indices) in groups.iter() {
					let sum: f64 = indices
						.iter()
						.filter(|&i| container.is_defined(*i))
						.filter_map(|&i| container.get(i))
						.sum();

					self.sums.insert(group.clone(), Value::float8(sum));
				}
				Ok(())
			}
<<<<<<< HEAD
			ColumnData::Float4(container) => {
=======
			ColumnData::Int2(container) => {
				for (group, indices) in groups.iter() {
					let sum: i16 = indices.iter().filter_map(|&i| container.get(i)).sum();

					self.sums.insert(group.clone(), Value::Int2(sum));
				}
				Ok(())
			}
			ColumnData::Int4(container) => {
>>>>>>> 991c37dd
				for (group, indices) in groups.iter() {
					let sum: f32 = indices
						.iter()
						.filter(|&i| container.is_defined(*i))
						.filter_map(|&i| container.get(i))
						.sum();

					self.sums.insert(group.clone(), Value::float4(sum));
				}
				Ok(())
			}
			ColumnData::Int4(container) => {
				for (group, indices) in groups.iter() {
					let sum: i32 = indices
						.iter()
						.filter(|&i| container.is_defined(*i))
						.filter_map(|&i| container.get(i))
						.sum();
					self.sums.insert(group.clone(), Value::Int4(sum));
				}
				Ok(())
			}
			ColumnData::Int8(container) => {
				for (group, indices) in groups.iter() {
					let sum: i64 = indices
						.iter()
						.filter(|&i| container.is_defined(*i))
						.filter_map(|&i| container.get(i))
						.sum();

					self.sums.insert(group.clone(), Value::Int8(sum));
				}
				Ok(())
			}
			_ => unimplemented!("{}", column.get_type()),
		}
	}

	fn finalize(&mut self) -> crate::Result<(Vec<Vec<Value>>, ColumnData)> {
		let mut keys = Vec::with_capacity(self.sums.len());
		let mut data = ColumnData::undefined(0);

		for (key, sum) in std::mem::take(&mut self.sums) {
			keys.push(key);
			data.push_value(sum);
		}

		Ok((keys, data))
	}
}<|MERGE_RESOLUTION|>--- conflicted
+++ resolved
@@ -38,19 +38,7 @@
 				}
 				Ok(())
 			}
-<<<<<<< HEAD
 			ColumnData::Float4(container) => {
-=======
-			ColumnData::Int2(container) => {
-				for (group, indices) in groups.iter() {
-					let sum: i16 = indices.iter().filter_map(|&i| container.get(i)).sum();
-
-					self.sums.insert(group.clone(), Value::Int2(sum));
-				}
-				Ok(())
-			}
-			ColumnData::Int4(container) => {
->>>>>>> 991c37dd
 				for (group, indices) in groups.iter() {
 					let sum: f32 = indices
 						.iter()
@@ -59,6 +47,14 @@
 						.sum();
 
 					self.sums.insert(group.clone(), Value::float4(sum));
+				}
+				Ok(())
+			}
+			ColumnData::Int2(container) => {
+				for (group, indices) in groups.iter() {
+					let sum: i16 = indices.iter().filter_map(|&i| container.get(i)).sum();
+
+					self.sums.insert(group.clone(), Value::Int2(sum));
 				}
 				Ok(())
 			}
