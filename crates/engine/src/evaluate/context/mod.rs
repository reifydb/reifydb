// Copyright (c) reifydb.com 2025
// This file is licensed under the AGPL-3.0-or-later, see license.md file

pub use convert::Convert;
pub use demote::Demote;
pub use promote::Promote;

mod arith;
mod convert;
mod demote;
mod promote;

<<<<<<< HEAD
use crate::frame::FrameColumn;
use reifydb_core::{
    BitVec, ColumnDescriptor,
    interface::{ColumnPolicyKind, ColumnSaturationPolicy, DEFAULT_COLUMN_SATURATION_POLICY}
};
=======
use reifydb_core::frame::FrameColumn;
use reifydb_core::{BitVec, Type};

#[derive(Clone, Debug)]
pub(crate) struct EvaluationColumn {
    pub(crate) ty: Option<Type>,
    pub(crate) policies: Vec<ColumnPolicyKind>,
}

impl From<Column> for EvaluationColumn {
    fn from(value: Column) -> Self {
        Self {
            ty: Some(value.ty),
            policies: value.policies.into_iter().map(|cp| cp.policy).collect(),
        }
    }
}

impl EvaluationColumn {
    pub(crate) fn saturation_policy(&self) -> &ColumnSaturationPolicy {
        self.policies
            .iter()
            .find_map(|p| match p {
                ColumnPolicyKind::Saturation(policy) => Some(policy),
            })
            .unwrap_or(&DEFAULT_COLUMN_SATURATION_POLICY)
    }
}
>>>>>>> 9674355a

#[derive(Debug)]
pub(crate) struct EvaluationContext<'a> {
    pub(crate) target_column: Option<ColumnDescriptor<'a>>,
    pub(crate) column_policies: Vec<ColumnPolicyKind>,
    pub(crate) mask: BitVec,
    pub(crate) columns: Vec<FrameColumn>,
    pub(crate) row_count: usize,
    pub(crate) take: Option<usize>,
}

impl<'a> EvaluationContext<'a> {
    #[cfg(test)]
    pub fn testing() -> Self {
        Self {
            target_column: None,
            column_policies: Vec::new(),
            mask: BitVec::new(0, false),
            columns: vec![],
            row_count: 1,
            take: None,
        }
    }
    
    pub(crate) fn saturation_policy(&self) -> &ColumnSaturationPolicy {
        self.column_policies
            .iter()
            .find_map(|p| match p {
                ColumnPolicyKind::Saturation(policy) => Some(policy),
            })
            .unwrap_or(&DEFAULT_COLUMN_SATURATION_POLICY)
    }
}<|MERGE_RESOLUTION|>--- conflicted
+++ resolved
@@ -10,42 +10,11 @@
 mod demote;
 mod promote;
 
-<<<<<<< HEAD
-use crate::frame::FrameColumn;
+use reifydb_core::frame::FrameColumn;
 use reifydb_core::{
     BitVec, ColumnDescriptor,
-    interface::{ColumnPolicyKind, ColumnSaturationPolicy, DEFAULT_COLUMN_SATURATION_POLICY}
+    interface::{ColumnPolicyKind, ColumnSaturationPolicy, DEFAULT_COLUMN_SATURATION_POLICY},
 };
-=======
-use reifydb_core::frame::FrameColumn;
-use reifydb_core::{BitVec, Type};
-
-#[derive(Clone, Debug)]
-pub(crate) struct EvaluationColumn {
-    pub(crate) ty: Option<Type>,
-    pub(crate) policies: Vec<ColumnPolicyKind>,
-}
-
-impl From<Column> for EvaluationColumn {
-    fn from(value: Column) -> Self {
-        Self {
-            ty: Some(value.ty),
-            policies: value.policies.into_iter().map(|cp| cp.policy).collect(),
-        }
-    }
-}
-
-impl EvaluationColumn {
-    pub(crate) fn saturation_policy(&self) -> &ColumnSaturationPolicy {
-        self.policies
-            .iter()
-            .find_map(|p| match p {
-                ColumnPolicyKind::Saturation(policy) => Some(policy),
-            })
-            .unwrap_or(&DEFAULT_COLUMN_SATURATION_POLICY)
-    }
-}
->>>>>>> 9674355a
 
 #[derive(Debug)]
 pub(crate) struct EvaluationContext<'a> {
@@ -69,7 +38,7 @@
             take: None,
         }
     }
-    
+
     pub(crate) fn saturation_policy(&self) -> &ColumnSaturationPolicy {
         self.column_policies
             .iter()
