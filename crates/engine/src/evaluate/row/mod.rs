--- conflicted
+++ resolved
@@ -85,11 +85,8 @@
 			row_count: 1,
 			take: None,
 			params: ctx.params,
-<<<<<<< HEAD
+			stack: &crate::stack::Stack::new(),
 			is_aggregate_context: false,
-=======
-			stack: &crate::stack::Stack::new(),
->>>>>>> 991c37dd
 		};
 
 		let result = self.evaluator.evaluate(&ctx, &expr)?;
@@ -128,11 +125,8 @@
 			row_count: 1,
 			take: None,
 			params: &Params::None,
-<<<<<<< HEAD
+			stack: &crate::stack::Stack::new(),
 			is_aggregate_context: false,
-=======
-			stack: &crate::stack::Stack::new(),
->>>>>>> 991c37dd
 		};
 
 		let mut values = Vec::with_capacity(target_columns.len());
