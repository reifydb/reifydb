// Copyright (c) reifydb.com 2025
// This file is licensed under the AGPL-3.0-or-later, see license.md file

use reifydb_core::frame::{ColumnQualified, FrameColumn, TableQualified};
use reifydb_core::expression::Expression;

use crate::function::{Functions, math};
pub(crate) use context::{Convert, Demote, EvaluationContext, Promote};

mod access;
mod alias;
mod arith;
mod call;
pub(crate) mod cast;
mod column;
mod compare;
pub(crate) mod constant;
mod context;
<<<<<<< HEAD
pub(crate) mod pool;
=======
mod logic;
>>>>>>> 0090518f
mod prefix;
mod tuple;

pub(crate) struct Evaluator {
    functions: Functions,
}

impl Default for Evaluator {
    fn default() -> Self {
        Self { functions: Functions::builder().build() }
    }
}

impl Evaluator {
    pub(crate) fn evaluate(
        &mut self,
        expr: &Expression,
        ctx: &EvaluationContext,
    ) -> crate::Result<FrameColumn> {
        match expr {
            Expression::AccessTable(expr) => self.access(expr, ctx),
            Expression::Alias(expr) => self.alias(expr, ctx),
            Expression::Add(expr) => self.add(expr, ctx),
            Expression::Div(expr) => self.div(expr, ctx),
            Expression::Call(expr) => self.call(expr, ctx),
            Expression::Cast(expr) => self.cast(expr, ctx),
            Expression::Column(expr) => self.column(expr, ctx),
            Expression::Constant(expr) => self.constant(expr, ctx),
            Expression::GreaterThan(expr) => self.greater_than(expr, ctx),
            Expression::GreaterThanEqual(expr) => self.greater_than_equal(expr, ctx),
            Expression::LessThan(expr) => self.less_than(expr, ctx),
            Expression::LessThanEqual(expr) => self.less_than_equal(expr, ctx),
            Expression::Equal(expr) => self.equal(expr, ctx),
            Expression::NotEqual(expr) => self.not_equal(expr, ctx),
            Expression::Between(expr) => self.between(expr, ctx),
            Expression::And(expr) => self.and(expr, ctx),
            Expression::Or(expr) => self.or(expr, ctx),
            Expression::Xor(expr) => self.xor(expr, ctx),
            Expression::Rem(expr) => self.rem(expr, ctx),
            Expression::Mul(expr) => self.mul(expr, ctx),
            Expression::Prefix(expr) => self.prefix(expr, ctx),
            Expression::Sub(expr) => self.sub(expr, ctx),
            Expression::Tuple(expr) => self.tuple(expr, ctx),
            expr => unimplemented!("{expr:?}"),
        }
    }
}

pub fn evaluate(expr: &Expression, ctx: &EvaluationContext) -> crate::Result<FrameColumn> {
    let mut evaluator = Evaluator {
        functions: Functions::builder()
            .register_scalar("abs", math::scalar::Abs::new)
            .register_scalar("avg", math::scalar::Avg::new)
            .build(),
    };

    // Ensures that result column data type matches the expected target column type
    if let Some(ty) = ctx.target_column.as_ref().and_then(|c| c.column_type) {
        let mut column = evaluator.evaluate(expr, ctx)?;
        let new_values = cast::cast_column_values(&column.values(), ty, ctx, expr.lazy_span())?;
        column = match column.table() {
            Some(table) => FrameColumn::TableQualified(TableQualified {
                table: table.to_string(),
                name: column.name().to_string(),
                values: new_values,
            }),
            None => FrameColumn::ColumnQualified(ColumnQualified {
                name: column.name().to_string(),
                values: new_values,
            }),
        };
        Ok(column)
    } else {
        evaluator.evaluate(expr, ctx)
    }
}<|MERGE_RESOLUTION|>--- conflicted
+++ resolved
@@ -16,11 +16,8 @@
 mod compare;
 pub(crate) mod constant;
 mod context;
-<<<<<<< HEAD
+mod logic;
 pub(crate) mod pool;
-=======
-mod logic;
->>>>>>> 0090518f
 mod prefix;
 mod tuple;
 
