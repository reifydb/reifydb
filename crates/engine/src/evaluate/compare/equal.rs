--- conflicted
+++ resolved
@@ -500,14 +500,9 @@
 }
 
 fn compare_bool(
-<<<<<<< HEAD
     ctx: &EvaluationContext,
-    l: &CowVec<bool>,
-    r: &CowVec<bool>,
-=======
     l: &BitVec,
     r: &BitVec,
->>>>>>> d7c21f24
     lv: &BitVec,
     rv: &BitVec,
     span: OwnedSpan,
@@ -520,12 +515,7 @@
 
     for i in 0..l.len() {
         if lv.get(i) && rv.get(i) {
-<<<<<<< HEAD
-            values.push(l[i] == r[i]);
-=======
             values.push(l.get(i) == r.get(i));
-            bitvec.push(true);
->>>>>>> d7c21f24
         } else {
             values.push_undefined();
         }
@@ -561,10 +551,7 @@
         }
     }
 
-    FrameColumn::ColumnQualified(ColumnQualified {
-        name: span.fragment.into(),
-        values,
-    })
+    FrameColumn::ColumnQualified(ColumnQualified { name: span.fragment.into(), values })
 }
 
 fn compare_temporal<T>(
@@ -577,7 +564,6 @@
 where
     T: IsTemporal,
 {
-
     debug_assert_eq!(l.len(), r.len());
     debug_assert_eq!(lv.len(), rv.len());
 
@@ -607,7 +593,6 @@
     rv: &BitVec,
     span: OwnedSpan,
 ) -> FrameColumn {
-
     debug_assert_eq!(l.len(), r.len());
     debug_assert_eq!(lv.len(), rv.len());
 
