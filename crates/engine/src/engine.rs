--- conflicted
+++ resolved
@@ -147,19 +147,6 @@
 	) -> Self {
 		let functions = custom_functions.unwrap_or_else(|| {
 			Functions::builder()
-<<<<<<< HEAD
-				.register_aggregate("sum", math::aggregate::Sum::new)
-				.register_aggregate("min", math::aggregate::Min::new)
-				.register_aggregate("max", math::aggregate::Max::new)
-				.register_aggregate("avg", math::aggregate::Avg::new)
-				.register_aggregate("count", math::aggregate::Count::new)
-				.register_scalar("abs", math::scalar::Abs::new)
-				.register_scalar("avg", math::scalar::Avg::new)
-				.register_scalar("count", math::scalar::Count::new)
-				.register_scalar("max", math::scalar::Max::new)
-				.register_scalar("min", math::scalar::Min::new)
-				.register_scalar("sum", math::scalar::Sum::new)
-=======
 				.register_aggregate("math::sum", math::aggregate::Sum::new)
 				.register_aggregate("math::min", math::aggregate::Min::new)
 				.register_aggregate("math::max", math::aggregate::Max::new)
@@ -167,7 +154,6 @@
 				.register_aggregate("math::count", math::aggregate::Count::new)
 				.register_scalar("math::abs", math::scalar::Abs::new)
 				.register_scalar("math::avg", math::scalar::Avg::new)
->>>>>>> 2e42156a
 				.register_generator("generate_series", generator::GenerateSeries::new)
 				.build()
 		});
