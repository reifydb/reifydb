--- conflicted
+++ resolved
@@ -7,27 +7,11 @@
 
 pub use engine::Engine;
 pub use execute::{execute_rx, execute_tx};
-<<<<<<< HEAD
-use reifydb_core::frame::{ColumnQualified, ColumnValues};
-=======
->>>>>>> 682f43f5
 
 mod engine;
 mod evaluate;
 pub(crate) mod execute;
 
-<<<<<<< HEAD
-// Helper function for creating FrameColumn for expressions (no source frame)
-pub(crate) fn create_frame_column(
-    name: impl Into<String>,
-    values: ColumnValues,
-) -> reifydb_core::frame::FrameColumn {
-    let name = name.into();
-    reifydb_core::frame::FrameColumn::ColumnQualified(ColumnQualified { name, values })
-}
-=======
->>>>>>> 682f43f5
-
 #[allow(dead_code)]
 mod function;
 mod system;