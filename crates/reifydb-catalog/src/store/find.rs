--- conflicted
+++ resolved
@@ -53,16 +53,9 @@
 
 #[cfg(test)]
 mod tests {
-<<<<<<< HEAD
-	use reifydb_core::interface::{StoreDef, StoreId, TableId, ViewId};
-=======
-	use reifydb_core::{
-		Type,
-		interface::{
-			StoreDef, StoreId, TableId, TableVirtualId, ViewId,
-		},
+	use reifydb_core::interface::{
+		StoreDef, StoreId, TableId, TableVirtualId, ViewId,
 	};
->>>>>>> 472e171a
 	use reifydb_engine::test_utils::create_test_command_transaction;
 	use reifydb_type::Type;
 
