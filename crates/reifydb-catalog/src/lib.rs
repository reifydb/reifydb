// Copyright (c) reifydb.com 2025
// This file is licensed under the AGPL-3.0-or-later, see license.md file

#![cfg_attr(not(debug_assertions), deny(warnings))]

pub use reifydb_core::Result;

pub mod column;
pub mod column_policy;
mod materialized;
pub mod primary_key;
pub mod row;
pub mod schema;
pub mod sequence;
<<<<<<< HEAD
pub mod system;
=======
pub mod store;
>>>>>>> f5560630
pub mod table;
pub mod test_utils;
pub mod transaction;
pub mod view;

pub use materialized::{MaterializedCatalog, load::MaterializedCatalogLoader};
pub use transaction::{
	CatalogCommandTransaction, CatalogCommandTransactionOperations,
	CatalogQueryTransaction, CatalogQueryTransactionOperations,
	CatalogSchemaCommandOperations, CatalogSchemaQueryOperations,
	CatalogTableCommandOperations, CatalogTableQueryOperations,
	CatalogViewCommandOperations, CatalogViewQueryOperations,
	TransactionalChangesExt,
};

pub struct CatalogStore;<|MERGE_RESOLUTION|>--- conflicted
+++ resolved
@@ -12,11 +12,8 @@
 pub mod row;
 pub mod schema;
 pub mod sequence;
-<<<<<<< HEAD
+pub mod store;
 pub mod system;
-=======
-pub mod store;
->>>>>>> f5560630
 pub mod table;
 pub mod test_utils;
 pub mod transaction;
