// Copyright (c) reifydb.com 2025
// This file is licensed under the AGPL-3.0-or-later, see license.md file

use reifydb_core::interface::{
	EncodableKey, QueryTransaction, SchemaId, SchemaViewKey, Versioned,
	ViewDef, ViewId, ViewKey, ViewKind,
};

use crate::{
	CatalogStore,
	view::layout::{view, view_schema},
};

impl CatalogStore {
	pub fn find_view(
		rx: &mut impl QueryTransaction,
		id: ViewId,
	) -> crate::Result<Option<ViewDef>> {
		let Some(versioned) = rx.get(&ViewKey {
			view: id,
		}
		.encode())?
		else {
			return Ok(None);
		};

		let row = versioned.row;
		let id = ViewId(view::LAYOUT.get_u64(&row, view::ID));
		let schema = SchemaId(view::LAYOUT.get_u64(&row, view::SCHEMA));
		let name = view::LAYOUT.get_utf8(&row, view::NAME).to_string();

		let kind = match view::LAYOUT.get_u8(&row, view::KIND) {
			0 => ViewKind::Deferred,
			1 => ViewKind::Transactional,
			_ => unimplemented!(),
		};

		Ok(Some(ViewDef {
			id,
			name,
			schema,
			kind,
<<<<<<< HEAD
			columns: Self::list_view_columns(rx, id)?,
			primary_key: Self::find_view_primary_key(rx, id)?,
=======
			columns: Self::list_table_columns(rx, id)?,
>>>>>>> 1348d384
		}))
	}

	pub fn find_view_by_name(
		rx: &mut impl QueryTransaction,
		schema: SchemaId,
		name: impl AsRef<str>,
	) -> crate::Result<Option<ViewDef>> {
		let name = name.as_ref();
		let Some(view) = rx
			.range(SchemaViewKey::full_scan(schema))?
			.find_map(|versioned: Versioned| {
				let row = &versioned.row;
				let view_name = view_schema::LAYOUT
					.get_utf8(row, view_schema::NAME);
				if name == view_name {
					Some(ViewId(view_schema::LAYOUT
						.get_u64(row, view_schema::ID)))
				} else {
					None
				}
			})
		else {
			return Ok(None);
		};

		Ok(Some(Self::get_view(rx, view)?))
	}
}

#[cfg(test)]
mod tests {
	use reifydb_core::interface::{SchemaId, ViewId};
	use reifydb_engine::test_utils::create_test_command_transaction;

	use crate::{
		CatalogStore,
		test_utils::{create_schema, create_view, ensure_test_schema},
	};

	#[test]
	fn test_ok() {
		let mut txn = create_test_command_transaction();
		ensure_test_schema(&mut txn);
		create_schema(&mut txn, "schema_one");
		create_schema(&mut txn, "schema_two");
		create_schema(&mut txn, "schema_three");

		create_view(&mut txn, "schema_one", "view_one", &[]);
		create_view(&mut txn, "schema_two", "view_two", &[]);
		create_view(&mut txn, "schema_three", "view_three", &[]);

		let result = CatalogStore::find_view_by_name(
			&mut txn,
			SchemaId(1027),
			"view_two",
		)
		.unwrap()
		.unwrap();
		assert_eq!(result.id, ViewId(1026));
		assert_eq!(result.schema, SchemaId(1027));
		assert_eq!(result.name, "view_two");
	}

	#[test]
	fn test_empty() {
		let mut txn = create_test_command_transaction();

		let result = CatalogStore::find_view_by_name(
			&mut txn,
			SchemaId(1025),
			"some_view",
		)
		.unwrap();
		assert!(result.is_none());
	}

	#[test]
	fn test_not_found_different_view() {
		let mut txn = create_test_command_transaction();
		ensure_test_schema(&mut txn);
		create_schema(&mut txn, "schema_one");
		create_schema(&mut txn, "schema_two");
		create_schema(&mut txn, "schema_three");

		create_view(&mut txn, "schema_one", "view_one", &[]);
		create_view(&mut txn, "schema_two", "view_two", &[]);
		create_view(&mut txn, "schema_three", "view_three", &[]);

		let result = CatalogStore::find_view_by_name(
			&mut txn,
			SchemaId(1025),
			"view_four_two",
		)
		.unwrap();
		assert!(result.is_none());
	}

	#[test]
	fn test_not_found_different_schema() {
		let mut txn = create_test_command_transaction();
		ensure_test_schema(&mut txn);
		create_schema(&mut txn, "schema_one");
		create_schema(&mut txn, "schema_two");
		create_schema(&mut txn, "schema_three");

		create_view(&mut txn, "schema_one", "view_one", &[]);
		create_view(&mut txn, "schema_two", "view_two", &[]);
		create_view(&mut txn, "schema_three", "view_three", &[]);

		let result = CatalogStore::find_view_by_name(
			&mut txn,
			SchemaId(2),
			"view_two",
		)
		.unwrap();
		assert!(result.is_none());
	}
}<|MERGE_RESOLUTION|>--- conflicted
+++ resolved
@@ -40,12 +40,8 @@
 			name,
 			schema,
 			kind,
-<<<<<<< HEAD
-			columns: Self::list_view_columns(rx, id)?,
+			columns: Self::list_table_columns(rx, id)?,
 			primary_key: Self::find_view_primary_key(rx, id)?,
-=======
-			columns: Self::list_table_columns(rx, id)?,
->>>>>>> 1348d384
 		}))
 	}
 
