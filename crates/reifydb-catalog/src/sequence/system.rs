--- conflicted
+++ resolved
@@ -10,37 +10,13 @@
 	},
 };
 
-<<<<<<< HEAD
 use crate::{
 	sequence::generator::u64::GeneratorU64,
 	system::ids::sequences::{
-		COLUMN, COLUMN_POLICY, FLOW, FLOW_EDGE, FLOW_NODE, SCHEMA,
-		STORE,
+		COLUMN, COLUMN_POLICY, FLOW, FLOW_EDGE, FLOW_NODE, PRIMARY_KEY,
+		SCHEMA, STORE,
 	},
 };
-=======
-use crate::sequence::generator::u64::GeneratorU64;
-
-pub(crate) const SCHEMA_SEQ_ID: SequenceId = SequenceId(1);
-pub(crate) const STORE_SEQ_ID: SequenceId = SequenceId(2);
-pub(crate) const COLUMN_SEQ_ID: SequenceId = SequenceId(3);
-pub(crate) const COLUMN_POLICY_SEQ_ID: SequenceId = SequenceId(4);
-pub(crate) const FLOW_SEQ_ID: SequenceId = SequenceId(5);
-pub(crate) const FLOW_NODE_SEQ_ID: SequenceId = SequenceId(6);
-pub(crate) const FLOW_EDGE_SEQ_ID: SequenceId = SequenceId(7);
-pub(crate) const PRIMARY_KEY_SEQ_ID: SequenceId = SequenceId(8);
-
-pub(crate) const ALL_SYSTEM_SEQUENCE_IDS: [SequenceId; 8] = [
-	SCHEMA_SEQ_ID,
-	STORE_SEQ_ID,
-	COLUMN_SEQ_ID,
-	COLUMN_POLICY_SEQ_ID,
-	FLOW_SEQ_ID,
-	FLOW_NODE_SEQ_ID,
-	FLOW_EDGE_SEQ_ID,
-	PRIMARY_KEY_SEQ_ID,
-];
->>>>>>> f5560630
 
 static SCHEMA_KEY: Lazy<EncodedKey> = Lazy::new(|| {
 	SystemSequenceKey {
@@ -93,7 +69,7 @@
 
 static PRIMARY_KEY_KEY: Lazy<EncodedKey> = Lazy::new(|| {
 	SystemSequenceKey {
-		sequence: PRIMARY_KEY_SEQ_ID,
+		sequence: PRIMARY_KEY,
 	}
 	.encode()
 });
