// Copyright (c) reifydb.com 2025
// This file is licensed under the AGPL-3.0-or-later, see license.md file

use reifydb_core::interface::{
	EncodableKey, SchemaId, SchemaTableKey, TableDef, TableId, TableKey,
	Versioned, VersionedQueryTransaction,
};

use crate::{
	table::layout::{table, table_schema},
	Catalog,
};

impl Catalog {
	pub fn get_table_by_name(
		rx: &mut impl VersionedQueryTransaction,
		schema: SchemaId,
		name: impl AsRef<str>,
	) -> crate::Result<Option<TableDef>> {
		let name = name.as_ref();
		let Some(table) = rx
			.range(SchemaTableKey::full_scan(schema))?
			.find_map(|versioned: Versioned| {
				let row = &versioned.row;
				let table_name = table_schema::LAYOUT
					.get_utf8(row, table_schema::NAME);
				if name == table_name {
					Some(TableId(table_schema::LAYOUT
						.get_u64(
							row,
							table_schema::ID,
						)))
				} else {
					None
				}
			})
		else {
			return Ok(None);
		};

		Catalog::get_table(rx, table)
	}

	pub fn get_table(
		rx: &mut impl VersionedQueryTransaction,
		table: TableId,
	) -> crate::Result<Option<TableDef>> {
		match rx.get(&TableKey {
			table,
		}
		.encode())?
		{
			Some(versioned) => {
				let row = versioned.row;
				let id =
					TableId(table::LAYOUT
						.get_u64(&row, table::ID));
				let schema = SchemaId(
					table::LAYOUT
						.get_u64(&row, table::SCHEMA),
				);
				let name = table::LAYOUT
					.get_utf8(&row, table::NAME)
					.to_string();
				Ok(Some(TableDef {
					id,
					name,
					schema,
					columns: Catalog::list_columns(rx, id)?,
				}))
			}
			None => Ok(None),
		}
	}
}

#[cfg(test)]
mod tests {
	mod get_table_by_name {
<<<<<<< HEAD
		use reifydb_core::interface::TableId;
=======
		use reifydb_core::interface::SchemaId;
>>>>>>> 798d6786
		use reifydb_transaction::test_utils::create_test_command_transaction;

		use crate::{
			test_utils::{
				create_schema, create_table, ensure_test_schema,
			},
			Catalog,
		};

		#[test]
		fn test_ok() {
			let mut txn = create_test_command_transaction();
			ensure_test_schema(&mut txn);
			create_schema(&mut txn, "schema_one");
			create_schema(&mut txn, "schema_two");
			create_schema(&mut txn, "schema_three");

			create_table(&mut txn, "schema_one", "table_one", &[]);
			create_table(&mut txn, "schema_two", "table_two", &[]);
			create_table(
				&mut txn,
				"schema_three",
				"table_three",
				&[],
			);

			let result = Catalog::get_table_by_name(
				&mut txn,
				SchemaId(1027),
				"table_two",
			)
			.unwrap()
			.unwrap();
			assert_eq!(result.id, TableId(1026));
			assert_eq!(result.schema, SchemaId(1027));
			assert_eq!(result.name, "table_two");
		}

		#[test]
		fn test_empty() {
			let mut txn = create_test_command_transaction();
			let result = Catalog::get_table_by_name(
				&mut txn,
				SchemaId(1025),
				"some_table",
			)
			.unwrap();
			assert!(result.is_none());
		}

		#[test]
		fn test_not_found_different_table() {
			let mut txn = create_test_command_transaction();
			ensure_test_schema(&mut txn);
			create_schema(&mut txn, "schema_one");
			create_schema(&mut txn, "schema_two");
			create_schema(&mut txn, "schema_three");

			create_table(&mut txn, "schema_one", "table_one", &[]);
			create_table(&mut txn, "schema_two", "table_two", &[]);
			create_table(
				&mut txn,
				"schema_three",
				"table_three",
				&[],
			);

			let result = Catalog::get_table_by_name(
				&mut txn,
				SchemaId(1025),
				"table_four_two",
			)
			.unwrap();
			assert!(result.is_none());
		}

		#[test]
		fn test_not_found_different_schema() {
			let mut txn = create_test_command_transaction();
			ensure_test_schema(&mut txn);
			create_schema(&mut txn, "schema_one");
			create_schema(&mut txn, "schema_two");
			create_schema(&mut txn, "schema_three");

			create_table(&mut txn, "schema_one", "table_one", &[]);
			create_table(&mut txn, "schema_two", "table_two", &[]);
			create_table(
				&mut txn,
				"schema_three",
				"table_three",
				&[],
			);

			let result = Catalog::get_table_by_name(
				&mut txn,
				SchemaId(2),
				"table_two",
			)
			.unwrap();
			assert!(result.is_none());
		}
	}

	mod get_table {
		use reifydb_core::interface::TableId;
		use reifydb_transaction::test_utils::create_test_command_transaction;

		use crate::{
<<<<<<< HEAD
			Catalog,
			schema::SchemaId,
=======
>>>>>>> 798d6786
			test_utils::{
				create_schema, create_table, ensure_test_schema,
			},
			Catalog,
		};

		#[test]
		fn test_ok() {
			let mut txn = create_test_command_transaction();
			ensure_test_schema(&mut txn);
			create_schema(&mut txn, "schema_one");
			create_schema(&mut txn, "schema_two");
			create_schema(&mut txn, "schema_three");

			create_table(&mut txn, "schema_one", "table_one", &[]);
			create_table(&mut txn, "schema_two", "table_two", &[]);
			create_table(
				&mut txn,
				"schema_three",
				"table_three",
				&[],
			);

			let result =
				Catalog::get_table(&mut txn, TableId(1026))
					.unwrap()
					.unwrap();
			assert_eq!(result.id, TableId(1026));
			assert_eq!(result.schema, SchemaId(1027));
			assert_eq!(result.name, "table_two");
		}

		#[test]
		fn test_not_found() {
			let mut txn = create_test_command_transaction();
			ensure_test_schema(&mut txn);
			create_schema(&mut txn, "schema_one");
			create_schema(&mut txn, "schema_two");
			create_schema(&mut txn, "schema_three");

			create_table(&mut txn, "schema_one", "table_one", &[]);
			create_table(&mut txn, "schema_two", "table_two", &[]);
			create_table(
				&mut txn,
				"schema_three",
				"table_three",
				&[],
			);

			let result = Catalog::get_table(&mut txn, TableId(42))
				.unwrap();
			assert!(result.is_none());
		}
	}
}<|MERGE_RESOLUTION|>--- conflicted
+++ resolved
@@ -7,8 +7,8 @@
 };
 
 use crate::{
+	Catalog,
 	table::layout::{table, table_schema},
-	Catalog,
 };
 
 impl Catalog {
@@ -77,18 +77,14 @@
 #[cfg(test)]
 mod tests {
 	mod get_table_by_name {
-<<<<<<< HEAD
-		use reifydb_core::interface::TableId;
-=======
-		use reifydb_core::interface::SchemaId;
->>>>>>> 798d6786
+		use reifydb_core::interface::{SchemaId, TableId};
 		use reifydb_transaction::test_utils::create_test_command_transaction;
 
 		use crate::{
+			Catalog,
 			test_utils::{
 				create_schema, create_table, ensure_test_schema,
 			},
-			Catalog,
 		};
 
 		#[test]
@@ -186,19 +182,14 @@
 	}
 
 	mod get_table {
-		use reifydb_core::interface::TableId;
+		use reifydb_core::interface::{SchemaId, TableId};
 		use reifydb_transaction::test_utils::create_test_command_transaction;
 
 		use crate::{
-<<<<<<< HEAD
 			Catalog,
-			schema::SchemaId,
-=======
->>>>>>> 798d6786
 			test_utils::{
 				create_schema, create_table, ensure_test_schema,
 			},
-			Catalog,
 		};
 
 		#[test]
