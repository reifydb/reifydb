// Copyright (c) reifydb.com 2025
// This file is licensed under the AGPL-3.0-or-later, see license.md file

#![cfg_attr(not(debug_assertions), deny(warnings))]

use std::{thread, time::Duration};

use reifydb::core::interface::subsystem::logging::LogLevel::Trace;
use reifydb::core::log_info;
use reifydb::{
<<<<<<< HEAD
	MemoryDatabaseOptimistic, SessionSync, core::interface::Params, sync,
=======
	core::interface::Params, sync, FormatStyle, LoggingBuilder,
	MemoryDatabaseOptimistic, SessionSync, WithSubsystem,
>>>>>>> 8a3df8aa
};

pub type DB = MemoryDatabaseOptimistic;
// pub type DB = SqliteDatabaseOptimistic;

<<<<<<< HEAD
fn main() {
	// Example: Using the new unified interceptor API
	let mut db: DB = sync::memory_optimistic().build().unwrap();
=======
fn logger_configuration(logging: LoggingBuilder) -> LoggingBuilder {
	logging.with_console(|console| {
		console.color(true)
			.stderr_for_errors(true)
			.format_style(FormatStyle::Timeline)
	})
	.buffer_capacity(20000)
	.batch_size(2000)
	.flush_interval(Duration::from_millis(50))
	.immediate_on_error(true)
	.level(Trace)
}

fn main() {
	let mut db: DB = sync::memory_optimistic()
		.with_logging(logger_configuration)

		// .intercept(table_pre_insert(|_ctx| {
		// 	log_info!("Table pre insert interceptor called!");
		// 	Ok(())
		// }))
		// .intercept(table_post_insert(|_ctx| {
		// 	log_info!("Table post insert interceptor called!");
		// 	Ok(())
		// }))
		// .intercept(post_commit(|ctx| {
		// 	log_info!(
		// 		"Post-commit interceptor called with version: {:?}",
		// 		ctx.version
		// 	);
		// 	Ok(())
		// }))
		.build()
		.unwrap();
>>>>>>> 8a3df8aa
	// let mut db: DB =
	// sync::sqlite_optimistic(SqliteConfig::new("/tmp/reifydb"));

	db.start().unwrap();

	db.command_as_root(
		r#"
	    create schema test;
	    create table test.users { value: int8, age: int8};
	"#,
		Params::None,
	)
	.unwrap();

	db.command_as_root(
		r#"
create deferred view test.basic { value: int8, age: int8 } with {
    from test.users
    aggregate sum(value) by age
}
	"#,
		Params::None,
	)
	.unwrap();

	db.command_as_root(
		r#"
    from [
        { value: 1, age: 19 },
        { value: 1, age: 20 },
        { value: 1, age: 19 },
    ]
    insert test.users;

    "#,
		Params::None,
	)
	.unwrap();

	db.command_as_root(
		r#"
	from [
	    { value: 1, age: 40 },
	    { value: 1, age: 19 },
	    { value: 1, age: 19 },
	]
	insert test.users;

	"#,
		Params::None,
	)
	.unwrap();

	db.command_as_root(
		r#"
	from [
	    { value: 11, age: 40 },
	    { value: 1, age: 19 },
	    { value: 1, age: 19 },
	]
	insert test.users;

	"#,
		Params::None,
	)
	.unwrap();

	// for frame in
	// 	db.query_as_root(r#"FROM test.users"#, Params::None).unwrap()
	// {
	// 	println!("{}", frame);
	// }

	// db.command_as_root(
	// 	r#"
	// from test.users
	// filter { name = "bob" }
	// map { name: "bob", age: 21}
	// update test.users;
	//
	// "#,
	// 	Params::None,
	// )
	// .unwrap();

	// for frame in
	// 	db.query_as_root(r#"FROM test.users"#, Params::None).unwrap()
	// {
	// 	println!("{}", frame);
	// }

	// loop {}
	thread::sleep(Duration::from_millis(10));

	// println!("Basic database operations completed successfully!");
	// rql_to_flow_example(&mut db);

	for frame in
		db.query_as_root(r#"FROM test.basic"#, Params::None).unwrap()
	{
		log_info!("{}", frame);
	}
}<|MERGE_RESOLUTION|>--- conflicted
+++ resolved
@@ -5,25 +5,19 @@
 
 use std::{thread, time::Duration};
 
-use reifydb::core::interface::subsystem::logging::LogLevel::Trace;
-use reifydb::core::log_info;
 use reifydb::{
-<<<<<<< HEAD
-	MemoryDatabaseOptimistic, SessionSync, core::interface::Params, sync,
-=======
-	core::interface::Params, sync, FormatStyle, LoggingBuilder,
-	MemoryDatabaseOptimistic, SessionSync, WithSubsystem,
->>>>>>> 8a3df8aa
+	FormatStyle, LoggingBuilder, MemoryDatabaseOptimistic, SessionSync,
+	WithSubsystem,
+	core::{
+		interface::{Params, subsystem::logging::LogLevel::Trace},
+		log_info,
+	},
+	sync,
 };
 
 pub type DB = MemoryDatabaseOptimistic;
 // pub type DB = SqliteDatabaseOptimistic;
 
-<<<<<<< HEAD
-fn main() {
-	// Example: Using the new unified interceptor API
-	let mut db: DB = sync::memory_optimistic().build().unwrap();
-=======
 fn logger_configuration(logging: LoggingBuilder) -> LoggingBuilder {
 	logging.with_console(|console| {
 		console.color(true)
@@ -58,7 +52,6 @@
 		// }))
 		.build()
 		.unwrap();
->>>>>>> 8a3df8aa
 	// let mut db: DB =
 	// sync::sqlite_optimistic(SqliteConfig::new("/tmp/reifydb"));
 
