// Copyright (c) reifydb.com 2025
// This file is licensed under the AGPL-3.0-or-later, see license.md file

// #![cfg_attr(not(debug_assertions), deny(missing_docs))]
#![cfg_attr(not(debug_assertions), deny(warnings))]
// #![cfg_attr(not(debug_assertions), deny(clippy::unwrap_used))]
// #![cfg_attr(not(debug_assertions), deny(clippy::expect_used))]

use reifydb::{ReifyDB, memory, serializable};

fn main() {
    let db = ReifyDB::embedded_blocking_with(serializable(memory()));

    db.tx_as_root(r#"create schema test"#).unwrap();
    db.tx_as_root(r#"create table test.item(field: int1)"#).unwrap();
    db.tx_as_root(r#"from [{field: -1 -2}] insert test.item"#).unwrap();
//     db.tx_as_root(
//         r#"
// from test.item map field
//     "#,
//     )
//     .unwrap();

    let l = db
        .tx_as_root(
            r#"
<<<<<<< HEAD
          map cast('550e8400-e29b-41d4-a716-44665544', UUID4) as uuid
=======
          from test.item map field
>>>>>>> 521ddab5
        "#,
        )
        .unwrap();
    println!("{}", l.first().unwrap());

    //     for l in db
    //         .tx_as(
    //             &root,
    //             r#"from test.nulls filter value > 0
    // }"#,
    //         )
    //         .unwrap()
    //     {
    //         println!("{}", l);
    //     }
}<|MERGE_RESOLUTION|>--- conflicted
+++ resolved
@@ -14,21 +14,17 @@
     db.tx_as_root(r#"create schema test"#).unwrap();
     db.tx_as_root(r#"create table test.item(field: int1)"#).unwrap();
     db.tx_as_root(r#"from [{field: -1 -2}] insert test.item"#).unwrap();
-//     db.tx_as_root(
-//         r#"
-// from test.item map field
-//     "#,
-//     )
-//     .unwrap();
+    //     db.tx_as_root(
+    //         r#"
+    // from test.item map field
+    //     "#,
+    //     )
+    //     .unwrap();
 
     let l = db
         .tx_as_root(
             r#"
-<<<<<<< HEAD
           map cast('550e8400-e29b-41d4-a716-44665544', UUID4) as uuid
-=======
-          from test.item map field
->>>>>>> 521ddab5
         "#,
         )
         .unwrap();
