// Copyright (c) reifydb.com 2025
// This file is licensed under the AGPL-3.0-or-later, see license.md file

// #![cfg_attr(not(debug_assertions), deny(missing_docs))]
#![cfg_attr(not(debug_assertions), deny(warnings))]
// #![cfg_attr(not(debug_assertions), deny(clippy::unwrap_used))]
// #![cfg_attr(not(debug_assertions), deny(clippy::expect_used))]

use reifydb::{ReifyDB, memory, serializable};

fn main() {
    let db = ReifyDB::embedded_blocking_with(serializable(memory()));

    db.tx_as_root(r#"create schema test"#).unwrap();
    db.tx_as_root(r#"create table test.one(field: int1, other: int1)"#).unwrap();
    db.tx_as_root(r#"create table test.two(field: int1, name: text)"#).unwrap();
    db.tx_as_root(r#"create table test.three(field: int1, type: text)"#).unwrap();
    db.tx_as_root(r#"from [{field: 1, other: 2}, {field: 2, other: 2}, {field: 3, other: 2}, {field: 4, other: 2}, {field: 5, other: 2}] insert test.one"#).unwrap();
<<<<<<< HEAD
    db.tx_as_root(
        r#"from [{field: 2, name: "Peter"}, {field: 5, name: "Parker"}] insert test.two"#,
    )
    .unwrap();
    db.tx_as_root(r#"from [{field: 1, type: 'Engineer' },{field: 5, type: "Barker"}] insert test.three"#).unwrap();

=======
    db.tx_as_root(r#"from [{field: 2, name: "Peter"}, {field: 5, name: "Parker"}] insert test.two"#).unwrap();
    db.tx_as_root(r#"from [{field: 5, type: "Barker"}] insert test.three"#).unwrap();
>>>>>>> 92d9d202

    let l = db
        .tx_as_root(
            r#"
<<<<<<< HEAD
          from test.one
            left join { with test.two on one.field == two.field }
            left join { with test.three on one.field == three.field}
            filter three.type != "Barker"
            map { three.field, three.type }
=======
          from test.one 
            natural left join { with test.two }
            natural left join { with test.three }
>>>>>>> 92d9d202
        "#,
        )
        .unwrap();
    
    // Debug: print the column names to see what they actually are
    let frame = l.first().unwrap();
    println!("Column names:");
    for (i, col) in frame.columns.iter().enumerate() {
        println!("  [{}] name: '{}', qualified_name: '{}', frame: {:?}", 
                 i, col.name(), col.qualified_name(), col.frame());
    }
    println!("Frame content:");
    println!("{}", frame);

    //     for l in db
    //         .tx_as(
    //             &root,
    //             r#"from test.nulls filter value > 0
    // }"#,
    //         )
    //         .unwrap()
    //     {
    //         println!("{}", l);
    //     }
}<|MERGE_RESOLUTION|>--- conflicted
+++ resolved
@@ -16,32 +16,15 @@
     db.tx_as_root(r#"create table test.two(field: int1, name: text)"#).unwrap();
     db.tx_as_root(r#"create table test.three(field: int1, type: text)"#).unwrap();
     db.tx_as_root(r#"from [{field: 1, other: 2}, {field: 2, other: 2}, {field: 3, other: 2}, {field: 4, other: 2}, {field: 5, other: 2}] insert test.one"#).unwrap();
-<<<<<<< HEAD
-    db.tx_as_root(
-        r#"from [{field: 2, name: "Peter"}, {field: 5, name: "Parker"}] insert test.two"#,
-    )
-    .unwrap();
-    db.tx_as_root(r#"from [{field: 1, type: 'Engineer' },{field: 5, type: "Barker"}] insert test.three"#).unwrap();
-
-=======
     db.tx_as_root(r#"from [{field: 2, name: "Peter"}, {field: 5, name: "Parker"}] insert test.two"#).unwrap();
     db.tx_as_root(r#"from [{field: 5, type: "Barker"}] insert test.three"#).unwrap();
->>>>>>> 92d9d202
 
     let l = db
         .tx_as_root(
             r#"
-<<<<<<< HEAD
-          from test.one
-            left join { with test.two on one.field == two.field }
-            left join { with test.three on one.field == three.field}
-            filter three.type != "Barker"
-            map { three.field, three.type }
-=======
           from test.one 
             natural left join { with test.two }
             natural left join { with test.three }
->>>>>>> 92d9d202
         "#,
         )
         .unwrap();
