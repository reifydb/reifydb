--- conflicted
+++ resolved
@@ -3,15 +3,6 @@
 
 #![cfg_attr(not(debug_assertions), deny(warnings))]
 
-<<<<<<< HEAD
-use std::{thread::sleep, time::Duration};
-
-use reifydb::{
-	MemoryDatabaseOptimistic, Session, WithSubsystem,
-	core::{
-		flow::FlowChange,
-		interface::{FlowNodeId, Params, Transaction, subsystem::logging::LogLevel::Info},
-=======
 use std::{
 	sync::{
 		Arc,
@@ -26,7 +17,6 @@
 	core::{
 		flow::FlowChange,
 		interface::{Engine, FlowNodeId, Transaction, logging::LogLevel::Info},
->>>>>>> 249f0c83
 	},
 	embedded,
 	engine::{StandardCommandTransaction, StandardEvaluator},
@@ -80,12 +70,10 @@
 		.build()
 		.unwrap();
 
-	db.start().unwrap();
+	// Schedule a background task that prints every 2 seconds
+	let counter = Arc::new(AtomicUsize::new(0));
+	let counter_clone = counter.clone();
 
-<<<<<<< HEAD
-	// Test ring buffer delete and re-insert
-	log_info!("Testing ring buffer delete/insert issue...");
-=======
 	let task = task!(Low, "periodic_printer", move |ctx| {
 		let frames = ctx
 			.engine()
@@ -99,77 +87,13 @@
 		log_info!("Background task execution #{}", count + 1);
 		Ok(())
 	});
->>>>>>> 249f0c83
 
-	// Create namespace and ring buffer
-	log_info!("Creating namespace and ring buffer...");
-	for frame in db.command_as_root("create namespace test_rb_del", Params::None).unwrap() {
-		log_info!("Result: {}", frame);
-	}
-	for frame in db
-		.command_as_root(
-			"create ring buffer test_rb_del.buffer { id: int4, value: utf8 } with capacity = 10",
-			Params::None,
-		)
-		.unwrap()
-	{
-		log_info!("Result: {}", frame);
-	}
+	let _handle = db.scheduler().schedule_every(task, Duration::from_secs(2)).unwrap();
 
-	// Insert initial data
-	log_info!("Inserting initial data...");
-	for frame in db
-		.command_as_root(
-			r#"
-		from [
-		  { id: 1, value: "One" },
-		  { id: 2, value: "Two" },
-		  { id: 3, value: "Three" }
-		] insert test_rb_del.buffer
-	"#,
-			Params::None,
-		)
-		.unwrap()
-	{
-		log_info!("Insert result: {}", frame);
-	}
+	db.start().unwrap();
 
-	// Query to verify
-	log_info!("Querying initial data...");
-	for frame in db.query_as_root("from test_rb_del.buffer", Params::None).unwrap() {
-		log_info!("Initial data: {}", frame);
-	}
-
-	// Delete all
-	log_info!("Deleting all data...");
-	for frame in db.command_as_root("delete test_rb_del.buffer", Params::None).unwrap() {
-		log_info!("Delete result: {}", frame);
-	}
-
-	// Query to verify empty
-	log_info!("Querying after delete...");
-	for frame in db.query_as_root("from test_rb_del.buffer", Params::None).unwrap() {
-		log_info!("After delete: {}", frame);
-	}
-
-	// Insert new data
-	log_info!("Inserting new data...");
-	for frame in db
-		.command_as_root(r#"from [{ id: 10, value: "New" }] insert test_rb_del.buffer"#, Params::None)
-		.unwrap()
-	{
-		log_info!("Insert new result: {}", frame);
-	}
-
-	// Query to verify new data
-	log_info!("Querying new data...");
-	for frame in db.query_as_root("from test_rb_del.buffer", Params::None).unwrap() {
-		log_info!("New data: {}", frame);
-	}
-
-	log_info!("Test completed successfully!");
-
-	// Small delay before shutdown
-	sleep(Duration::from_secs(1));
+	// Let the background task run for a while
+	log_info!("Letting background task run for 7 seconds...");
+	sleep(Duration::from_secs(7));
 	log_info!("Shutting down...");
 }