// Copyright (c) reifydb.com 2025
// This file is licensed under the AGPL-3.0-or-later, see license.md file

#![cfg_attr(not(debug_assertions), deny(warnings))]

use std::{thread::sleep, time::Duration};

use reifydb::{
	Params, Session, WithSubsystem,
	core::{interface::logging::LogLevel::Info, util::clock},
	embedded,
	sub_logging::{FormatStyle, LoggingBuilder},
};

fn logger_configuration(logging: LoggingBuilder) -> LoggingBuilder {
	logging.with_console(|console| console.color(true).stderr_for_errors(true).format_style(FormatStyle::Timeline))
		.buffer_capacity(20000)
		.batch_size(2000)
		.flush_interval(Duration::from_millis(50))
		.immediate_on_error(true)
		.level(Info)
}

fn main() {
	// Set mock time to a known value for testing time-based windows
	let base_time = 1000000; // Start at 1,000,000 milliseconds
	clock::mock_time_set(base_time);

	let mut db =
		embedded::memory_optimistic().with_logging(logger_configuration).with_worker(|wp| wp).build().unwrap();

	db.start().unwrap();

<<<<<<< HEAD
	match db.command_as_root(r#"CREATE NAMESPACE iot"#, Params::None) {
		Ok(_) => println!("✅ IoT namespace created"),
		Err(e) => println!("❌ Namespace creation failed: {}", e),
	}

	match db.command_as_root(
		r#"CREATE TABLE iot.sensors { 
			sensor_id: UTF8, 
			location: UTF8, 
			temperature: FLOAT8, 
			humidity: FLOAT8, 
			pressure: FLOAT8,
			timestamp: INT8 
		}"#,
		Params::None,
	) {
		Ok(_) => println!("✅ Sensors table created"),
		Err(e) => println!("❌ Table creation failed: {}", e),
	}

	println!("\n🪟 Creating window-based analytics views...");

	// 1. TIME-BASED WINDOW: 5-minute temperature averages per location
	println!("\n1️⃣ Time-based Window (5-minute intervals):");
	match db.command_as_root(
		r#"CREATE DEFERRED VIEW iot.temp_5min { 
		   location: UTF8,
		   avg_temperature: FLOAT8,
		   sum_humidity: FLOAT8 
		} AS {
		   FROM iot.sensors 
		   WINDOW { avg_temperature: avg(temperature), sum_humidity: sum(humidity) } 
		   WITH { interval: "100ms" } 
		   BY { location }
		}"#,
		Params::None,
	) {
		Ok(_) => println!("   ✅ 5-minute temperature averages view created"),
		Err(e) => println!("   ❌ Time window view failed: {}", e),
	}

	// // 2. COUNT-BASED WINDOW: Every 100 readings statistics
	// println!("\n2️⃣ Count-based Window (every 100 readings):");
	// match db.command_as_root(
	// 	r#"CREATE DEFERRED VIEW iot.readings_100 {
	// 	   sensor_id: UTF8,
	// 	   avg_temperature: FLOAT8,
	// 	   max_humidity: FLOAT8
	// 	} AS {
	// 	   FROM iot.sensors
	// 	   WINDOW { avg_temperature: avg(temperature), max_humidity: max(humidity) }
	// 	   WITH { count: 100 }
	// 	   BY { sensor_id }
	// 	}"#,
	// 	Params::None,
	// ) {
	// 	Ok(_) => println!("   ✅ 100-reading statistics view created"),
	// 	Err(e) => println!("   ❌ Count window view failed: {}", e),
	// }

	// 3. SLIDING WINDOW: 1-hour window sliding every 10 minutes
	println!("\n3️⃣ Sliding Window (1-hour window, 10-minute slide):");
	match db.command_as_root(
		r#"CREATE DEFERRED VIEW iot.sliding_temp {
		   location: UTF8,
		   sensor_id: UTF8,
		   avg_temperature: FLOAT8,
		   sum_humidity: FLOAT8
		} AS {
		   FROM iot.sensors 
		   WINDOW { avg_temperature: avg(temperature), sum_humidity: sum(humidity) } 
		   WITH { interval: "2s", slide: "1s" } 
		   BY { location, sensor_id }
		}"#,
		Params::None,
	) {
		Ok(_) => println!("   ✅ Sliding window view created"),
		Err(e) => println!("   ❌ Sliding window view failed: {}", e),
	}

	// 4. MULTIPLE AGGREGATIONS with flexible syntax (BY before WITH)
	println!("\n4️⃣ Multi-aggregation Window (flexible BY/WITH syntax):");
	match db.command_as_root(
		r#"CREATE DEFERRED VIEW iot.sensor_stats {
		   sensor_id: UTF8,
		   location: UTF8,
		   avg_temperature: FLOAT8,
		   sum_humidity: FLOAT8,
		   avg_pressure: FLOAT8
		} AS {
		   FROM iot.sensors
		   WINDOW {
			   avg_temperature: avg(temperature),
			   sum_humidity: sum(humidity),
			   avg_pressure: avg(pressure)
		   }
		   BY { sensor_id, location }
		   WITH { interval: "100ms" }
		}"#,
		Params::None,
	) {
		Ok(_) => println!("   ✅ Multi-aggregation window view created"),
		Err(e) => println!("   ❌ Multi-agg window view failed: {}", e),
	}

	// 📊 INSERT TEST DATA FOR WINDOW VALIDATION
	println!("\n📊 Inserting test sensor data for window validation...");

	// Insert realistic IoT sensor data using proper ReifyDB syntax with current timestamps
	let current_time = clock::now_millis();

	match db.command_as_root(
		&format!(r#"FROM [
			{{ sensor_id: "sensor_a", location: "kitchen", temperature: 22.5, humidity: 45.0, pressure: 1013.2, timestamp: {} }},
			{{ sensor_id: "sensor_a", location: "kitchen", temperature: 23.1, humidity: 46.5, pressure: 1013.1, timestamp: {} }},
			{{ sensor_id: "sensor_a", location: "kitchen", temperature: 23.8, humidity: 48.0, pressure: 1012.9, timestamp: {} }},
			{{ sensor_id: "sensor_b", location: "living_room", temperature: 21.2, humidity: 42.0, pressure: 1014.1, timestamp: {} }},
			{{ sensor_id: "sensor_b", location: "living_room", temperature: 21.8, humidity: 43.5, pressure: 1014.0, timestamp: {} }},
			{{ sensor_id: "sensor_b", location: "living_room", temperature: 22.4, humidity: 44.8, pressure: 1013.8, timestamp: {} }},
			{{ sensor_id: "sensor_c", location: "bedroom", temperature: 20.5, humidity: 50.0, pressure: 1012.5, timestamp: {} }},
			{{ sensor_id: "sensor_c", location: "bedroom", temperature: 20.9, humidity: 51.2, pressure: 1012.4, timestamp: {} }},
			{{ sensor_id: "sensor_c", location: "bedroom", temperature: 21.3, humidity: 52.5, pressure: 1012.2, timestamp: {} }}
		]
		INSERT iot.sensors"#, 
			current_time, current_time + 1000, current_time + 2000,
			current_time + 500, current_time + 1500, current_time + 2500,
			current_time + 200, current_time + 1200, current_time + 2200
		),
		Params::None,
	) {
		Ok(_) => println!("Initial sensor readings inserted successfully"),
		Err(e) => println!("Initial insert failed: {}", e),
	}

	// Wait for windows to potentially trigger (using real time since windows use real timestamps)
	println!("Waiting 2 seconds for 1-second windows to trigger...");
	sleep(Duration::from_secs(2));

	// Insert a dummy row to trigger window processing
	println!("Inserting trigger data to process expired windows...");
	match db.command_as_root(
		r#"FROM [
			{ sensor_id: "trigger", location: "trigger", temperature: 0.0, humidity: 0.0, pressure: 0.0, timestamp: 0 }
		] INSERT iot.sensors"#,
		Params::None,
	) {
		Ok(_) => println!("Trigger data inserted"),
		Err(e) => println!("Trigger insert failed: {}", e),
	}

	// Insert additional data for count-based window testing (need >100 readings)
	println!("\nInserting additional data for count-based window testing...");

	// Create a batch of 100 additional readings with current timestamps
	let mut additional_data = Vec::new();
	let batch_start_time = clock::now_millis();
	for i in 10..120 {
		let timestamp = batch_start_time + (i * 100);
		let temp = 20.0 + (i % 10) as f64 * 0.5;
		let humidity = 40.0 + (i % 15) as f64 * 2.0;
		let pressure = 1012.0 + (i % 20) as f64 * 0.1;

		additional_data.push(format!(
			r#"{{ sensor_id: "sensor_a", location: "kitchen", temperature: {}, humidity: {}, pressure: {}, timestamp: {} }}"#,
			temp, humidity, pressure, timestamp
		));
	}

	let batch_query = format!(r#"FROM [{}] INSERT iot.sensors"#, additional_data.join(",\n\t\t\t"));

	match db.command_as_root(&batch_query, Params::None) {
		Ok(_) => println!("Added {} additional readings for count-based testing", additional_data.len()),
		Err(e) => println!("Batch insert failed: {}", e),
	}

	// Wait again for windows to trigger after additional data
	println!("Waiting another 2 seconds for windows to trigger with additional data...");
	sleep(Duration::from_secs(2));

	// 🔍 QUERY WINDOW VIEWS TO VALIDATE FUNCTIONALITY
	println!("\n🔍 Querying window views to validate functionality...");

	// Query 1: Time-based window (5-minute intervals)
	println!("\n1️⃣ Time-based Window Results (iot.temp_5min):");
	match db.command_as_root(r#"FROM iot.temp_5min"#, Params::None) {
		Ok(frames) => {
			println!("   📊 {} result rows:", frames.len());
			for frame in frames {
				println!("   {}", frame);
			}
		}
		Err(e) => println!("   ❌ Query failed: {}", e),
	}

	// Query 2: Count-based window (every 100 readings)
	// println!("\n2️⃣ Count-based Window Results (iot.readings_100):");
	// match db.command_as_root(r#"FROM iot.readings_100"#, Params::None) {
	// 	Ok(frames) => {
	// 		println!("   📊 {} result rows:", frames.len());
	// 		for frame in frames {
	// 			println!("   {}", frame);
	// 		}
	// 	}
	// 	Err(e) => println!("   ❌ Query failed: {}", e),
	// }

	// Query 3: Sliding window (1-hour sliding every 10 minutes)
	println!("\n3️⃣ Sliding Window Results (iot.sliding_temp):");
	match db.command_as_root(r#"FROM iot.sliding_temp"#, Params::None) {
		Ok(frames) => {
			println!("   📊 {} result rows:", frames.len());
			for frame in frames {
				println!("   {}", frame);
			}
		}
		Err(e) => println!("   ❌ Query failed: {}", e),
	}

	// Query 4: Multi-aggregation window (15-minute intervals)
	println!("\n4️⃣ Multi-aggregation Window Results (iot.sensor_stats):");
	match db.command_as_root(r#"FROM iot.sensor_stats"#, Params::None) {
		Ok(frames) => {
			println!("   📊 {} result rows:", frames.len());
			for frame in frames {
				println!("   {}", frame);
			}
		}
		Err(e) => println!("   ❌ Query failed: {}", e),
=======
	// Test variable shadowing (should work)
	println!("=== Testing Shadowing ===");
	for frame in db
		.command_as_root(
			r#"
		let $x := 10; 
		let $x := 20; 
		MAP { $x }
	"#,
			Params::None,
		)
		.unwrap()
	{
		println!("{}", frame);
>>>>>>> 991c37dd
	}

	// Test mutable assignment (should work)
	println!("=== Testing Mutable Assignment ===");
	for frame in db
		.command_as_root(
			r#"
		let mut $x := 10; 
		$x := 20; 
		MAP { $x }
	"#,
			Params::None,
		)
		.unwrap()
	{
		println!("{}", frame);
	}

	// Test immutable assignment (should fail)
	println!("=== Testing Immutable Assignment (should fail) ===");
	match db.command_as_root(
		r#"
		let $x := 10; 
		$x := 20; 
		MAP { $x }
	"#,
		Params::None,
	) {
		Ok(_) => println!("ERROR: Should have failed!"),
		Err(e) => println!("✓ Correctly failed: {}", e),
	}

	sleep(Duration::from_millis(100));
}<|MERGE_RESOLUTION|>--- conflicted
+++ resolved
@@ -31,7 +31,9 @@
 
 	db.start().unwrap();
 
-<<<<<<< HEAD
+	// =================
+	// WINDOW FUNCTIONALITY TESTING
+	// =================
 	match db.command_as_root(r#"CREATE NAMESPACE iot"#, Params::None) {
 		Ok(_) => println!("✅ IoT namespace created"),
 		Err(e) => println!("❌ Namespace creation failed: {}", e),
@@ -72,25 +74,6 @@
 		Ok(_) => println!("   ✅ 5-minute temperature averages view created"),
 		Err(e) => println!("   ❌ Time window view failed: {}", e),
 	}
-
-	// // 2. COUNT-BASED WINDOW: Every 100 readings statistics
-	// println!("\n2️⃣ Count-based Window (every 100 readings):");
-	// match db.command_as_root(
-	// 	r#"CREATE DEFERRED VIEW iot.readings_100 {
-	// 	   sensor_id: UTF8,
-	// 	   avg_temperature: FLOAT8,
-	// 	   max_humidity: FLOAT8
-	// 	} AS {
-	// 	   FROM iot.sensors
-	// 	   WINDOW { avg_temperature: avg(temperature), max_humidity: max(humidity) }
-	// 	   WITH { count: 100 }
-	// 	   BY { sensor_id }
-	// 	}"#,
-	// 	Params::None,
-	// ) {
-	// 	Ok(_) => println!("   ✅ 100-reading statistics view created"),
-	// 	Err(e) => println!("   ❌ Count window view failed: {}", e),
-	// }
 
 	// 3. SLIDING WINDOW: 1-hour window sliding every 10 minutes
 	println!("\n3️⃣ Sliding Window (1-hour window, 10-minute slide):");
@@ -170,47 +153,6 @@
 	println!("Waiting 2 seconds for 1-second windows to trigger...");
 	sleep(Duration::from_secs(2));
 
-	// Insert a dummy row to trigger window processing
-	println!("Inserting trigger data to process expired windows...");
-	match db.command_as_root(
-		r#"FROM [
-			{ sensor_id: "trigger", location: "trigger", temperature: 0.0, humidity: 0.0, pressure: 0.0, timestamp: 0 }
-		] INSERT iot.sensors"#,
-		Params::None,
-	) {
-		Ok(_) => println!("Trigger data inserted"),
-		Err(e) => println!("Trigger insert failed: {}", e),
-	}
-
-	// Insert additional data for count-based window testing (need >100 readings)
-	println!("\nInserting additional data for count-based window testing...");
-
-	// Create a batch of 100 additional readings with current timestamps
-	let mut additional_data = Vec::new();
-	let batch_start_time = clock::now_millis();
-	for i in 10..120 {
-		let timestamp = batch_start_time + (i * 100);
-		let temp = 20.0 + (i % 10) as f64 * 0.5;
-		let humidity = 40.0 + (i % 15) as f64 * 2.0;
-		let pressure = 1012.0 + (i % 20) as f64 * 0.1;
-
-		additional_data.push(format!(
-			r#"{{ sensor_id: "sensor_a", location: "kitchen", temperature: {}, humidity: {}, pressure: {}, timestamp: {} }}"#,
-			temp, humidity, pressure, timestamp
-		));
-	}
-
-	let batch_query = format!(r#"FROM [{}] INSERT iot.sensors"#, additional_data.join(",\n\t\t\t"));
-
-	match db.command_as_root(&batch_query, Params::None) {
-		Ok(_) => println!("Added {} additional readings for count-based testing", additional_data.len()),
-		Err(e) => println!("Batch insert failed: {}", e),
-	}
-
-	// Wait again for windows to trigger after additional data
-	println!("Waiting another 2 seconds for windows to trigger with additional data...");
-	sleep(Duration::from_secs(2));
-
 	// 🔍 QUERY WINDOW VIEWS TO VALIDATE FUNCTIONALITY
 	println!("\n🔍 Querying window views to validate functionality...");
 
@@ -226,18 +168,6 @@
 		Err(e) => println!("   ❌ Query failed: {}", e),
 	}
 
-	// Query 2: Count-based window (every 100 readings)
-	// println!("\n2️⃣ Count-based Window Results (iot.readings_100):");
-	// match db.command_as_root(r#"FROM iot.readings_100"#, Params::None) {
-	// 	Ok(frames) => {
-	// 		println!("   📊 {} result rows:", frames.len());
-	// 		for frame in frames {
-	// 			println!("   {}", frame);
-	// 		}
-	// 	}
-	// 	Err(e) => println!("   ❌ Query failed: {}", e),
-	// }
-
 	// Query 3: Sliding window (1-hour sliding every 10 minutes)
 	println!("\n3️⃣ Sliding Window Results (iot.sliding_temp):");
 	match db.command_as_root(r#"FROM iot.sliding_temp"#, Params::None) {
@@ -260,7 +190,13 @@
 			}
 		}
 		Err(e) => println!("   ❌ Query failed: {}", e),
-=======
+	}
+
+	// =================
+	// VARIABLE FUNCTIONALITY TESTING
+	// =================
+	println!("\n\n=== VARIABLE TESTING ===");
+
 	// Test variable shadowing (should work)
 	println!("=== Testing Shadowing ===");
 	for frame in db
@@ -275,7 +211,6 @@
 		.unwrap()
 	{
 		println!("{}", frame);
->>>>>>> 991c37dd
 	}
 
 	// Test mutable assignment (should work)
