--- conflicted
+++ resolved
@@ -6,15 +6,10 @@
 use std::{thread::sleep, time::Duration};
 
 use reifydb::{
-	core::interface::{subsystem::logging::LogLevel::Trace, Params}, sync, FormatStyle, LoggingBuilder,
-	MemoryDatabaseOptimistic,
-	SessionSync,
+	FormatStyle, LoggingBuilder, MemoryDatabaseOptimistic, SessionSync,
 	WithSubsystem,
-<<<<<<< HEAD
-=======
 	core::interface::{Params, subsystem::logging::LogLevel::Trace},
 	sync,
->>>>>>> 78607e19
 };
 
 pub type DB = MemoryDatabaseOptimistic;
@@ -36,43 +31,29 @@
 fn main() {
 	let mut db: DB = sync::memory_optimistic()
 		.with_logging(logger_configuration)
+
+		// .intercept(table_pre_insert(|_ctx| {
+		// 	log_info!("Table pre insert interceptor called!");
+		// 	Ok(())
+		// }))
+		// .intercept(table_post_insert(|_ctx| {
+		// 	log_info!("Table post insert interceptor called!");
+		// 	Ok(())
+		// }))
+		// .intercept(post_commit(|ctx| {
+		// 	log_info!(
+		// 		"Post-commit interceptor called with version: {:?}",
+		// 		ctx.version
+		// 	);
+		// 	Ok(())
+		// }))
 		.build()
 		.unwrap();
+	// let mut db: DB =
+	// sync::sqlite_optimistic(SqliteConfig::new("/tmp/reifydb"));
 
 	db.start().unwrap();
 
-<<<<<<< HEAD
-	// for frame in db
-	// 	.query_as_root(&generate_large_filter_query(), Params::None)
-	// 	.unwrap()
-	// {
-	// 	println!("{}", frame);
-	// }
-	println!("{}",&generate_large_filter_query());
-}
-
-fn generate_large_filter_query() -> String {
-	use std::collections::hash_map::DefaultHasher;
-	use std::hash::{Hash, Hasher};
-
-	let mut items = Vec::new();
-
-	for i in 1..=2049 {
-		let mut hasher = DefaultHasher::new();
-		i.hash(&mut hasher);
-		let hash = hasher.finish();
-
-		let active = if i <= 1025 {
-			(hash % 2) == 0
-		} else {
-			(hash % 2) == 1
-		};
-
-		items.push(format!("{{ id: {}, active: {} }}", i, active));
-	}
-
-	format!("from [{}] filter active = true", items.join(", "))
-=======
 	db.command_as_root(
 		r#"
 	    create schema test;
@@ -106,5 +87,4 @@
 	}
 
 	sleep(Duration::from_millis(10))
->>>>>>> 78607e19
 }