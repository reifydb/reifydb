--- conflicted
+++ resolved
@@ -1,269 +1,13 @@
-<<<<<<< HEAD
-// //! Shared utilities for ReifyDB examples
-//
-// pub mod utils {
-//     use anyhow::Result;
-//     use tracing_subscriber;
-//
-//     /// Initialize logging for examples
-//     pub fn setup_logging() {
-//         let _ = tracing_subscriber::fmt()
-//             .with_env_filter(
-//                 tracing_subscriber::EnvFilter::try_from_default_env()
-//                     .unwrap_or_else(|_|
-// tracing_subscriber::EnvFilter::new("info"))             )
-//             .try_init();
-//     }
-//
-//     /// Print a section separator with title
-//     pub fn print_section(title: &str) {
-//         println!("\n{}", "=".repeat(60));
-//         println!("{}", title);
-//         println!("{}\n", "=".repeat(60));
-//     }
-//
-//     /// Print a subsection with smaller separator
-//     pub fn print_subsection(title: &str) {
-//         println!("\n{}", "-".repeat(40));
-//         println!("{}", title);
-//         println!("{}", "-".repeat(40));
-//     }
-//
-//     /// Print a result in a formatted way
-//     pub fn print_result<T: std::fmt::Debug>(label: &str, result: &T) {
-//         println!("{}: {:?}", label, result);
-//     }
-//
-//     /// Create a temporary in-memory database for testing
-//     pub async fn create_temp_db() -> Result<reifydb::Database> {
-//         use reifydb::presets::Presets;
-//
-//         let db = reifydb::Database::builder()
-//             .preset(Presets::Memory)
-//             .build()
-//             .await?;
-//
-//         Ok(db)
-//     }
-//
-//     /// Create a temporary SQLite database for testing
-//     #[cfg(feature = "storage-sqlite")]
-//     pub async fn create_sqlite_db(path: Option<&str>) ->
-// Result<reifydb::Database> {         use reifydb::presets::Presets;
-//
-//         let db = if let Some(path) = path {
-//             reifydb::Database::builder()
-//                 .preset(Presets::Sqlite(path.into()))
-//                 .build()
-//                 .await?
-//         } else {
-//             // Use temporary file
-//             let temp_dir = std::env::temp_dir();
-//             let db_path = temp_dir.join(format!("reifydb_example_{}.db",
-// uuid::Uuid::new_v4()));             reifydb::Database::builder()
-//                 .preset(Presets::Sqlite(db_path))
-//                 .build()
-//                 .await?
-//         };
-//
-//         Ok(db)
-//     }
-//
-//     /// Helper to display query results in a table format
-//     pub fn display_results(results: &reifydb::ResultSet) {
-//         if results.is_empty() {
-//             println!("No results found.");
-//             return;
-//         }
-//
-//         // Get column names
-//         let columns = results.columns();
-//
-//         // Print header
-//         for (i, col) in columns.iter().enumerate() {
-//             if i > 0 {
-//                 print!(" | ");
-//             }
-//             print!("{:15}", col.name());
-//         }
-//         println!();
-//         println!("{}", "-".repeat(columns.len() * 17));
-//
-//         // Print rows
-//         for row in results.rows() {
-//             for (i, col) in columns.iter().enumerate() {
-//                 if i > 0 {
-//                     print!(" | ");
-//                 }
-//                 let value =
-// row.get(col.name()).unwrap_or(&reifydb::Value::Null);
-// print!("{:15}", format_value(value));             }
-//             println!();
-//         }
-//
-//         println!("\nTotal rows: {}", results.len());
-//     }
-//
-//     fn format_value(value: &reifydb::Value) -> String {
-//         match value {
-//             reifydb::Value::Null => "NULL".to_string(),
-//             reifydb::Value::Bool(b) => b.to_string(),
-//             reifydb::Value::Int(i) => i.to_string(),
-//             reifydb::Value::Float(f) => format!("{:.2}", f),
-//             reifydb::Value::Text(s) => {
-//                 if s.len() > 12 {
-//                     format!("{}...", &s[..12])
-//                 } else {
-//                     s.clone()
-//                 }
-//             }
-//             reifydb::Value::Blob(b) => format!("<blob:{}>", b.len()),
-//             reifydb::Value::Date(d) => d.to_string(),
-//             reifydb::Value::DateTime(dt) => dt.to_string(),
-//             reifydb::Value::Time(t) => t.to_string(),
-//             reifydb::Value::Uuid(u) => u.to_string()[..8].to_string(),
-//         }
-//     }
-//
-//     /// Helper to create sample data
-//     pub mod sample_data {
-//         use anyhow::Result;
-//
-//         /// Create a sample users table
-//         pub async fn create_users_table(db: &reifydb::Database) -> Result<()>
-// {             db.execute(
-//                 "CREATE TABLE users (
-//                     id INTEGER PRIMARY KEY,
-//                     name TEXT NOT NULL,
-//                     email TEXT UNIQUE NOT NULL,
-//                     created_at TIMESTAMP DEFAULT CURRENT_TIMESTAMP
-//                 )"
-//             ).await?;
-//
-//             Ok(())
-//         }
-//
-//         /// Create a sample products table
-//         pub async fn create_products_table(db: &reifydb::Database) ->
-// Result<()> {             db.execute(
-//                 "CREATE TABLE products (
-//                     id INTEGER PRIMARY KEY,
-//                     name TEXT NOT NULL,
-//                     price DECIMAL(10,2) NOT NULL,
-//                     stock INTEGER DEFAULT 0,
-//                     category TEXT
-//                 )"
-//             ).await?;
-//
-//             Ok(())
-//         }
-//
-//         /// Create a sample orders table
-//         pub async fn create_orders_table(db: &reifydb::Database) ->
-// Result<()> {             db.execute(
-//                 "CREATE TABLE orders (
-//                     id INTEGER PRIMARY KEY,
-//                     user_id INTEGER REFERENCES users(id),
-//                     product_id INTEGER REFERENCES products(id),
-//                     quantity INTEGER NOT NULL,
-//                     order_date TIMESTAMP DEFAULT CURRENT_TIMESTAMP
-//                 )"
-//             ).await?;
-//
-//             Ok(())
-//         }
-//
-//         /// Insert sample users
-//         pub async fn insert_sample_users(db: &reifydb::Database) ->
-// Result<()> {             let users = vec![
-//                 ("Alice Johnson", "alice@example.com"),
-//                 ("Bob Smith", "bob@example.com"),
-//                 ("Charlie Brown", "charlie@example.com"),
-//                 ("Diana Prince", "diana@example.com"),
-//                 ("Eve Wilson", "eve@example.com"),
-//             ];
-//
-//             for (name, email) in users {
-//                 db.execute_params(
-//                     "INSERT INTO users (name, email) VALUES (?, ?)",
-//                     &[
-//                         reifydb::Value::Text(name.to_string()),
-//                         reifydb::Value::Text(email.to_string()),
-//                     ]
-//                 ).await?;
-//             }
-//
-//             Ok(())
-//         }
-//
-//         /// Insert sample products
-//         pub async fn insert_sample_products(db: &reifydb::Database) ->
-// Result<()> {             let products = vec![
-//                 ("Laptop", 999.99, 10, "Electronics"),
-//                 ("Mouse", 29.99, 50, "Electronics"),
-//                 ("Keyboard", 79.99, 30, "Electronics"),
-//                 ("Monitor", 299.99, 15, "Electronics"),
-//                 ("Desk Chair", 199.99, 20, "Furniture"),
-//                 ("Standing Desk", 499.99, 8, "Furniture"),
-//                 ("Notebook", 4.99, 100, "Stationery"),
-//                 ("Pen Set", 12.99, 75, "Stationery"),
-//             ];
-//
-//             for (name, price, stock, category) in products {
-//                 db.execute_params(
-//                     "INSERT INTO products (name, price, stock, category)
-// VALUES (?, ?, ?, ?)",                     &[
-//                         reifydb::Value::Text(name.to_string()),
-//                         reifydb::Value::Float(price),
-//                         reifydb::Value::Int(stock),
-//                         reifydb::Value::Text(category.to_string()),
-//                     ]
-//                 ).await?;
-//             }
-//
-//             Ok(())
-//         }
-//     }
-//
-//     /// Performance measurement utilities
-//     pub mod perf {
-//         use std::time::Instant;
-//
-//         pub struct Timer {
-//             start: Instant,
-//             label: String,
-//         }
-//
-//         impl Timer {
-//             pub fn new(label: &str) -> Self {
-//                 println!("Starting: {}", label);
-//                 Self {
-//                     start: Instant::now(),
-//                     label: label.to_string(),
-//                 }
-//             }
-//         }
-//
-//         impl Drop for Timer {
-//             fn drop(&mut self) {
-//                 let elapsed = self.start.elapsed();
-//                 println!("Completed: {} in {:?}", self.label, elapsed);
-//             }
-//         }
-//     }
-// }
-=======
 use reifydb::log_info;
 
 /// Helper function to log queries with formatting
 /// The query text is displayed in bold for better readability
 pub fn log_query(query: &str) {
-    log_info!("Query:");
-    let formatted_query = query
-        .lines()
-        .map(|line| format!("\x1b[1m{}\x1b[0m", line))
-        .collect::<Vec<_>>()
-        .join("\n");
-    log_info!("{}", formatted_query);
-}
->>>>>>> 524269ab
+	log_info!("Query:");
+	let formatted_query = query
+		.lines()
+		.map(|line| format!("\x1b[1m{}\x1b[0m", line))
+		.collect::<Vec<_>>()
+		.join("\n");
+	log_info!("{}", formatted_query);
+}