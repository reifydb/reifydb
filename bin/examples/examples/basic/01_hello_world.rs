--- conflicted
+++ resolved
@@ -8,18 +8,11 @@
 //!
 //! Run with: `make hello-world` or `cargo run --bin hello-world`
 
-<<<<<<< HEAD
 use reifydb::{
 	log_info, sync, Identity, MemoryDatabaseOptimistic, Params,
 	QuerySessionSync, Session, SessionSync,
 };
-=======
-use reifydb::QuerySessionSync;
-use reifydb::{Identity, Params};
-use reifydb::log_info;
-use reifydb::{sync, MemoryDatabaseOptimistic, Session, SessionSync};
 use reifydb_examples::log_query;
->>>>>>> 524269ab
 
 // Type alias for our in-memory optimistic database
 // This uses optimistic concurrency control for better performance
