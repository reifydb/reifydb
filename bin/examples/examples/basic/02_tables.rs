--- conflicted
+++ resolved
@@ -8,17 +8,11 @@
 //!
 //! Run with: `make basic-tables` or `cargo run --bin basic-tables`
 
-<<<<<<< HEAD
 use reifydb::{
 	core::{interface::Params, log_info},
 	sync, SessionSync,
 };
-=======
-use reifydb::core::interface::Params;
-use reifydb::core::log_info;
-use reifydb::{sync, SessionSync};
 use reifydb_examples::log_query;
->>>>>>> 524269ab
 
 fn main() {
 	// Create and start an in-memory database with logging
@@ -38,14 +32,16 @@
 
 	// Create a table with various data types
 	log_info!("Creating employees table...");
-	log_query(r#"create table company.employees {
+	log_query(
+		r#"create table company.employees {
     id: int4,
     name: utf8,
     age: int1,
     salary: float8,
     is_active: bool,
     department: utf8
-}"#);
+}"#,
+	);
 	db.command_as_root(
 		r#"
 		create table company.employees {
@@ -63,14 +59,16 @@
 
 	// Insert some initial data
 	log_info!("Inserting employees...");
-	log_query(r#"from [
+	log_query(
+		r#"from [
     { id: 1, name: "Alice Johnson", age: 28, salary: 75000.0, is_active: true, department: "Engineering" },
     { id: 2, name: "Bob Smith", age: 35, salary: 85000.0, is_active: true, department: "Sales" },
     { id: 3, name: "Charlie Bframen", age: 42, salary: 95000.0, is_active: true, department: "Engineering" },
     { id: 4, name: "Diana Prince", age: 31, salary: 72000.0, is_active: false, department: "HR" },
     { id: 5, name: "Eve Adams", age: 26, salary: 68000.0, is_active: true, department: "Marketing" }
 ]
-insert company.employees"#);
+insert company.employees"#,
+	);
 	db.command_as_root(
 		r#"
 		from [
@@ -102,7 +100,9 @@
 	}
 
 	// Query with filter - find active employees in Engineering
-	log_query(r#"from company.employees filter { is_active = true and department = "Engineering" }"#);
+	log_query(
+		r#"from company.employees filter { is_active = true and department = "Engineering" }"#,
+	);
 	let results = db
 		.query_as_root(
 			r#"
@@ -119,7 +119,8 @@
 
 	// Update operation - give everyone in Engineering a raise
 	log_info!("Giving Engineering department a 10% raise...");
-	log_query(r#"from company.employees
+	log_query(
+		r#"from company.employees
 filter { department = "Engineering" }
 map {
     id: id,
@@ -129,7 +130,8 @@
     is_active: is_active,
     department: department
 }
-update company.employees"#);
+update company.employees"#,
+	);
 	db.command_as_root(
 		r#"
 		from company.employees
@@ -149,7 +151,9 @@
 	.unwrap();
 
 	// Query to see the updated salaries
-	log_query(r#"from company.employees filter { department = "Engineering" }"#);
+	log_query(
+		r#"from company.employees filter { department = "Engineering" }"#,
+	);
 	let results = db
 		.query_as_root(
 			r#"
@@ -166,9 +170,11 @@
 
 	// Delete operation - remove inactive employees
 	log_info!("Removing inactive employees...");
-	log_query(r#"from company.employees
+	log_query(
+		r#"from company.employees
 filter { is_active = false }
-delete company.employees"#);
+delete company.employees"#,
+	);
 	db.command_as_root(
 		r#"
 		from company.employees
