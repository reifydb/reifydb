[workspace]
resolver = "2"

members = [
    #    "bin/cli",
    "bin/examples",
    "bin/playground",
    "bin/server",
    "bin/testcontainer",
    "crates/reifydb-auth",
    "crates/reifydb-catalog",
    "crates/reifydb-cdc",
    "crates/reifydb-core",
    "crates/reifydb-engine",
    "crates/reifydb-hash",
    "crates/reifydb-rql",
    "crates/reifydb-sub-server",
    "crates/reifydb-storage",
    "crates/reifydb-testing",
    "crates/reifydb-transaction",
    "crates/reifydb-type",
    "crates/reifydb-sub-flow",
    "crates/reifydb-sub-logging",
    "crates/reifydb-sub-workerpool",
    "pkg/rust/reifydb",
    "pkg/rust/reifydb-client",
    "testsuite/limit",
    "testsuite/regression",
]

default-members = [
    #    "bin/cli",
    "bin/examples",
    "bin/playground",
    "bin/server",
    "bin/testcontainer",
    "crates/reifydb-auth",
    "crates/reifydb-catalog",
    "crates/reifydb-cdc",
    "crates/reifydb-core",
    "crates/reifydb-engine",
    "crates/reifydb-hash",
    "crates/reifydb-rql",
    "crates/reifydb-sub-server",
    "crates/reifydb-storage",
    "crates/reifydb-testing",
    "crates/reifydb-transaction",
    "crates/reifydb-type",
    "crates/reifydb-sub-flow",
    "crates/reifydb-sub-logging",
    "crates/reifydb-sub-workerpool",
    "pkg/rust/reifydb",
    "pkg/rust/reifydb-client",
    "testsuite/limit",
    "testsuite/regression",
]

[workspace.package]
authors = ["Dominique Chuo <dominique@reifydb.com>"]
homepage = "https://reifydb.com"
repository = "https://github.com/reifydb/reifydb"
readme = "readme.md"
license = "AGPL-3"

version = "0.0.1"
rust-version = "1.85.1"
edition = "2024"

[profile.dev]
opt-level = 0
debug = true
debug-assertions = true
overflow-checks = true
incremental = true
lto = false
codegen-units = 256
panic = "unwind"

[profile.test]
opt-level = 0
debug = true
lto = false
codegen-units = 256
incremental = true
debug-assertions = true
overflow-checks = true

[workspace.dependencies]
reifydb = { path = "pkg/rust/reifydb", version = "0.0.1" }
reifydb-client = { path = "pkg/rust/reifydb-client", version = "0.0.1" }

#internal
reifydb-auth = { path = "crates/reifydb-auth", version = "0.0.1" }
reifydb-catalog = { path = "crates/reifydb-catalog", version = "0.0.1" }
reifydb-cdc = { path = "crates/reifydb-cdc", version = "0.0.1" }
reifydb-core = { path = "crates/reifydb-core", version = "0.0.1" }
reifydb-engine = { path = "crates/reifydb-engine", version = "0.0.1" }
reifydb-hash = { path = "crates/reifydb-hash", version = "0.0.1" }
reifydb-sub-flow = { path = "crates/reifydb-sub-flow", version = "0.0.1" }
reifydb-rql = { path = "crates/reifydb-rql", version = "0.0.1" }
reifydb-sub-server = { path = "crates/reifydb-sub-server", version = "0.0.1" }
reifydb-storage = { path = "crates/reifydb-storage", version = "0.0.1" }
reifydb-testing = { path = "crates/reifydb-testing", version = "0.0.1" }
reifydb-transaction = { path = "crates/reifydb-transaction", version = "0.0.1" }
reifydb-type = { path = "crates/reifydb-type", version = "0.0.1" }

#subsystems
reifydb-sub-logging = { path = "crates/reifydb-sub-logging", version = "0.0.1" }
reifydb-sub-workerpool = { path = "crates/reifydb-sub-workerpool", version = "0.0.1" }

libc = { version = "0.2.175" }

once_cell = { version = "1.21.3" }
<<<<<<< HEAD
regex = { version = "1.11.1" }
uuid = { version = "1.16.0", features = ["v4", "v7", "serde"] }
libc = { version = "1.0.0-alpha.1" }
num-bigint = { version = "0.4", features = ["serde"] }
bigdecimal = { version = "0.4", features = ["serde"] }
=======
uuid = { version = "1.18.1", default-features = false, features = ["v4", "v7", "serde", "std"] }
>>>>>>> b381cec0

crossbeam-skiplist = { version = "0.1.3" }
crossbeam-channel = { version = "0.5.15" }
parking_lot = { version = "0.12.4" }

# Network and server
mio = { version = "1.0.4", features = ["net", "os-poll"] }
slab = { version = "0.4.11" }
socket2 = { version = "0.6.0", features = ["all"] }
num_cpus = { version = "1.17.0" }
core_affinity = { version = "0.8.3" }
httparse = { version = "1.10.1" }
urlencoding = { version = "2.1.3" }

# sqlite
rusqlite = { version = "0.37.0", features = ["bundled"] }

# serde
serde = { version = "1.0.219", features = ["derive"] }
serde_bytes = { version = "0.11.17" }
serde_json = { version = "1.0.143" }

# reifydb-testing
test_each_file = { version = "0.3.5" }

<|MERGE_RESOLUTION|>--- conflicted
+++ resolved
@@ -108,18 +108,12 @@
 reifydb-sub-logging = { path = "crates/reifydb-sub-logging", version = "0.0.1" }
 reifydb-sub-workerpool = { path = "crates/reifydb-sub-workerpool", version = "0.0.1" }
 
+once_cell = { version = "1.21.3" }
+regex = { version = "1.11.1" }
+uuid = { version = "1.18.1", default-features = false, features = ["v4", "v7", "serde", "std"] }
 libc = { version = "0.2.175" }
-
-once_cell = { version = "1.21.3" }
-<<<<<<< HEAD
-regex = { version = "1.11.1" }
-uuid = { version = "1.16.0", features = ["v4", "v7", "serde"] }
-libc = { version = "1.0.0-alpha.1" }
 num-bigint = { version = "0.4", features = ["serde"] }
 bigdecimal = { version = "0.4", features = ["serde"] }
-=======
-uuid = { version = "1.18.1", default-features = false, features = ["v4", "v7", "serde", "std"] }
->>>>>>> b381cec0
 
 crossbeam-skiplist = { version = "0.1.3" }
 crossbeam-channel = { version = "0.5.15" }
